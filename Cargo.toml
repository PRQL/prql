[workspace]
members = [
  "prqlc/bindings/elixir/native/prql",
  "prqlc/bindings/java",
  "prqlc/bindings/js",
  "prqlc/bindings/prqlc-c",
  "prqlc/bindings/prqlc-python",
  "prqlc/prqlc-macros",
  "prqlc/prqlc-parser",
  "prqlc/prqlc",
  "prqlc/prqlc/examples/compile-files", # An example
  "lutra/lutra",
  "lutra/bindings/python",
  "web/book",
]
resolver = "2"

[workspace.package]
authors = ["PRQL Developers"]
edition = "2021"
license = "Apache-2.0"
repository = "https://github.com/PRQL/prql"
# This isn't tested since `cargo-msrv` doesn't support workspaces; instead we
# test `metadata.msrv` in `prqlc`
rust-version = "1.70.0"
version = "0.12.3"

[profile.release]
# Optimize for binary size in releases of all crates,
# since compiler is fast enough as it is (for now).
opt-level = "s"

[profile.release.package.prqlc-c]
# Remove some debug symbols (linker needs some of them)
strip = "debuginfo"

# Insta runs faster this way, ref https://insta.rs/docs/quickstart/
[profile.dev.package.insta]
opt-level = 3
[profile.dev.package.similar]
opt-level = 3

[workspace.metadata.release]
allow-branch = ["*"]
consolidate-commits = true

[workspace.dependencies]
anyhow = "1.0.86"
enum-as-inner = "0.6.0"
insta = {version = "1.39.0", features = ["colors", "glob", "yaml"]}
insta-cmd = "0.6.0"
<<<<<<< HEAD
itertools = "0.12.0"
log = "0.4.22"
=======
itertools = "0.13.0"
log = "0.4.21"
>>>>>>> 2d0db5e0
semver = {version = "1.0.23", features = ["serde"]}
serde = {version = "1.0.203", features = ["derive"]}
serde_json = "1.0.120"
serde_yaml = {version = "0.9.34"}<|MERGE_RESOLUTION|>--- conflicted
+++ resolved
@@ -49,13 +49,8 @@
 enum-as-inner = "0.6.0"
 insta = {version = "1.39.0", features = ["colors", "glob", "yaml"]}
 insta-cmd = "0.6.0"
-<<<<<<< HEAD
-itertools = "0.12.0"
+itertools = "0.13.0"
 log = "0.4.22"
-=======
-itertools = "0.13.0"
-log = "0.4.21"
->>>>>>> 2d0db5e0
 semver = {version = "1.0.23", features = ["serde"]}
 serde = {version = "1.0.203", features = ["derive"]}
 serde_json = "1.0.120"
