--- conflicted
+++ resolved
@@ -22,13 +22,8 @@
 edition = "2021"
 license = "Apache-2.0"
 repository = "https://github.com/PRQL/prql"
-<<<<<<< HEAD
 rust-version = "1.65.0"
-version = "0.11.1"
-=======
-rust-version = "1.70.0"
 version = "0.11.2"
->>>>>>> db7165c0
 
 [profile.release]
 # Optimize for binary size in releases of all crates,
