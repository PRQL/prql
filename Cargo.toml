[workspace]
members = [
  "prqlc/prqlc-ast",
  "prqlc/prqlc-parser",
  "prqlc/prql-compiler",
  "prqlc/prql-compiler-macros",
  "prqlc/prqlc",
  "prqlc/prql-compiler/examples/compile-files", # An example
  "prqlc/bindings/elixir/native/prql",
  "prqlc/bindings/java",
  "prqlc/bindings/js",
  "prqlc/bindings/clib",
  "prqlc/bindings/python",
  "web/book", # The book / docs
]
resolver = "2"

[workspace.package]
authors = ["PRQL Developers"]
edition = "2021"
license = "Apache-2.0"
repository = "https://github.com/PRQL/prql"
rust-version = "1.65.0"
<<<<<<< HEAD
version = "0.10.1"
=======
version = "0.10.2"
authors = ["PRQL Developers"]
>>>>>>> 44855727

[profile.release]
# Optimize for binary size in releases of all crates,
# since compiler is fast enough as it is (for now).
opt-level = "s"

[profile.release.package.prqlc]
# Remove all symbols.
strip = "symbols"

[profile.release.package.prqlc-clib]
# Remove all debug symbols (linker needs some of them)
strip = "debuginfo"

# Insta runs faster this way, ref https://insta.rs/docs/quickstart/
[profile.dev.package.insta]
opt-level = 3
[profile.dev.package.similar]
opt-level = 3

[workspace.metadata.release]
allow-branch = ["*"]
consolidate-commits = true<|MERGE_RESOLUTION|>--- conflicted
+++ resolved
@@ -21,12 +21,7 @@
 license = "Apache-2.0"
 repository = "https://github.com/PRQL/prql"
 rust-version = "1.65.0"
-<<<<<<< HEAD
-version = "0.10.1"
-=======
 version = "0.10.2"
-authors = ["PRQL Developers"]
->>>>>>> 44855727
 
 [profile.release]
 # Optimize for binary size in releases of all crates,
