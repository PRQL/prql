--- conflicted
+++ resolved
@@ -20,11 +20,7 @@
 repository = "https://github.com/PRQL/prql"
 # This isn't tested since `cargo-msrv` doesn't support workspaces; instead we
 # test `metadata.msrv` in `prqlc`
-<<<<<<< HEAD
-rust-version = "1.70.0"
-=======
 rust-version = "1.75.0"
->>>>>>> a13957d7
 version = "0.13.5"
 
 [profile.release]
