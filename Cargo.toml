--- conflicted
+++ resolved
@@ -1,13 +1,9 @@
 [workspace]
 members = [
-  "prqlc/bindings/clib",
   "prqlc/bindings/elixir/native/prql",
   "prqlc/bindings/java",
   "prqlc/bindings/js",
-<<<<<<< HEAD
-=======
   "prqlc/bindings/prqlc-c",
->>>>>>> e09c6fcc
   "prqlc/bindings/python",
   "prqlc/prql-compiler-macros",
   "prqlc/prql-compiler",
@@ -32,7 +28,7 @@
 # since compiler is fast enough as it is (for now).
 opt-level = "s"
 
-[profile.release.package.prqlc-clib]
+[profile.release.package.prqlc-c]
 # Remove some debug symbols (linker needs some of them)
 strip = "debuginfo"
 
