[workspace]
members = [
  "prqlc/bindings/elixir/native/prql",
  "prqlc/bindings/java",
  "prqlc/bindings/js",
  "prqlc/bindings/prqlc-c",
  "prqlc/bindings/prqlc-python",
  "prqlc/prqlc-macros",
<<<<<<< HEAD
  "prqlc/prqlc-ast",
=======
  "prqlc/prql-compiler",
>>>>>>> e83a5abf
  "prqlc/prqlc-parser",
  "prqlc/prqlc",
  "prqlc/prqlc/examples/compile-files", # An example
  "lutra/lutra",
  "lutra/bindings/python",
  "web/book",
]
resolver = "2"

[workspace.package]
authors = ["PRQL Developers"]
edition = "2021"
license = "Apache-2.0"
repository = "https://github.com/PRQL/prql"
# This isn't tested since `cargo-msrv` doesn't support workspaces; instead we
# test `metadata.msrv` in `prqlc`
rust-version = "1.70.0"
version = "0.12.3"

[profile.release]
# Optimize for binary size in releases of all crates,
# since compiler is fast enough as it is (for now).
opt-level = "s"

[profile.release.package.prqlc-c]
# Remove some debug symbols (linker needs some of them)
strip = "debuginfo"

# Insta runs faster this way, ref https://insta.rs/docs/quickstart/
[profile.dev.package.insta]
opt-level = 3
[profile.dev.package.similar]
opt-level = 3

[workspace.metadata.release]
allow-branch = ["*"]
consolidate-commits = true

[workspace.dependencies]
anyhow = "1.0.86"
enum-as-inner = "0.6.0"
insta = {version = "1.39.0", features = ["colors", "glob", "yaml"]}
insta-cmd = "0.6.0"
itertools = "0.12.0"
log = "0.4.21"
semver = {version = "1.0.23", features = ["serde"]}
serde = {version = "1.0.203", features = ["derive"]}
serde_json = "1.0.117"
serde_yaml = {version = "0.9.34"}<|MERGE_RESOLUTION|>--- conflicted
+++ resolved
@@ -6,11 +6,6 @@
   "prqlc/bindings/prqlc-c",
   "prqlc/bindings/prqlc-python",
   "prqlc/prqlc-macros",
-<<<<<<< HEAD
-  "prqlc/prqlc-ast",
-=======
-  "prqlc/prql-compiler",
->>>>>>> e83a5abf
   "prqlc/prqlc-parser",
   "prqlc/prqlc",
   "prqlc/prqlc/examples/compile-files", # An example
