<Project Sdk="Microsoft.NET.Sdk">

  <ItemGroup>
    <InternalsVisibleTo Include="$(AssemblyName).Tests" />
    <InternalsVisibleTo Include="DynamicProxyGenAssembly2" />
  </ItemGroup>

  <ItemGroup>
<<<<<<< HEAD
    <None Include="..\..\..\..\target\release\prqlc.dll">
      <Visible>false</Visible>
=======
    <None Update="libprqlc_lib.dll">
      <CopyToOutputDirectory>PreserveNewest</CopyToOutputDirectory>
    </None>
    <None Update="libprqlc_lib.dylib">
      <CopyToOutputDirectory>PreserveNewest</CopyToOutputDirectory>
    </None>
    <None Update="libprqlc_lib.so">
>>>>>>> 5dcc8748
      <CopyToOutputDirectory>PreserveNewest</CopyToOutputDirectory>
      <Pack>true</Pack>
      <PackagePath>\runtimes\win-x64\native</PackagePath>
      <Link>%(FileName)%(Extension)</Link>
    </None>
  </ItemGroup>

</Project><|MERGE_RESOLUTION|>--- conflicted
+++ resolved
@@ -6,18 +6,8 @@
   </ItemGroup>
 
   <ItemGroup>
-<<<<<<< HEAD
-    <None Include="..\..\..\..\target\release\prqlc.dll">
+    <None Include="..\..\..\..\target\release\libprqlc_lib.dll">
       <Visible>false</Visible>
-=======
-    <None Update="libprqlc_lib.dll">
-      <CopyToOutputDirectory>PreserveNewest</CopyToOutputDirectory>
-    </None>
-    <None Update="libprqlc_lib.dylib">
-      <CopyToOutputDirectory>PreserveNewest</CopyToOutputDirectory>
-    </None>
-    <None Update="libprqlc_lib.so">
->>>>>>> 5dcc8748
       <CopyToOutputDirectory>PreserveNewest</CopyToOutputDirectory>
       <Pack>true</Pack>
       <PackagePath>\runtimes\win-x64\native</PackagePath>
