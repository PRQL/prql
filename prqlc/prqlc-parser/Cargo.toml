--- conflicted
+++ resolved
@@ -13,11 +13,7 @@
 
 [dependencies]
 itertools = "0.11.0"
-<<<<<<< HEAD
 prqlc-ast = {path = "../prqlc-ast", version = "0.10.1"}
-=======
-prqlc-ast = {path = "../prqlc-ast", version = "0.10.1" }
->>>>>>> ce696ab4
 semver = {version = "1.0.20"}
 
 # Chumsky's default features have issues when running in wasm (though we only
