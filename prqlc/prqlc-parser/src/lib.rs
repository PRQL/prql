mod expr;
mod interpolation;
mod lexer;
mod span;
mod stmt;
#[cfg(test)]
mod test;
mod types;

use chumsky::error::SimpleReason;
use chumsky::{prelude::*, Stream};

use prqlc_ast::error::Reason;
use prqlc_ast::error::{Error, WithErrorInfo};
use prqlc_ast::stmt::*;
use prqlc_ast::Span;

<<<<<<< HEAD
pub use lexer::Token;
pub use lexer::{TokenSpan, TokenVec};
=======
use lexer::TokenKind;
use lexer::{Token, TokenVec};
>>>>>>> f5de1ea3
use span::ParserSpan;

/// Build PRQL AST from a PRQL query string.
pub fn parse_source(source: &str, source_id: u16) -> Result<Vec<Stmt>, Vec<Error>> {
    let mut errors = Vec::new();

    let (tokens, lex_errors) = ::chumsky::Parser::parse_recovery(&lexer::lexer(), source);

    errors.extend(
        lex_errors
            .into_iter()
            .map(|e| convert_lexer_error(source, e, source_id)),
    );

    // We don't want comments in the AST (but we do intend to use them as part of
    // formatting)
    let semantic_tokens: Option<_> = tokens.map(|tokens| {
        tokens.into_iter().filter(|token| {
            !matches!(
                token.kind,
                TokenKind::Comment(_) | TokenKind::LineWrap(_) | TokenKind::DocComment(_)
            )
        })
    });

    let ast = if let Some(semantic_tokens) = semantic_tokens {
        let stream = prepare_stream(semantic_tokens, source, source_id);

        let (ast, parse_errors) = ::chumsky::Parser::parse_recovery(&stmt::source(), stream);

        errors.extend(parse_errors.into_iter().map(convert_parser_error));

        ast
    } else {
        None
    };

    if errors.is_empty() {
        Ok(ast.unwrap_or_default())
    } else {
        Err(errors)
    }
}

pub fn lex_source(source: &str) -> Result<TokenVec, Vec<Error>> {
    lexer::lexer().parse(source).map(TokenVec).map_err(|e| {
        e.into_iter()
            .map(|x| convert_lexer_error(source, x, 0))
            .collect()
    })
}

mod common {
    use chumsky::prelude::*;
    use prqlc_ast::Ty;
    use prqlc_ast::TyKind;

    use super::{lexer::TokenKind, span::ParserSpan};
    use prqlc_ast::expr::*;
    use prqlc_ast::stmt::*;

    pub type PError = Simple<TokenKind, ParserSpan>;

    pub fn ident_part() -> impl Parser<TokenKind, String, Error = PError> {
        select! { TokenKind::Ident(ident) => ident }.map_err(|e: PError| {
            Simple::expected_input_found(
                e.span(),
                [Some(TokenKind::Ident("".to_string()))],
                e.found().cloned(),
            )
        })
    }

    pub fn keyword(kw: &'static str) -> impl Parser<TokenKind, (), Error = PError> + Clone {
        just(TokenKind::Keyword(kw.to_string())).ignored()
    }

    pub fn new_line() -> impl Parser<TokenKind, (), Error = PError> + Clone {
        just(TokenKind::NewLine).ignored()
    }

    pub fn ctrl(char: char) -> impl Parser<TokenKind, (), Error = PError> + Clone {
        just(TokenKind::Control(char)).ignored()
    }

    pub fn into_stmt((annotations, kind): (Vec<Annotation>, StmtKind), span: ParserSpan) -> Stmt {
        Stmt {
            kind,
            span: Some(span.0),
            annotations,
        }
    }

    pub fn into_expr(kind: ExprKind, span: ParserSpan) -> Expr {
        Expr {
            span: Some(span.0),
            ..Expr::new(kind)
        }
    }

    pub fn into_ty(kind: TyKind, span: ParserSpan) -> Ty {
        Ty {
            span: Some(span.0),
            ..Ty::new(kind)
        }
    }
}

/// Convert the output of the lexer into the input of the parser. Requires
/// supplying the original source code.
fn prepare_stream(
    tokens: impl Iterator<Item = Token>,
    source: &str,
    source_id: u16,
) -> Stream<TokenKind, ParserSpan, impl Iterator<Item = (TokenKind, ParserSpan)> + Sized> {
    let tokens = tokens
        .into_iter()
        .map(move |token| (token.kind, ParserSpan::new(source_id, token.span)));
    let len = source.chars().count();
    let eoi = ParserSpan(Span {
        start: len,
        end: len + 1,
        source_id,
    });
    Stream::from_iter(eoi, tokens)
}

fn convert_lexer_error(source: &str, e: chumsky::error::Cheap<char>, source_id: u16) -> Error {
    // We want to slice based on the chars, not the bytes, so can't just index
    // into the str.
    let found = source
        .chars()
        .skip(e.span().start)
        .take(e.span().end() - e.span().start)
        .collect();
    let span = Some(Span {
        start: e.span().start,
        end: e.span().end,
        source_id,
    });

    Error::new(Reason::Unexpected { found }).with_span(span)
}

fn convert_parser_error(e: common::PError) -> Error {
    let mut span = e.span();

    if e.found().is_none() {
        // found end of file
        // fix for span outside of source
        if span.start > 0 && span.end > 0 {
            span = span - 1;
        }
    }

    construct_parser_error(e).with_span(Some(span.0))
}

fn construct_parser_error(e: Simple<TokenKind, ParserSpan>) -> Error {
    if let SimpleReason::Custom(message) = e.reason() {
        return Error::new_simple(message);
    }

    fn token_to_string(t: Option<TokenKind>) -> String {
        t.as_ref()
            .map(TokenKind::to_string)
            .unwrap_or_else(|| "end of input".to_string())
    }

    let is_all_whitespace = e
        .expected()
        .all(|t| matches!(t, None | Some(TokenKind::NewLine)));
    let expected: Vec<String> = e
        .expected()
        // Only include whitespace if we're _only_ expecting whitespace
        .filter(|t| is_all_whitespace || !matches!(t, None | Some(TokenKind::NewLine)))
        .cloned()
        .map(token_to_string)
        .collect();

    let while_parsing = e
        .label()
        .map(|l| format!(" while parsing {l}"))
        .unwrap_or_default();

    if expected.is_empty() || expected.len() > 10 {
        let label = token_to_string(e.found().cloned());
        return Error::new_simple(format!("unexpected {label}{while_parsing}"));
    }

    let mut expected = expected;
    expected.sort();

    let expected = match expected.len() {
        1 => expected.remove(0),
        2 => expected.join(" or "),
        _ => {
            let last = expected.pop().unwrap();
            format!("one of {} or {last}", expected.join(", "))
        }
    };

    match e.found() {
        Some(found) => Error::new(Reason::Expected {
            who: e.label().map(|x| x.to_string()),
            expected,
            found: found.to_string(),
        }),
        // We want a friendlier message than "found end of input"...
        None => Error::new(Reason::Simple(format!(
            "Expected {expected}, but didn't find anything before the end."
        ))),
    }
}

#[test]
fn test_lex_source() {
    use insta::assert_debug_snapshot;

    assert_debug_snapshot!(lex_source("5 + 3"), @r###"
    Ok(
        TokenVec (
          0..1: Literal(Integer(5)),
          2..3: Control('+'),
          4..5: Literal(Integer(3)),
        ),
    )
    "###);

    // Something that will generate an error
    assert_debug_snapshot!(lex_source("^"), @r###"
    Err(
        [
            Error {
                kind: Error,
                span: Some(
                    0:0-1,
                ),
                reason: Unexpected {
                    found: "^",
                },
                hints: [],
                code: None,
            },
        ],
    )
    "###);
}<|MERGE_RESOLUTION|>--- conflicted
+++ resolved
@@ -15,13 +15,9 @@
 use prqlc_ast::stmt::*;
 use prqlc_ast::Span;
 
-<<<<<<< HEAD
 pub use lexer::Token;
-pub use lexer::{TokenSpan, TokenVec};
-=======
-use lexer::TokenKind;
-use lexer::{Token, TokenVec};
->>>>>>> f5de1ea3
+pub use lexer::TokenKind;
+pub use lexer::TokenVec;
 use span::ParserSpan;
 
 /// Build PRQL AST from a PRQL query string.
