--- conflicted
+++ resolved
@@ -4,53 +4,6 @@
 pub mod parser;
 pub mod span;
 #[cfg(test)]
-<<<<<<< HEAD
 mod test;
 
-pub use self::lexer::TokenVec;
-use crate::error::Error;
-use crate::lexer::lr::TokenKind;
-use crate::parser::pr::Stmt;
-use crate::parser::prepare_stream;
-
-/// Build PRQL AST from a PRQL query string.
-pub fn parse_source(source: &str, source_id: u16) -> Result<Vec<Stmt>, Vec<Error>> {
-    let mut errors = Vec::new();
-
-    let (tokens, lex_errors) = ::chumsky::Parser::parse_recovery(&lexer::lexer(), source);
-    // let (tokens, lex_errors) = ::chumsky::Parser::parse_recovery_verbose(&lexer::lexer(), source);
-
-    log::debug!("Lex errors: {:?}", lex_errors);
-    errors.extend(
-        lex_errors
-            .into_iter()
-            .map(|e| lexer::convert_lexer_error(source, e, source_id)),
-    );
-
-    let ast = if let Some(tokens) = tokens {
-        let stream = prepare_stream(tokens.into_iter(), source, source_id);
-
-        // let ast = if let Some(semantic_tokens) = semantic_tokens {
-        //     let stream = parser::prepare_stream(semantic_tokens, source, source_id);
-
-        // ::chumsky::Parser::parse_recovery_verbose(&stmt::source(), stream);
-        let (ast, parse_errors) =
-            ::chumsky::Parser::parse_recovery(&parser::stmt::source(), stream);
-
-        log::debug!("parse errors: {:?}", parse_errors);
-        errors.extend(parse_errors.into_iter().map(|e| e.into()));
-
-        ast
-    } else {
-        None
-    };
-
-    if errors.is_empty() {
-        Ok(ast.unwrap_or_default())
-    } else {
-        Err(errors)
-    }
-}
-=======
-mod test;
->>>>>>> e9b159e1
+use crate::lexer::lr::TokenKind;