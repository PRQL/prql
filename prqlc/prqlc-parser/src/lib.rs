mod expr;
mod interpolation;
mod lexer;
mod span;
mod stmt;
#[cfg(test)]
mod test;
mod types;

use chumsky::error::SimpleReason;
use chumsky::{prelude::*, Stream};

use prqlc_ast::error::{Error, Reason, WithErrorInfo};
use prqlc_ast::stmt::*;
use prqlc_ast::Span;

<<<<<<< HEAD
pub use lexer::Token;
pub use lexer::TokenKind;
pub use lexer::TokenVec;
=======
use lexer::Token;
pub use lexer::{TokenKind, TokenVec};
>>>>>>> db244272
use span::ParserSpan;

/// Build PRQL AST from a PRQL query string.
pub fn parse_source(source: &str, source_id: u16) -> Result<Vec<Stmt>, Vec<Error>> {
    let mut errors = Vec::new();

    let (tokens, lex_errors) = ::chumsky::Parser::parse_recovery(&lexer::lexer(), source);

    errors.extend(
        lex_errors
            .into_iter()
            .map(|e| convert_lexer_error(source, e, source_id)),
    );

    // We don't want comments in the AST (but we do intend to use them as part of
    // formatting)
    let semantic_tokens: Option<_> = tokens.map(|tokens| {
        tokens.into_iter().filter(|token| {
            !matches!(
                token.kind,
                TokenKind::Comment(_) | TokenKind::LineWrap(_) | TokenKind::DocComment(_)
            )
        })
    });

    let ast = if let Some(semantic_tokens) = semantic_tokens {
        let stream = prepare_stream(semantic_tokens, source, source_id);

        let (ast, parse_errors) = ::chumsky::Parser::parse_recovery(&stmt::source(), stream);

        errors.extend(parse_errors.into_iter().map(convert_parser_error));

        ast
    } else {
        None
    };

    if errors.is_empty() {
        Ok(ast.unwrap_or_default())
    } else {
        Err(errors)
    }
}

pub fn lex_source(source: &str) -> Result<TokenVec, Vec<Error>> {
    lexer::lexer().parse(source).map(TokenVec).map_err(|e| {
        e.into_iter()
            .map(|x| convert_lexer_error(source, x, 0))
            .collect()
    })
}

mod common {
    use chumsky::prelude::*;
    use prqlc_ast::Ty;
    use prqlc_ast::TyKind;

    use super::{lexer::TokenKind, span::ParserSpan};
    use prqlc_ast::expr::*;
    use prqlc_ast::stmt::*;

    pub type PError = Simple<TokenKind, ParserSpan>;

    pub fn ident_part() -> impl Parser<TokenKind, String, Error = PError> {
        select! {
            TokenKind::Ident(ident) => ident,
            TokenKind::Keyword(ident) if &ident == "module" => ident,
        }
        .map_err(|e: PError| {
            Simple::expected_input_found(
                e.span(),
                [Some(TokenKind::Ident("".to_string()))],
                e.found().cloned(),
            )
        })
    }

    pub fn keyword(kw: &'static str) -> impl Parser<TokenKind, (), Error = PError> + Clone {
        just(TokenKind::Keyword(kw.to_string())).ignored()
    }

    pub fn new_line() -> impl Parser<TokenKind, (), Error = PError> + Clone {
        just(TokenKind::NewLine).ignored()
    }

    pub fn ctrl(char: char) -> impl Parser<TokenKind, (), Error = PError> + Clone {
        just(TokenKind::Control(char)).ignored()
    }

    pub fn into_stmt((annotations, kind): (Vec<Annotation>, StmtKind), span: ParserSpan) -> Stmt {
        Stmt {
            kind,
            span: Some(span.0),
            annotations,
        }
    }

    pub fn into_expr(kind: ExprKind, span: ParserSpan) -> Expr {
        Expr {
            span: Some(span.0),
            ..Expr::new(kind)
        }
    }

    pub fn into_ty(kind: TyKind, span: ParserSpan) -> Ty {
        Ty {
            span: Some(span.0),
            ..Ty::new(kind)
        }
    }
}

/// Convert the output of the lexer into the input of the parser. Requires
/// supplying the original source code.
fn prepare_stream(
    tokens: impl Iterator<Item = Token>,
    source: &str,
    source_id: u16,
) -> Stream<TokenKind, ParserSpan, impl Iterator<Item = (TokenKind, ParserSpan)> + Sized> {
    let tokens = tokens
        .into_iter()
        .map(move |token| (token.kind, ParserSpan::new(source_id, token.span)));
    let len = source.chars().count();
    let eoi = ParserSpan(Span {
        start: len,
        end: len + 1,
        source_id,
    });
    Stream::from_iter(eoi, tokens)
}

fn convert_lexer_error(source: &str, e: chumsky::error::Cheap<char>, source_id: u16) -> Error {
    // We want to slice based on the chars, not the bytes, so can't just index
    // into the str.
    let found = source
        .chars()
        .skip(e.span().start)
        .take(e.span().end() - e.span().start)
        .collect();
    let span = Some(Span {
        start: e.span().start,
        end: e.span().end,
        source_id,
    });

    Error::new(Reason::Unexpected { found }).with_span(span)
}

fn convert_parser_error(e: common::PError) -> Error {
    let mut span = e.span();

    if e.found().is_none() {
        // found end of file
        // fix for span outside of source
        if span.start > 0 && span.end > 0 {
            span = span - 1;
        }
    }

    construct_parser_error(e).with_span(Some(span.0))
}

fn construct_parser_error(e: Simple<TokenKind, ParserSpan>) -> Error {
    if let SimpleReason::Custom(message) = e.reason() {
        return Error::new_simple(message);
    }

    fn token_to_string(t: Option<TokenKind>) -> String {
        t.as_ref()
            .map(TokenKind::to_string)
            .unwrap_or_else(|| "end of input".to_string())
    }

    let is_all_whitespace = e
        .expected()
        .all(|t| matches!(t, None | Some(TokenKind::NewLine)));
    let expected: Vec<String> = e
        .expected()
        // Only include whitespace if we're _only_ expecting whitespace
        .filter(|t| is_all_whitespace || !matches!(t, None | Some(TokenKind::NewLine)))
        .cloned()
        .map(token_to_string)
        .collect();

    let while_parsing = e
        .label()
        .map(|l| format!(" while parsing {l}"))
        .unwrap_or_default();

    if expected.is_empty() || expected.len() > 10 {
        let label = token_to_string(e.found().cloned());
        return Error::new_simple(format!("unexpected {label}{while_parsing}"));
    }

    let mut expected = expected;
    expected.sort();

    let expected = match expected.len() {
        1 => expected.remove(0),
        2 => expected.join(" or "),
        _ => {
            let last = expected.pop().unwrap();
            format!("one of {} or {last}", expected.join(", "))
        }
    };

    match e.found() {
        Some(found) => Error::new(Reason::Expected {
            who: e.label().map(|x| x.to_string()),
            expected,
            found: found.to_string(),
        }),
        // We want a friendlier message than "found end of input"...
        None => Error::new(Reason::Simple(format!(
            "Expected {expected}, but didn't find anything before the end."
        ))),
    }
}

#[test]
fn test_lex_source() {
    use insta::assert_debug_snapshot;

    assert_debug_snapshot!(lex_source("5 + 3"), @r###"
    Ok(
        TokenVec(
            [
                0..1: Literal(Integer(5)),
                2..3: Control('+'),
                4..5: Literal(Integer(3)),
            ],
        ),
    )
    "###);

    // Something that will generate an error
    assert_debug_snapshot!(lex_source("^"), @r###"
    Err(
        [
            Error {
                kind: Error,
                span: Some(
                    0:0-1,
                ),
                reason: Unexpected {
                    found: "^",
                },
                hints: [],
                code: None,
            },
        ],
    )
    "###);
}<|MERGE_RESOLUTION|>--- conflicted
+++ resolved
@@ -14,14 +14,8 @@
 use prqlc_ast::stmt::*;
 use prqlc_ast::Span;
 
-<<<<<<< HEAD
-pub use lexer::Token;
-pub use lexer::TokenKind;
-pub use lexer::TokenVec;
-=======
 use lexer::Token;
 pub use lexer::{TokenKind, TokenVec};
->>>>>>> db244272
 use span::ParserSpan;
 
 /// Build PRQL AST from a PRQL query string.
