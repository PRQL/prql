use chumsky::{prelude::*, Stream};
use err::error::Reason;
use err::error::{Error, WithErrorInfo};
use lexer::TokenKind;
pub use lexer::{Token, TokenVec};
use prqlc_ast::span::Span;
use prqlc_ast::stmt::*;

use crate::err::error::ErrorSource;

mod expr;
mod interpolation;
mod lexer;

mod stmt;
#[cfg(test)]
mod test;
mod types;

<<<<<<< HEAD
// pub use prqlc_ast;
pub mod err;

pub use prqlc_ast as ast;
=======
use chumsky::error::SimpleReason;
use chumsky::{prelude::*, Stream};
use prqlc_ast::error::{Error, Reason, WithErrorInfo};
use prqlc_ast::stmt::*;
use prqlc_ast::Span;

use self::lexer::Token;
pub use self::lexer::{TokenKind, TokenVec};
use self::span::ParserSpan;
>>>>>>> 31022b1a

/// Build PRQL AST from a PRQL query string.
pub fn parse_source(source: &str, source_id: u16) -> Result<Vec<Stmt>, Vec<Error>> {
    let mut errors = Vec::new();

    let (tokens, lex_errors) = ::chumsky::Parser::parse_recovery(&lexer::lexer(), source);

    log::debug!("Lex errors: {:?}", lex_errors);
    errors.extend(
        lex_errors
            .into_iter()
            .map(|e| convert_lexer_error(source, e, source_id)),
    );

    // We don't want comments in the AST (but we do intend to use them as part of
    // formatting)
    let semantic_tokens: Option<_> = tokens.map(|tokens| {
        tokens.into_iter().filter(|token| {
            !matches!(
                token.kind,
                TokenKind::Comment(_) | TokenKind::LineWrap(_) | TokenKind::DocComment(_)
            )
        })
    });

    let ast = if let Some(semantic_tokens) = semantic_tokens {
        let stream = prepare_stream(semantic_tokens, source, source_id);

        let (ast, parse_errors) = ::chumsky::Parser::parse_recovery(&stmt::source(), stream);

        log::debug!("parse errors: {:?}", parse_errors);
        errors.extend(parse_errors.into_iter().map(|e| e.into()));

        ast
    } else {
        None
    };

    if errors.is_empty() {
        Ok(ast.unwrap_or_default())
    } else {
        Err(errors)
    }
}

pub fn lex_source(source: &str) -> Result<TokenVec, Vec<Error>> {
    lexer::lexer().parse(source).map(TokenVec).map_err(|e| {
        e.into_iter()
            .map(|x| convert_lexer_error(source, x, 0))
            .collect()
    })
}

mod common {
    use chumsky::prelude::*;
    use prqlc_ast::expr::*;
    use prqlc_ast::stmt::*;
<<<<<<< HEAD
    use prqlc_ast::TyKind;
    use prqlc_ast::{Span, Ty};
=======
    use prqlc_ast::Ty;
    use prqlc_ast::TyKind;

    use super::{lexer::TokenKind, span::ParserSpan};
>>>>>>> 31022b1a

    use super::lexer::TokenKind;
    use crate::err::parse_error::PError;

    pub fn ident_part() -> impl Parser<TokenKind, String, Error = PError> {
        return select! {
            TokenKind::Ident(ident) => ident,
            TokenKind::Keyword(ident) if &ident == "module" => ident,
        }
        .map_err(|e: PError| {
            PError::expected_input_found(
                e.span(),
                [Some(TokenKind::Ident("".to_string()))],
                e.found().cloned(),
            )
        });
    }

    pub fn keyword(kw: &'static str) -> impl Parser<TokenKind, (), Error = PError> + Clone {
        just(TokenKind::Keyword(kw.to_string())).ignored()
    }

    pub fn new_line() -> impl Parser<TokenKind, (), Error = PError> + Clone {
        just(TokenKind::NewLine).ignored()
    }

    pub fn ctrl(char: char) -> impl Parser<TokenKind, (), Error = PError> + Clone {
        just(TokenKind::Control(char)).ignored()
    }

    pub fn into_stmt((annotations, kind): (Vec<Annotation>, StmtKind), span: Span) -> Stmt {
        Stmt {
            kind,
            span: Some(span),
            annotations,
        }
    }

    pub fn into_expr(kind: ExprKind, span: Span) -> Expr {
        Expr {
            span: Some(span),
            ..Expr::new(kind)
        }
    }

    pub fn into_ty(kind: TyKind, span: Span) -> Ty {
        Ty {
            span: Some(span),
            ..Ty::new(kind)
        }
    }
}

/// Convert the output of the lexer into the input of the parser. Requires
/// supplying the original source code.
fn prepare_stream(
    tokens: impl Iterator<Item = Token>,
    source: &str,
    source_id: u16,
) -> Stream<TokenKind, Span, impl Iterator<Item = (TokenKind, Span)> + Sized> {
    let tokens = tokens
        .into_iter()
        .map(move |token| (token.kind, Span::new(source_id, token.span)));
    let len = source.chars().count();
    let eoi = Span {
        start: len,
        end: len + 1,
        source_id,
    };
    Stream::from_iter(eoi, tokens)
}

#[test]
fn test_prepare_stream() {
    use insta::assert_yaml_snapshot;

    let input = "from artists | filter name == 'John'";
    let tokens = lex_source(input).unwrap();
    let mut stream = prepare_stream(tokens.0.into_iter(), input, 0);
    assert_yaml_snapshot!(stream.fetch_tokens().collect::<Vec<(TokenKind, Span)>>(), @r###"
    ---
    - - Ident: from
      - "0:0-4"
    - - Ident: artists
      - "0:5-12"
    - - Control: "|"
      - "0:13-14"
    - - Ident: filter
      - "0:15-21"
    - - Ident: name
      - "0:22-26"
    - - Eq
      - "0:27-29"
    - - Literal:
          String: John
      - "0:30-36"
    "###);
}

fn convert_lexer_error(source: &str, e: chumsky::error::Cheap<char>, source_id: u16) -> Error {
    // We want to slice based on the chars, not the bytes, so can't just index
    // into the str.
    let found = source
        .chars()
        .skip(e.span().start)
        .take(e.span().end() - e.span().start)
        .collect();
    let span = Some(Span {
        start: e.span().start,
        end: e.span().end,
        source_id,
    });

    Error::new(Reason::Unexpected { found })
        .with_span(span)
        .with_source(ErrorSource::Lexer(e))
}

#[test]
fn test_lex_source() {
    use insta::assert_debug_snapshot;

    assert_debug_snapshot!(lex_source("5 + 3"), @r###"
    Ok(
        TokenVec(
            [
                0..1: Literal(Integer(5)),
                2..3: Control('+'),
                4..5: Literal(Integer(3)),
            ],
        ),
    )
    "###);

    // Something that will generate an error
    assert_debug_snapshot!(lex_source("^"), @r###"
    Err(
        [
            Error {
                kind: Error,
                span: Some(
                    0:0-1,
                ),
                reason: Unexpected {
                    found: "^",
                },
                hints: [],
                code: None,
            },
        ],
    )
    "###);
}<|MERGE_RESOLUTION|>--- conflicted
+++ resolved
@@ -17,22 +17,10 @@
 mod test;
 mod types;
 
-<<<<<<< HEAD
 // pub use prqlc_ast;
 pub mod err;
 
 pub use prqlc_ast as ast;
-=======
-use chumsky::error::SimpleReason;
-use chumsky::{prelude::*, Stream};
-use prqlc_ast::error::{Error, Reason, WithErrorInfo};
-use prqlc_ast::stmt::*;
-use prqlc_ast::Span;
-
-use self::lexer::Token;
-pub use self::lexer::{TokenKind, TokenVec};
-use self::span::ParserSpan;
->>>>>>> 31022b1a
 
 /// Build PRQL AST from a PRQL query string.
 pub fn parse_source(source: &str, source_id: u16) -> Result<Vec<Stmt>, Vec<Error>> {
@@ -90,15 +78,9 @@
     use chumsky::prelude::*;
     use prqlc_ast::expr::*;
     use prqlc_ast::stmt::*;
-<<<<<<< HEAD
-    use prqlc_ast::TyKind;
-    use prqlc_ast::{Span, Ty};
-=======
+    use prqlc_ast::Span;
     use prqlc_ast::Ty;
     use prqlc_ast::TyKind;
-
-    use super::{lexer::TokenKind, span::ParserSpan};
->>>>>>> 31022b1a
 
     use super::lexer::TokenKind;
     use crate::err::parse_error::PError;
