use chumsky::prelude::*;
<<<<<<< HEAD

use super::common::*;
use super::lexer::TokenKind;
use crate::ast::*;
use crate::err::parse_error::PError;
=======
use prqlc_ast::*;

use super::common::*;
use super::lexer::TokenKind;
>>>>>>> 31022b1a
use crate::expr::ident;

pub fn type_expr() -> impl Parser<TokenKind, Ty, Error = PError> {
    recursive(|nested_type_expr| {
        let basic = select! {
            TokenKind::Literal(lit) => TyKind::Singleton(lit),
            TokenKind::Ident(i) if i == "int"=> TyKind::Primitive(PrimitiveSet::Int),
            TokenKind::Ident(i) if i == "float"=> TyKind::Primitive(PrimitiveSet::Float),
            TokenKind::Ident(i) if i == "bool"=> TyKind::Primitive(PrimitiveSet::Bool),
            TokenKind::Ident(i) if i == "text"=> TyKind::Primitive(PrimitiveSet::Text),
            TokenKind::Ident(i) if i == "date"=> TyKind::Primitive(PrimitiveSet::Date),
            TokenKind::Ident(i) if i == "time"=> TyKind::Primitive(PrimitiveSet::Time),
            TokenKind::Ident(i) if i == "timestamp"=> TyKind::Primitive(PrimitiveSet::Timestamp),
            TokenKind::Ident(i) if i == "anytype"=> TyKind::Any,
        };

        let ident = ident().map(TyKind::Ident);

        let func = keyword("func")
            .ignore_then(
                nested_type_expr
                    .clone()
                    .map(Some)
                    .repeated()
                    .then_ignore(just(TokenKind::ArrowThin))
                    .then(nested_type_expr.clone().map(Some).map(Box::new))
                    .map(|(args, return_ty)| TyFunc {
                        args,
                        return_ty,
                        name_hint: None,
                    })
                    .or_not(),
            )
            .map(TyKind::Function);

        let tuple = ident_part()
            .then_ignore(ctrl('='))
            .or_not()
            .then(nested_type_expr.clone())
            .then(
                filter(|x| {
                    matches!(
                        x,
                        TokenKind::Range {
                            bind_left: true,
                            ..
                        }
                    )
                })
                .or_not(),
            )
            .map(|((name, ty), range)| {
                if range.is_some() {
                    TyTupleField::Wildcard(Some(ty))
                } else {
                    TyTupleField::Single(name, Some(ty))
                }
            })
            .padded_by(new_line().repeated())
            .separated_by(ctrl(','))
            .allow_trailing()
            .then_ignore(new_line().repeated())
            .delimited_by(ctrl('{'), ctrl('}'))
            .recover_with(nested_delimiters(
                TokenKind::Control('{'),
                TokenKind::Control('}'),
                [
                    (TokenKind::Control('{'), TokenKind::Control('}')),
                    (TokenKind::Control('('), TokenKind::Control(')')),
                    (TokenKind::Control('['), TokenKind::Control(']')),
                ],
                |_| vec![],
            ))
            .map(TyKind::Tuple)
            .labelled("tuple");

        let enum_ = keyword("enum")
            .ignore_then(
                ident_part()
                    .then(ctrl('=').ignore_then(nested_type_expr.clone()).or_not())
                    .map(|(name, ty)| {
                        (
                            Some(name),
                            ty.unwrap_or_else(|| Ty::new(TyKind::Tuple(vec![]))),
                        )
                    })
                    .padded_by(new_line().repeated())
                    .separated_by(ctrl(','))
                    .allow_trailing()
                    .then_ignore(new_line().repeated())
                    .delimited_by(ctrl('{'), ctrl('}'))
                    .recover_with(nested_delimiters(
                        TokenKind::Control('{'),
                        TokenKind::Control('}'),
                        [
                            (TokenKind::Control('{'), TokenKind::Control('}')),
                            (TokenKind::Control('('), TokenKind::Control(')')),
                            (TokenKind::Control('['), TokenKind::Control(']')),
                        ],
                        |_| vec![],
                    )),
            )
            .map(TyKind::Union)
            .labelled("union");

        let array = nested_type_expr
            .map(Box::new)
            .padded_by(new_line().repeated())
            .delimited_by(ctrl('['), ctrl(']'))
            .recover_with(nested_delimiters(
                TokenKind::Control('['),
                TokenKind::Control(']'),
                [
                    (TokenKind::Control('{'), TokenKind::Control('}')),
                    (TokenKind::Control('('), TokenKind::Control(')')),
                    (TokenKind::Control('['), TokenKind::Control(']')),
                ],
                |_| Box::new(Ty::new(Literal::Null)),
            ))
            .map(TyKind::Array)
            .labelled("array");

        let term = choice((basic, ident, func, tuple, array, enum_))
            .map_with_span(into_ty)
            .boxed();

        // union
        term.clone()
            .then(just(TokenKind::Or).ignore_then(term).repeated())
            .map_with_span(|(first, following), span| {
                if following.is_empty() {
                    first
                } else {
                    let mut all = Vec::with_capacity(following.len() + 1);
                    all.push((None, first));
                    all.extend(following.into_iter().map(|x| (None, x)));
                    into_ty(TyKind::Union(all), span)
                }
            })
    })
    .labelled("type expression")
}<|MERGE_RESOLUTION|>--- conflicted
+++ resolved
@@ -1,16 +1,9 @@
 use chumsky::prelude::*;
-<<<<<<< HEAD
-
-use super::common::*;
-use super::lexer::TokenKind;
-use crate::ast::*;
-use crate::err::parse_error::PError;
-=======
 use prqlc_ast::*;
 
 use super::common::*;
 use super::lexer::TokenKind;
->>>>>>> 31022b1a
+use crate::err::parse_error::PError;
 use crate::expr::ident;
 
 pub fn type_expr() -> impl Parser<TokenKind, Ty, Error = PError> {
