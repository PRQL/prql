--- conflicted
+++ resolved
@@ -77,21 +77,6 @@
 /// Lex chars to a single token
 pub fn lex_token() -> impl Parser<char, Token, Error = Cheap<char>> {
     let control_multi = choice((
-<<<<<<< HEAD
-        just("->").to(Token::ArrowThin),
-        just("=>").to(Token::ArrowFat),
-        just("==").to(Token::Eq),
-        just("!=").to(Token::Ne),
-        just(">=").to(Token::Gte),
-        just("<=").to(Token::Lte),
-        just("~=").to(Token::RegexSearch),
-        just("&&").then_ignore(end_expr()).to(Token::And),
-        just("||").then_ignore(end_expr()).to(Token::Or),
-        just("??").to(Token::Coalesce),
-        just("//").to(Token::DivInt),
-        just("**").to(Token::Pow),
-        just("@").then(digits(1).not().rewind()).to(Token::Annotate),
-=======
         just("->").to(TokenKind::ArrowThin),
         just("=>").to(TokenKind::ArrowFat),
         just("==").to(TokenKind::Eq),
@@ -103,11 +88,10 @@
         just("||").then_ignore(end_expr()).to(TokenKind::Or),
         just("??").to(TokenKind::Coalesce),
         just("//").to(TokenKind::DivInt),
-        // just("**").to(TokenKind::Pow),
+        just("**").to(TokenKind::Pow),
         just("@")
             .then(digits(1).not().rewind())
             .to(TokenKind::Annotate),
->>>>>>> 751a1c83
     ));
 
     let control = one_of("></%=+-*[]().,:|!{}").map(TokenKind::Control);
@@ -535,29 +519,6 @@
                     write!(f, "{s}")
                 }
             }
-<<<<<<< HEAD
-            Token::Keyword(s) => write!(f, "keyword {s}"),
-            Token::Literal(lit) => write!(f, "{}", lit),
-            Token::Control(c) => write!(f, "{c}"),
-
-            Token::ArrowThin => f.write_str("->"),
-            Token::ArrowFat => f.write_str("=>"),
-            Token::Eq => f.write_str("=="),
-            Token::Ne => f.write_str("!="),
-            Token::Gte => f.write_str(">="),
-            Token::Lte => f.write_str("<="),
-            Token::RegexSearch => f.write_str("~="),
-            Token::And => f.write_str("&&"),
-            Token::Or => f.write_str("||"),
-            Token::Coalesce => f.write_str("??"),
-            Token::DivInt => f.write_str("//"),
-            Token::Pow => f.write_str("**"),
-            Token::Annotate => f.write_str("@{"),
-
-            Token::Param(id) => write!(f, "${id}"),
-
-            Token::Range {
-=======
             TokenKind::Keyword(s) => write!(f, "keyword {s}"),
             TokenKind::Literal(lit) => write!(f, "{}", lit),
             TokenKind::Control(c) => write!(f, "{c}"),
@@ -573,13 +534,12 @@
             TokenKind::Or => f.write_str("||"),
             TokenKind::Coalesce => f.write_str("??"),
             TokenKind::DivInt => f.write_str("//"),
-            // TokenKind::Pow => f.write_str("**"),
+            TokenKind::Pow => f.write_str("**"),
             TokenKind::Annotate => f.write_str("@{"),
 
             TokenKind::Param(id) => write!(f, "${id}"),
 
             TokenKind::Range {
->>>>>>> 751a1c83
                 bind_left,
                 bind_right,
             } => write!(
