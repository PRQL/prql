use chumsky::{
    error::Cheap,
    prelude::*,
    text::{newline, Character},
};
<<<<<<< HEAD

use prqlc_ast::token::{Literal, Token, TokenKind, ValueAndUnit};
=======
use prqlc_ast::expr::*;
>>>>>>> 31022b1a
use serde::{Deserialize, Serialize};

/// Lex chars to tokens until the end of the input
pub fn lexer() -> impl Parser<char, Vec<Token>, Error = Cheap<char>> {
    lex_token()
        .repeated()
        .then_ignore(ignored())
        .then_ignore(end())
}

/// Lex chars to a single token
pub fn lex_token() -> impl Parser<char, Token, Error = Cheap<char>> {
    let control_multi = choice((
        just("->").to(TokenKind::ArrowThin),
        just("=>").to(TokenKind::ArrowFat),
        just("==").to(TokenKind::Eq),
        just("!=").to(TokenKind::Ne),
        just(">=").to(TokenKind::Gte),
        just("<=").to(TokenKind::Lte),
        just("~=").to(TokenKind::RegexSearch),
        just("&&").then_ignore(end_expr()).to(TokenKind::And),
        just("||").then_ignore(end_expr()).to(TokenKind::Or),
        just("??").to(TokenKind::Coalesce),
        just("//").to(TokenKind::DivInt),
        // just("**").to(TokenKind::Pow),
        just("@")
            .then(digits(1).not().rewind())
            .to(TokenKind::Annotate),
    ));

    let control = one_of("></%=+-*[]().,:|!{}").map(TokenKind::Control);

    let ident = ident_part().map(TokenKind::Ident);

    let keyword = choice((
        just("let"),
        just("into"),
        just("case"),
        just("prql"),
        just("type"),
        just("module"),
        just("internal"),
        just("func"),
        just("import"),
        just("enum"),
    ))
    .then_ignore(end_expr())
    .map(|x| x.to_string())
    .map(TokenKind::Keyword);

    let literal = literal().map(TokenKind::Literal);

    let param = just('$')
        .ignore_then(filter(|c: &char| c.is_alphanumeric() || *c == '_' || *c == '.').repeated())
        .collect::<String>()
        .map(TokenKind::Param);

    let interpolation = one_of("sf")
        .then(quoted_string(true))
        .map(|(c, s)| TokenKind::Interpolation(c, s));

    let token = choice((
        line_wrap(),
        newline().to(TokenKind::NewLine),
        control_multi,
        interpolation,
        param,
        control,
        literal,
        keyword,
        ident,
        comment(),
    ))
    .recover_with(skip_then_retry_until([]).skip_start());

    let range = (whitespace().or_not())
        .then_ignore(just(".."))
        .then(whitespace().or_not())
        .map(|(left, right)| TokenKind::Range {
            // If there was no whitespace before (after), then we mark the range
            // as bound on the left (right).
            bind_left: left.is_none(),
            bind_right: right.is_none(),
        })
        .map_with_span(|kind, span| Token { kind, span });

    choice((
        range,
        ignored().ignore_then(token.map_with_span(|kind, span| Token { kind, span })),
    ))
}

fn ignored() -> impl Parser<char, (), Error = Cheap<char>> {
    whitespace().repeated().ignored()
}

fn whitespace() -> impl Parser<char, (), Error = Cheap<char>> {
    filter(|x: &char| x.is_inline_whitespace())
        .repeated()
        .at_least(1)
        .ignored()
}

fn line_wrap() -> impl Parser<char, TokenKind, Error = Cheap<char>> {
    newline()
        .ignore_then(
            whitespace()
                .repeated()
                .ignore_then(comment())
                .then_ignore(newline())
                .repeated(),
        )
        .then_ignore(whitespace().repeated())
        .then_ignore(just('\\'))
        .map(TokenKind::LineWrap)
}

fn comment() -> impl Parser<char, TokenKind, Error = Cheap<char>> {
    just('#').ignore_then(choice((
        just('!').ignore_then(
            newline()
                .not()
                .repeated()
                .collect::<String>()
                .map(TokenKind::DocComment),
        ),
        newline()
            .not()
            .repeated()
            .collect::<String>()
            .map(TokenKind::Comment),
    )))
}

pub fn ident_part() -> impl Parser<char, String, Error = Cheap<char>> + Clone {
    let plain = filter(|c: &char| c.is_alphabetic() || *c == '_')
        .chain(filter(|c: &char| c.is_alphanumeric() || *c == '_').repeated());

    let backticks = none_of('`').repeated().delimited_by(just('`'), just('`'));

    plain.or(backticks).collect()
}

fn literal() -> impl Parser<char, Literal, Error = Cheap<char>> {
    let binary_notation = just("0b")
        .then_ignore(just("_").or_not())
        .ignore_then(
            filter(|c: &char| *c == '0' || *c == '1')
                .repeated()
                .at_least(1)
                .at_most(32)
                .collect::<String>()
                .try_map(|digits, _| {
                    Ok(Literal::Integer(i64::from_str_radix(&digits, 2).unwrap()))
                }),
        )
        .labelled("number");

    let hexadecimal_notation = just("0x")
        .then_ignore(just("_").or_not())
        .ignore_then(
            filter(|c: &char| c.is_ascii_hexdigit())
                .repeated()
                .at_least(1)
                .at_most(12)
                .collect::<String>()
                .try_map(|digits, _| {
                    Ok(Literal::Integer(i64::from_str_radix(&digits, 16).unwrap()))
                }),
        )
        .labelled("number");

    let octal_notation = just("0o")
        .then_ignore(just("_").or_not())
        .ignore_then(
            filter(|&c| ('0'..='7').contains(&c))
                .repeated()
                .at_least(1)
                .at_most(12)
                .collect::<String>()
                .try_map(|digits, _| {
                    Ok(Literal::Integer(i64::from_str_radix(&digits, 8).unwrap()))
                }),
        )
        .labelled("number");

    let exp = one_of("eE").chain(one_of("+-").or_not().chain::<char, _, _>(text::digits(10)));

    let integer = filter(|c: &char| c.is_ascii_digit() && *c != '0')
        .chain::<_, Vec<char>, _>(filter(|c: &char| c.is_ascii_digit() || *c == '_').repeated())
        .or(just('0').map(|c| vec![c]));

    let frac = just('.')
        .chain::<char, _, _>(filter(|c: &char| c.is_ascii_digit()))
        .chain::<char, _, _>(filter(|c: &char| c.is_ascii_digit() || *c == '_').repeated());

    let number = integer
        .chain::<char, _, _>(frac.or_not().flatten())
        .chain::<char, _, _>(exp.or_not().flatten())
        .try_map(|chars, span| {
            let str = chars.into_iter().filter(|c| *c != '_').collect::<String>();

            if let Ok(i) = str.parse::<i64>() {
                Ok(Literal::Integer(i))
            } else if let Ok(f) = str.parse::<f64>() {
                Ok(Literal::Float(f))
            } else {
                Err(Cheap::expected_input_found(span, None, None))
            }
        })
        .labelled("number");

    let string = quoted_string(true).map(Literal::String);

    let raw_string = just("r")
        .ignore_then(quoted_string(false))
        .map(Literal::String);

    let bool = (just("true").to(true))
        .or(just("false").to(false))
        .then_ignore(end_expr())
        .map(Literal::Boolean);

    let null = just("null").to(Literal::Null).then_ignore(end_expr());

    let value_and_unit = integer
        .then(choice((
            just("microseconds"),
            just("milliseconds"),
            just("seconds"),
            just("minutes"),
            just("hours"),
            just("days"),
            just("weeks"),
            just("months"),
            just("years"),
        )))
        .then_ignore(end_expr())
        .try_map(|(number, unit), span| {
            let str = number.into_iter().filter(|c| *c != '_').collect::<String>();
            if let Ok(n) = str.parse::<i64>() {
                let unit = unit.to_string();
                Ok(ValueAndUnit { n, unit })
            } else {
                Err(Cheap::expected_input_found(span, None, None))
            }
        })
        .map(Literal::ValueAndUnit);

    let date_inner = digits(4)
        .chain(just('-'))
        .chain::<char, _, _>(digits(2))
        .chain::<char, _, _>(just('-'))
        .chain::<char, _, _>(digits(2))
        .boxed();

    let time_inner = digits(2)
        // minutes
        .chain::<char, _, _>(just(':').chain(digits(2)).or_not().flatten())
        // seconds
        .chain::<char, _, _>(just(':').chain(digits(2)).or_not().flatten())
        // milliseconds
        .chain::<char, _, _>(
            just('.')
                .chain(
                    filter(|c: &char| c.is_ascii_digit())
                        .repeated()
                        .at_least(1)
                        .at_most(6),
                )
                .or_not()
                .flatten(),
        )
        // timezone offset
        .chain::<char, _, _>(
            choice((
                // Either just `Z`
                just('Z').map(|x| vec![x]),
                // Or an offset, such as `-05:00` or `-0500`
                one_of("-+").chain(
                    digits(2)
                        .then_ignore(just(':').or_not())
                        .chain::<char, _, _>(digits(2)),
                ),
            ))
            .or_not(),
        )
        .boxed();

    // Not an annotation
    let dt_prefix = just('@').then(just('{').not().rewind());

    let date = dt_prefix
        .ignore_then(date_inner.clone())
        .then_ignore(end_expr())
        .collect::<String>()
        .map(Literal::Date);

    let time = dt_prefix
        .ignore_then(time_inner.clone())
        .then_ignore(end_expr())
        .collect::<String>()
        .map(Literal::Time);

    let datetime = dt_prefix
        .ignore_then(date_inner)
        .chain(just('T'))
        .chain::<char, _, _>(time_inner)
        .then_ignore(end_expr())
        .collect::<String>()
        .map(Literal::Timestamp);

    choice((
        binary_notation,
        hexadecimal_notation,
        octal_notation,
        string,
        raw_string,
        value_and_unit,
        number,
        bool,
        null,
        datetime,
        date,
        time,
    ))
}

fn quoted_string(escaped: bool) -> impl Parser<char, String, Error = Cheap<char>> {
    choice((
        quoted_string_of_quote(&'"', escaped),
        quoted_string_of_quote(&'\'', escaped),
    ))
    .collect::<String>()
    .labelled("string")
}

fn quoted_string_of_quote(
    quote: &char,
    escaping: bool,
) -> impl Parser<char, Vec<char>, Error = Cheap<char>> + '_ {
    let opening = just(*quote).repeated().at_least(1);

    opening.then_with(move |opening| {
        if opening.len() % 2 == 0 {
            // If we have an even number of quotes, it's an empty string.
            return (just(vec![])).boxed();
        }
        let delimiter = just(*quote).repeated().exactly(opening.len());

        let inner = if escaping {
            choice((
                // If we're escaping, don't allow consuming a backslash
                // We need the `vec` to satisfy the type checker
                (delimiter.or(just(vec!['\\']))).not(),
                escaped_character(),
                // Or escape the quote char of the current string
                just('\\').ignore_then(just(*quote)),
            ))
            .boxed()
        } else {
            delimiter.not().boxed()
        };

        inner.repeated().then_ignore(delimiter).boxed()
    })
}

fn escaped_character() -> impl Parser<char, char, Error = Cheap<char>> {
    just('\\').ignore_then(choice((
        just('\\'),
        just('/'),
        just('b').to('\x08'),
        just('f').to('\x0C'),
        just('n').to('\n'),
        just('r').to('\r'),
        just('t').to('\t'),
        (just("u{").ignore_then(
            filter(|c: &char| c.is_ascii_hexdigit())
                .repeated()
                .at_least(1)
                .at_most(6)
                .collect::<String>()
                .validate(|digits, span, emit| {
                    char::from_u32(u32::from_str_radix(&digits, 16).unwrap()).unwrap_or_else(|| {
                        emit(Cheap::expected_input_found(span, None, None));
                        '\u{FFFD}' // Unicode replacement character
                    })
                })
                .then_ignore(just('}')),
        )),
        (just('x').ignore_then(
            filter(|c: &char| c.is_ascii_hexdigit())
                .repeated()
                .exactly(2)
                .collect::<String>()
                .validate(|digits, span, emit| {
                    char::from_u32(u32::from_str_radix(&digits, 16).unwrap()).unwrap_or_else(|| {
                        emit(Cheap::expected_input_found(span, None, None));
                        '\u{FFFD}'
                    })
                }),
        )),
    )))
}

fn digits(count: usize) -> impl Parser<char, Vec<char>, Error = Cheap<char>> {
    filter(|c: &char| c.is_ascii_digit())
        .repeated()
        .exactly(count)
}

fn end_expr() -> impl Parser<char, (), Error = Cheap<char>> {
    choice((
        end(),
        one_of(",)]}\t >").ignored(),
        newline(),
        just("..").ignored(),
    ))
    .rewind()
}

#[derive(Serialize, Deserialize, Debug, Clone, PartialEq, Eq)]
pub struct TokenVec(pub Vec<Token>);

// impl std::fmt::Debug for TokenVec {
//     fn fmt(&self, f: &mut std::fmt::Formatter) -> std::fmt::Result {
//         writeln!(f, "TokenVec (")?;
//         for token in self.0.iter() {
//             writeln!(f, "  {:?},", token)?;
//         }
//         write!(f, ")")
//     }
// }

#[cfg(test)]
mod test {
    use insta::assert_debug_snapshot;
    use insta::assert_snapshot;

    use super::*;

    #[test]
    fn line_wrap() {
        assert_debug_snapshot!(TokenVec(lexer().parse(r"5 +
    \ 3 "
        ).unwrap()), @r###"
        TokenVec(
            [
                0..1: Literal(Integer(5)),
                2..3: Control('+'),
                3..9: LineWrap([]),
                10..11: Literal(Integer(3)),
            ],
        )
        "###);

        // Comments are included; no newline after the comments
        assert_debug_snapshot!(TokenVec(lexer().parse(r"5 +
# comment
   # comment with whitespace
  \ 3 "
        ).unwrap()), @r###"
        TokenVec(
            [
                0..1: Literal(Integer(5)),
                2..3: Control('+'),
                3..46: LineWrap([Comment(" comment"), Comment(" comment with whitespace")]),
                47..48: Literal(Integer(3)),
            ],
        )
        "###);

        // Check display, for the test coverage (use `assert_eq` because the
        // line-break doesn't work well with snapshots)
        assert_eq!(
            format!(
                "{}",
                TokenKind::LineWrap(vec![TokenKind::Comment(" a comment".to_string())])
            ),
            r#"
\ # a comment
"#
        );
    }

    #[test]
    fn numbers() {
        // Binary notation
        assert_eq!(
            literal().parse("0b1111000011110000").unwrap(),
            Literal::Integer(61680)
        );
        assert_eq!(
            literal().parse("0b_1111000011110000").unwrap(),
            Literal::Integer(61680)
        );

        // Hexadecimal notation
        assert_eq!(literal().parse("0xff").unwrap(), Literal::Integer(255));
        assert_eq!(
            literal().parse("0x_deadbeef").unwrap(),
            Literal::Integer(3735928559)
        );

        // Octal notation
        assert_eq!(literal().parse("0o777").unwrap(), Literal::Integer(511));
    }

    #[test]
    fn debug_display() {
        assert_debug_snapshot!(TokenVec(lexer().parse("5 + 3").unwrap()), @r###"
        TokenVec(
            [
                0..1: Literal(Integer(5)),
                2..3: Control('+'),
                4..5: Literal(Integer(3)),
            ],
        )
        "###);
    }

    #[test]
    fn comment() {
        assert_debug_snapshot!(TokenVec(lexer().parse("# comment\n# second line").unwrap()), @r###"
        TokenVec(
            [
                0..9: Comment(" comment"),
                9..10: NewLine,
                10..23: Comment(" second line"),
            ],
        )
        "###);

        assert_snapshot!(TokenKind::Comment(" This is a single-line comment".to_string()), @r###"
        # This is a single-line comment
        "###);
    }

    #[test]
    fn doc_comment() {
        assert_debug_snapshot!(TokenVec(lexer().parse("#! docs").unwrap()), @r###"
        TokenVec(
            [
                0..7: DocComment(" docs"),
            ],
        )
        "###);
    }

    #[test]
    fn quotes() {
        // All these are valid & equal.
        assert_snapshot!(quoted_string(false).parse(r#"'aoeu'"#).unwrap(), @"aoeu");
        assert_snapshot!(quoted_string(false).parse(r#"'''aoeu'''"#).unwrap(), @"aoeu");
        assert_snapshot!(quoted_string(false).parse(r#"'''''aoeu'''''"#).unwrap(), @"aoeu");
        assert_snapshot!(quoted_string(false).parse(r#"'''''''aoeu'''''''"#).unwrap(), @"aoeu");

        // An even number is interpreted as a closed string (and the remainder is unparsed)
        assert_snapshot!(quoted_string(false).parse(r#"''aoeu''"#).unwrap(), @"");

        // When not escaping, we take the inner string between the three quotes
        assert_snapshot!(quoted_string(false).parse(r#""""\"hello\""""#).unwrap(), @r###"\"hello\"###);

        assert_snapshot!(quoted_string(true).parse(r#""""\"hello\"""""#).unwrap(), @r###""hello""###);

        // Escape each inner quote depending on the outer quote
        assert_snapshot!(quoted_string(true).parse(r#""\"hello\"""#).unwrap(), @r###""hello""###);
        assert_snapshot!(quoted_string(true).parse(r"'\'hello\''").unwrap(), @"'hello'");

        assert_snapshot!(quoted_string(true).parse(r#"''"#).unwrap(), @"");

        // An empty input should fail
        quoted_string(false).parse(r#""#).unwrap_err();

        // An even number of quotes is an empty string
        assert_snapshot!(quoted_string(true).parse(r#"''''''"#).unwrap(), @"");

        // Hex escape
        assert_snapshot!(quoted_string(true).parse(r"'\x61\x62\x63'").unwrap(), @"abc");

        // Unicode escape
        assert_snapshot!(quoted_string(true).parse(r"'\u{01f422}'").unwrap(), @"🐢");
    }

    #[test]
    fn range() {
        assert_debug_snapshot!(TokenVec(lexer().parse("1..2").unwrap()), @r###"
        TokenVec(
            [
                0..1: Literal(Integer(1)),
                1..3: Range { bind_left: true, bind_right: true },
                3..4: Literal(Integer(2)),
            ],
        )
        "###);

        assert_debug_snapshot!(TokenVec(lexer().parse("..2").unwrap()), @r###"
        TokenVec(
            [
                0..2: Range { bind_left: true, bind_right: true },
                2..3: Literal(Integer(2)),
            ],
        )
        "###);

        assert_debug_snapshot!(TokenVec(lexer().parse("1..").unwrap()), @r###"
        TokenVec(
            [
                0..1: Literal(Integer(1)),
                1..3: Range { bind_left: true, bind_right: true },
            ],
        )
        "###);

        assert_debug_snapshot!(TokenVec(lexer().parse("in ..5").unwrap()), @r###"
        TokenVec(
            [
                0..2: Ident("in"),
                2..5: Range { bind_left: false, bind_right: true },
                5..6: Literal(Integer(5)),
            ],
        )
        "###);
    }
}<|MERGE_RESOLUTION|>--- conflicted
+++ resolved
@@ -3,12 +3,8 @@
     prelude::*,
     text::{newline, Character},
 };
-<<<<<<< HEAD
 
 use prqlc_ast::token::{Literal, Token, TokenKind, ValueAndUnit};
-=======
-use prqlc_ast::expr::*;
->>>>>>> 31022b1a
 use serde::{Deserialize, Serialize};
 
 /// Lex chars to tokens until the end of the input
