--- conflicted
+++ resolved
@@ -34,7 +34,6 @@
             .map(|(name, stmts)| StmtKind::ModuleDef(ModuleDef { name, stmts }))
             .labelled("module definition");
 
-<<<<<<< HEAD
         let annotation = just(TokenKind::Annotate)
             .ignore_then(expr())
             .then_ignore(new_line().repeated().at_least(1))
@@ -43,9 +42,6 @@
             });
 
         annotation
-=======
-        let annotation = new_line()
->>>>>>> 39d6c5ff
             .repeated()
             // TODO: we could enforce annotations starting on a new line?
             // .at_least(1)
