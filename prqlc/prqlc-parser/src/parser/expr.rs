--- conflicted
+++ resolved
@@ -252,11 +252,7 @@
     // expr has to be a param, because it can be either a normal expr() or a
     // recursive expr called from within expr(), which causes a stack overflow
 
-<<<<<<< HEAD
     with_doc_comment(expr)
-=======
-    with_doc_comment(new_line().repeated().ignore_then(maybe_aliased(expr)))
->>>>>>> c86d11bb
         .separated_by(pipe())
         .at_least(1)
         .map_with_span(|exprs, span| {
@@ -270,7 +266,6 @@
                 .into_expr(span)
             })
         })
-<<<<<<< HEAD
         .recover_with(nested_delimiters(
             TokenKind::Control('('),
             TokenKind::Control(')'),
@@ -280,8 +275,6 @@
             ],
             |_| Expr::new(ExprKind::Literal(Literal::Null)),
         ))
-=======
->>>>>>> c86d11bb
         .labelled("pipeline")
 }
 
