--- conflicted
+++ resolved
@@ -6,16 +6,8 @@
 use super::interpolation;
 use crate::error::parse_error::PError;
 use crate::lexer::lr::{Literal, TokenKind};
-<<<<<<< HEAD
-use crate::parser::common::{ctrl, ident_part, into_expr, keyword, new_line, with_aesthetics};
-use crate::parser::pr::ident::Ident;
-use crate::parser::pr::ops::{BinOp, UnOp};
-=======
-use crate::parser::common::{ctrl, ident_part, keyword, new_line};
-use crate::parser::pr::Ident;
->>>>>>> e9b159e1
+use crate::parser::common::{ctrl, ident_part, keyword, new_line, with_aesthetics};
 use crate::parser::pr::*;
-use crate::parser::pr::{BinOp, UnOp};
 use crate::parser::types::type_expr;
 use crate::span::Span;
 
@@ -25,7 +17,7 @@
     lambda_func(expr.clone()).or(func_call(expr))
 }
 
-pub fn expr() -> impl Parser<TokenKind, Expr, Error = PError> + Clone {
+pub fn expr<'a>() -> impl Parser<TokenKind, Expr, Error = PError> + Clone + 'a {
     recursive(|expr| {
         let literal = select! { TokenKind::Literal(lit) => ExprKind::Literal(lit) };
 
@@ -48,7 +40,6 @@
 
         let param = select! { TokenKind::Param(id) => ExprKind::Param(id) };
 
-<<<<<<< HEAD
         let term = with_aesthetics(
             choice((
                 literal,
@@ -60,23 +51,9 @@
                 case,
                 param,
             ))
-            .map_with_span(into_expr)
-            .or(pipeline),
+            .map_with_span(ExprKind::into_expr)
+            .or(pipeline_expr),
         )
-=======
-        let term = choice((
-            literal,
-            internal,
-            tuple,
-            array,
-            interpolation,
-            ident_kind,
-            case,
-            param,
-        ))
-        .map_with_span(ExprKind::into_expr)
-        .or(pipeline_expr)
->>>>>>> e9b159e1
         .boxed();
 
         let term = field_lookup(term);
