use chumsky::{prelude::*, Stream};

use crate::error::Error;
use crate::lexer::lr;
use crate::span::Span;

mod common;
mod expr;
mod interpolation;
pub(crate) mod perror;
pub mod pr;
pub(crate) mod stmt;
#[cfg(test)]
mod test;
mod types;

pub fn parse_lr_to_pr(
    source: &str,
    source_id: u16,
    lr: Vec<lr::Token>,
) -> (Option<Vec<pr::Stmt>>, Vec<Error>) {
    // We don't want comments in the AST (but we do intend to use them as part of
    // formatting)
<<<<<<< HEAD
    let semantic_tokens = lr_iter.into_iter().filter(|token| {
        !matches!(
            token.kind,
            lr::TokenKind::Comment(_) | lr::TokenKind::LineWrap(_) //| lr::TokenKind::DocComment(_)
        )
    });
    // let semantic_tokens = lr_iter.into_iter();

    let stream = prepare_stream(semantic_tokens, source, source_id);
    let (pr, parse_errors) = ::chumsky::Parser::parse_recovery(&stmt::source(), stream);
=======
    let stream = prepare_stream(lr.into_iter(), source, source_id);
    let (pr, parse_errors) = stmt::source().parse_recovery(stream);
>>>>>>> 4fc6b55b

    let errors = parse_errors.into_iter().map(|e| e.into()).collect();
    log::debug!("parse errors: {errors:?}");

    (pr, errors)
}

/// Convert the output of the lexer into the input of the parser. Requires
/// supplying the original source code.
pub(crate) fn prepare_stream(
    tokens: impl Iterator<Item = lr::Token>,
    source: &str,
    source_id: u16,
) -> Stream<lr::TokenKind, Span, impl Iterator<Item = (lr::TokenKind, Span)> + Sized> {
    // We don't want comments in the AST (but we do intend to use them as part of
    // formatting)
    let semantic_tokens = tokens.filter(|token| {
        !matches!(
            token.kind,
            lr::TokenKind::Comment(_) | lr::TokenKind::LineWrap(_) | lr::TokenKind::DocComment(_)
        )
    });

    let tokens = semantic_tokens
        .into_iter()
        .map(move |token| (token.kind, Span::new(source_id, token.span)));
    let len = source.chars().count();
    let eoi = Span {
        start: len,
        end: len + 1,
        source_id,
    };
    Stream::from_iter(eoi, tokens)
}

pub trait SupportsDocComment {
    fn with_doc_comment(self, doc_comment: Option<String>) -> Self;
}<|MERGE_RESOLUTION|>--- conflicted
+++ resolved
@@ -21,21 +21,8 @@
 ) -> (Option<Vec<pr::Stmt>>, Vec<Error>) {
     // We don't want comments in the AST (but we do intend to use them as part of
     // formatting)
-<<<<<<< HEAD
-    let semantic_tokens = lr_iter.into_iter().filter(|token| {
-        !matches!(
-            token.kind,
-            lr::TokenKind::Comment(_) | lr::TokenKind::LineWrap(_) //| lr::TokenKind::DocComment(_)
-        )
-    });
-    // let semantic_tokens = lr_iter.into_iter();
-
-    let stream = prepare_stream(semantic_tokens, source, source_id);
-    let (pr, parse_errors) = ::chumsky::Parser::parse_recovery(&stmt::source(), stream);
-=======
     let stream = prepare_stream(lr.into_iter(), source, source_id);
     let (pr, parse_errors) = stmt::source().parse_recovery(stream);
->>>>>>> 4fc6b55b
 
     let errors = parse_errors.into_iter().map(|e| e.into()).collect();
     log::debug!("parse errors: {errors:?}");
@@ -55,7 +42,7 @@
     let semantic_tokens = tokens.filter(|token| {
         !matches!(
             token.kind,
-            lr::TokenKind::Comment(_) | lr::TokenKind::LineWrap(_) | lr::TokenKind::DocComment(_)
+            lr::TokenKind::Comment(_) | lr::TokenKind::LineWrap(_) //| lr::TokenKind::DocComment(_)
         )
     });
 
