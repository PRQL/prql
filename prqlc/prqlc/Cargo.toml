[package]
description = "PRQL is a modern language for transforming data — a simple, powerful, pipelined SQL replacement."
name = "prqlc"

edition.workspace = true
license.workspace = true
repository.workspace = true
rust-version.workspace = true
version.workspace = true

# Required for `cargo-msrv`, which doesn't yet support workspaces
metadata.msrv = "1.70.0"

[features]
cli = [
  "atty",
  "clap_complete_command",
  "clap_complete",
  "clap",
  "clio",
  "color-eyre",
  "colorchoice-clap",
  "env_logger",
  "minijinja",
  "notify",
  "walkdir",
]
default = ["cli"]
# Technically tokio could be limited to external tests, but its types are in
# signatures which would require lots of conditional compilation.
test-dbs = ["duckdb", "glob", "rusqlite", "tokio"]
test-dbs-external = ["duckdb", "glob", "mysql", "pg_bigdecimal", "postgres", "rusqlite", "tiberius", "tokio", "tokio-util"]

[dependencies]
<<<<<<< HEAD
prqlc-ast = {path = "../prqlc-ast", version = "0.11.3"}
prqlc-parser = {path = "../prqlc-parser", version = "0.11.3"}
=======
prqlc-ast = {path = "../prqlc-ast", version = "0.11.4" }
prqlc-parser = {path = "../prqlc-parser", version = "0.11.4" }
>>>>>>> 12350139

anstream = {version = "0.6.11", features = ["auto"]}
anyhow = {version = "1.0.79", features = ["backtrace"]}
ariadne = "0.4.0"
chrono = "0.4.33"
csv = "1.3.0"
enum-as-inner = "0.6.0"
itertools = {workspace = true}
log = {workspace = true}
once_cell = "1.19.0"
regex = "1.10.3"
semver = {version = "1.0.21", features = ["serde"]}
# We could put `serde` behind a feature if we wanted to reduce the size of prqlc.
serde = {version = "1.0.196", features = ["derive"]}
serde_json = "1.0.113"
serde_yaml = {version = "0.9.31"}
sqlformat = "0.2.3"
sqlparser = {version = "0.43.1", features = ["serde"]}
strum = {version = "0.26.1", features = ["std", "derive"]}
strum_macros = "0.26.1"

[target.'cfg(not(target_family="wasm"))'.dependencies]

# unique dependencies from the CLI, marked as optional and included in the 'cli'
# feature
atty = {version = "0.2.14", optional = true}
clap = {version = "4.4.18", features = ["derive", "env", "wrap_help"], optional = true}
clap_complete_command = {version = "0.5.1", optional = true}
clio = {version = "0.3.3", features = ['clap-parse'], optional = true}
color-eyre = {version = "0.6.2", optional = true}
colorchoice-clap = {version = "1.0.0", optional = true}
env_logger = {version = "0.10.2", features = ["color"], optional = true}
notify = {version = "6.1.1", optional = true}
walkdir = {version = "2.4.0", optional = true}

# Not direct dependencies, but pinning because of bugs in previous versions. Can
# remove when dependencies no longer use it. (If CI passes, it can be removed.)
clap_complete = {version = "4.4.9", optional = true}

# We use minijinja just for the Jinja lexer, which is not part of the
# public interface which is covered by semver guarantees.
minijinja = {version = "=0.31.0", features = ["unstable_machinery"], optional = true}

# For integration tests. These are gated by the `test-dbs` and `test-dbs-external` features,
# rather than dev-dependencies, because dev-dependencies can't be optional.
duckdb = {version = "0.9.2", optional = true, features = ["bundled", "chrono"]}
glob = {version = "0.3.1", optional = true}
mysql = {version = "24", optional = true}
pg_bigdecimal = {version = "0.1.0", optional = true}
postgres = {version = "0.19.7", optional = true}
rusqlite = {version = "0.30.0", optional = true, features = ["bundled", "csvtab"]}
tiberius = {version = "0.12.2", optional = true, default-features = false, features = ["sql-browser-tokio", "bigdecimal", "time", "rustls", "tds73"]}
tokio = {version = "1.36.0", optional = true, features = ["full"]}
tokio-util = {version = "0.7", optional = true, features = ["compat"]}

[dev-dependencies]
cfg-if = "1.0"
insta = {workspace = true}
insta-cmd = {workspace = true}
rstest = "0.18.2"
similar = {version = "2.4.0"}
similar-asserts = "1.5.0"
test_each_file = "0.3.0"

[target.'cfg(not(target_family="wasm"))'.dev-dependencies]
criterion = {version = "0.5.1"}

[[bench]]
harness = false
name = "bench"

# Putting these pre-release replacements in the workspace root causes it to
# refer to the path relative to `prqlc`, so we choose this crate out of
# default.

[[package.metadata.release.pre-release-replacements]]
exactly = 1
file = "../../web/book/src/project/target.md"
replace = 'prql version:"{{version}}"'
search = 'prql version:"[\d.]+"'

[[package.metadata.release.pre-release-replacements]]
exactly = 1
file = "../../CHANGELOG.md"
replace = "# PRQL Changelog\n\n## [unreleased]\n\n**Language**:\n\n**Features**:\n\n**Fixes**:\n\n**Documentation**:\n\n**Web**:\n\n**Integrations**:\n\n**Internal changes**:\n\n**New Contributors**:\n\n"
search = "# PRQL Changelog\n\n"<|MERGE_RESOLUTION|>--- conflicted
+++ resolved
@@ -32,13 +32,8 @@
 test-dbs-external = ["duckdb", "glob", "mysql", "pg_bigdecimal", "postgres", "rusqlite", "tiberius", "tokio", "tokio-util"]
 
 [dependencies]
-<<<<<<< HEAD
-prqlc-ast = {path = "../prqlc-ast", version = "0.11.3"}
-prqlc-parser = {path = "../prqlc-parser", version = "0.11.3"}
-=======
-prqlc-ast = {path = "../prqlc-ast", version = "0.11.4" }
-prqlc-parser = {path = "../prqlc-parser", version = "0.11.4" }
->>>>>>> 12350139
+prqlc-ast = {path = "../prqlc-ast", version = "0.11.4"}
+prqlc-parser = {path = "../prqlc-parser", version = "0.11.4"}
 
 anstream = {version = "0.6.11", features = ["auto"]}
 anyhow = {version = "1.0.79", features = ["backtrace"]}
