[package]
description = "PRQL is a modern language for transforming data — a simple, powerful, pipelined SQL replacement."
name = "prqlc"

edition.workspace = true
license.workspace = true
repository.workspace = true
rust-version.workspace = true
version.workspace = true

# Required for `cargo-msrv`, which doesn't yet support workspaces
metadata.msrv = "1.75.0"

build = "build.rs"

[features]
cli = [
  "anyhow",
  "clap_complete_command",
  "clap",
  "clio",
  "color-eyre",
  "colorchoice-clap",
  "is-terminal",
  "minijinja",
  "notify",
  "serde_yaml",
  "walkdir",
]
default = ["cli"]
lsp = ["lsp-server", "lsp-types"] # Just a stub without any real functionality
serde_yaml = ["prqlc-parser/serde_yaml", "dep:serde_yaml"]
test-dbs = [
  "rusqlite",
  "duckdb",
  "connector_arrow",
  "connector_arrow/src_sqlite",
  "connector_arrow/src_duckdb",
]
test-dbs-external = [
  # We could attempt to allow running `test-dbs-external` without `test-dbs`,
  # but it doesn't offer much value, and it's simpler to require both.
  "test-dbs",
  "postgres",
  "mysql",
  "tiberius",
  "futures",
  "tokio",
  "tokio-util",
  "connector_arrow/src_mysql",
  "connector_arrow/src_postgres",
  "connector_arrow/src_tiberius",
]

[dependencies]
prqlc-parser = { path = "../prqlc-parser", version = "0.13.5" }

anstream = { version = "0.6.20", features = ["auto"] }
ariadne = "0.5.1"
chrono = "0.4.39"
csv = "1.3.1"
enum-as-inner = { workspace = true }
itertools = { workspace = true }
log = { workspace = true }
regex = "1.11.2"
schemars = { workspace = true }
semver = { workspace = true }
# serde is required for the `from_text` feature of PRQL, so we can't really put
# it behind a feature.
serde = { workspace = true }
serde_json = { workspace = true }
serde_yaml = { workspace = true, optional = true }
<<<<<<< HEAD
sqlformat = "0.4.0"
sqlparser = { version = "0.58.0", features = [
=======
sqlformat = "0.3.5"
sqlparser = { version = "0.59.0", features = [
>>>>>>> ea89dc60
  "serde",
  # enabling "recursive-protection" causes wasm compilation to fail on MacOS
], default-features = false }
strum = { workspace = true }
strum_macros = { workspace = true }
lsp-server = { version = "0.7.9", optional = true }
lsp-types = { version = "0.97.0", optional = true }

[build-dependencies]
vergen-gitcl = { version = "1.0.0", features = ["build"] }

[target.'cfg(not(target_family="wasm"))'.dependencies]

# unique dependencies from the CLI, marked as optional and included in the 'cli'
# feature
anyhow = { version = "1.0.100", features = ["backtrace"], optional = true }
clap = { version = "4.5.0", features = [
  "derive",
  "env",
  "wrap_help",
], optional = true }
clap_complete_command = { version = "0.5.1", optional = true }
clio = { version = "0.3.3", features = ['clap-parse'], optional = true }
color-eyre = { version = "0.6.5", optional = true }
colorchoice-clap = { version = "1.0.0", optional = true }
is-terminal = { version = "0.4.16", optional = true }
notify = { version = "7.0.0", optional = true }
walkdir = { version = "2.5.0", optional = true }

# We use minijinja just for the Jinja lexer, which is not part of the
# public interface which is covered by semver guarantees.
minijinja = { version = "2.12.0", features = [
  "unstable_machinery",
], optional = true }

# For integration tests. These are gated by the `test-dbs` and `test-dbs-external` features,
# rather than dev-dependencies, because dev-dependencies can't be optional.

connector_arrow = { version = "0.7.0", optional = true }
duckdb = { version = "1.2.2", optional = true, features = [
  "bundled",
  "chrono",
] }
futures = { version = "0.3.31", optional = true }
mysql = { version = "26", optional = true }
postgres = { version = "0.19.10", optional = true }
rusqlite = { version = "0.34.0", optional = true, features = [
  "bundled",
  "csvtab",
] }
tiberius = { version = "0.12.3", optional = true, default-features = false, features = [
  "sql-browser-tokio",
  "bigdecimal",
  "time",
  "rustls",
  "tds73",
] }
tokio = { version = "1.47.1", optional = true, features = ["full"] }
tokio-util = { version = "0.7.16", optional = true, features = ["compat"] }

[dev-dependencies]
# default-features=false required to allow wasm compilation (which we don't use
# for benchmarks but simplifies the code)
criterion = { version = "0.7.0", default-features = false }
glob = { version = "0.3.3" }
insta = { workspace = true }
insta-cmd = { workspace = true }
rstest = "0.26.1"
similar = { workspace = true }
similar-asserts = { workspace = true }
tempfile = { version = "3.23.0" }
test_each_file = "0.3.5"

# We use `benches/bench.rs` for the benchmark harness so disable searching for
# benchmarks in bin & lib here to simplify using criterion
# https://bheisler.github.io/criterion.rs/book/faq.html#cargo-bench-gives-unrecognized-option-errors-for-valid-command-line-options
[lib]
bench = false
[[bin]]
bench = false
name = "prqlc"
[[bench]]
harness = false
name = "bench"

# Putting these pre-release replacements in the workspace root causes it to
# refer to the path relative to `prqlc`, so we choose this crate out of
# default.

[[package.metadata.release.pre-release-replacements]]
exactly = 1
file = "../packages/snap/snapcraft.yaml"
replace = 'version: "{{version}}"'
search = '^version: "[\d.]+"$'

[[package.metadata.release.pre-release-replacements]]
exactly = 1
file = "../../web/book/src/project/target.md"
# This should be on the previous version, since otherwise it won't be able to
# compile during development, since we use the most recent tag during
# development (and the most recent tag is the prior version).
replace = 'prql version:"{{prev_version}}"'
search = 'prql version:"[\d.]+"'

[[package.metadata.release.pre-release-replacements]]
exactly = 1
file = "../../CHANGELOG.md"
replace = "# PRQL Changelog\n\n## [unreleased]\n\n**Language**:\n\n**Features**:\n\n**Fixes**:\n\n**Documentation**:\n\n**Web**:\n\n**Integrations**:\n\n**Internal changes**:\n\n**New Contributors**:\n\n"
search = "# PRQL Changelog\n\n"

[lints.rust]
unsafe_code = "forbid"

[lints.clippy]
# Our error type is 128 bytes, because it contains 5 strings & an Enum, which
# is exactly the default warning level. Given we're not that performance
# sensitive, it's fine to ignore this at the moment (and not worth having a
# clippy config file for a single setting). We can consider adjusting it as a
# yak-shaving exercise in the future.
result_large_err = "allow"<|MERGE_RESOLUTION|>--- conflicted
+++ resolved
@@ -70,13 +70,8 @@
 serde = { workspace = true }
 serde_json = { workspace = true }
 serde_yaml = { workspace = true, optional = true }
-<<<<<<< HEAD
 sqlformat = "0.4.0"
-sqlparser = { version = "0.58.0", features = [
-=======
-sqlformat = "0.3.5"
 sqlparser = { version = "0.59.0", features = [
->>>>>>> ea89dc60
   "serde",
   # enabling "recursive-protection" causes wasm compilation to fail on MacOS
 ], default-features = false }
