--- conflicted
+++ resolved
@@ -15,13 +15,8 @@
 name = "prqlc"
 
 [target.'cfg(not(target_family="wasm"))'.dependencies]
-<<<<<<< HEAD
 anstream = {version = "0.3.2", features = ["auto"]}
-anyhow = {version = "1.0.75"}
-=======
-anstream = {version = "0.6.5", features = ["auto"]}
 anyhow = {version = "1.0.76"}
->>>>>>> 75003432
 ariadne = "0.3.0"
 # Remove when https://github.com/PRQL/prql/issues/3228 is resolved.
 atty = "0.2.14"
