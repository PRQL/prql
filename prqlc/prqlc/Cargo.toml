--- conflicted
+++ resolved
@@ -25,13 +25,8 @@
 env_logger = {version = "0.10.0", features = ["color"]}
 itertools = "0.11.0"
 notify = "6.1.1"
-<<<<<<< HEAD
 prql-compiler = {path = '../prql-compiler', features = ["serde_yaml"], version = "0.10.1"}
 prqlc-ast = {path = '../prqlc-ast', version = "0.10.1"}
-=======
-prqlc-ast = {path = '../prqlc-ast', version = "0.10.1" }
-prql-compiler = {path = '../prql-compiler', features = ["serde_yaml"], version = "0.10.1" }
->>>>>>> ce696ab4
 regex = {version = "1.10.2", features = ["std", "unicode"]}
 serde = "1"
 serde_json = "1.0.107"
