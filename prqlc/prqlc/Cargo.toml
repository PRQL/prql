--- conflicted
+++ resolved
@@ -31,31 +31,16 @@
 test-dbs = ["duckdb", "glob", "rusqlite", "tokio"]
 test-dbs-external = ["duckdb", "glob", "mysql", "pg_bigdecimal", "postgres", "rusqlite", "tiberius", "tokio", "tokio-util"]
 
-<<<<<<< HEAD
-[target.'cfg(not(target_family="wasm"))'.dependencies]
-anstream = {version = "0.3.2", features = ["auto"]}
-anyhow = {version = "1.0.76"}
-ariadne = "0.3.0"
-# Remove when https://github.com/PRQL/prql/issues/3228 is resolved.
-atty = "0.2.14"
-clap = {version = "4.4.11", features = ["derive", "env", "wrap_help"]}
-clap_complete_command = "0.5.1"
-clio = {version = "0.3.3", features = ['clap-parse']}
-color-eyre = "0.6.2"
-colorchoice-clap = "1.0.0"
-env_logger = {version = "0.10.1", features = ["color"]}
-=======
 [dependencies]
 prqlc-ast = {path = "../prqlc-ast", version = "0.11.2"}
 prqlc-parser = {path = "../prqlc-parser", version = "0.11.2"}
 
-anstream = {version = "0.6.11", features = ["auto"]}
+anstream = {version = "0.3.2", features = ["auto"]}
 anyhow = {version = "1.0.79", features = ["backtrace"]}
 ariadne = "0.4.0"
 chrono = "0.4.33"
 csv = "1.3.0"
 enum-as-inner = "0.6.0"
->>>>>>> db7165c0
 itertools = "0.12.0"
 log = "0.4.20"
 once_cell = "1.19.0"
