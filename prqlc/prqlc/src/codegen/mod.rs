mod ast;
mod types;

pub(crate) use ast::write_expr;
pub(crate) use types::{write_ty, write_ty_kind};

use prqlc_parser::TokenVec;

pub trait WriteSource: std::fmt::Debug {
    /// Converts self to its source representation according to specified
    /// options.
    ///
    /// Returns `None` if source does not fit into [WriteOpt::rem_width].
    fn write(&self, opt: WriteOpt) -> Option<String>;

    fn write_between<S: ToString>(
        &self,
        prefix: S,
        suffix: &str,
        mut opt: WriteOpt,
    ) -> Option<String> {
        let mut r = String::new();
        r += opt.consume(&prefix.to_string())?;
        opt.context_strength = 0;
        opt.unbound_expr = false;

        let source = self.write(opt.clone())?;
        r += opt.consume(&source)?;

        r += opt.consume(suffix)?;
        Some(r)
    }

    /// Attempts to write the current item, expanding the maximum width where necessary.
    fn write_or_expand(&self, mut opt: WriteOpt) -> String {
        loop {
            if let Some(s) = self.write(opt.clone()) {
                return s;
            } else {
                // TODO: could we just set the max width rather than increasing
                // it in a loop?
                opt.max_width += opt.max_width / 2;
                opt.reset_line();
            }
        }
    }
}

impl<T: WriteSource> WriteSource for &T {
    fn write(&self, opt: WriteOpt) -> Option<String> {
        (*self).write(opt)
    }
}

#[derive(Clone)]
pub struct WriteOpt {
    /// String to emit as one indentation level
    pub tab: &'static str,

    /// Maximum number of characters per line
    pub max_width: u16,

    /// Current indent used when emitting lines
    pub indent: u16,

    /// Current remaining number of characters in line
    pub rem_width: u16,

    /// Strength of the context
    /// For top-level exprs or exprs in parenthesis, this will be 0.
    /// For exprs in function calls, this will be 10.
    pub context_strength: u8,

    /// True iff preceding source ends in an expression that could
    /// be mistakenly bound into a binary op by appending an unary op.
    ///
    /// For example:
    /// `join foo` has an unbound expr, since `join foo ==bar` produced a binary op.
    pub unbound_expr: bool,

    /// The lexer tokens that were used to produce this source; used for
    /// comments.
    pub tokens: TokenVec,

    // TODO: remove
    pub enable_comments: bool,
}

impl Default for WriteOpt {
    fn default() -> Self {
        Self {
            tab: "  ",
            max_width: 50,

            indent: 0,
            rem_width: 50,
            context_strength: 0,
            unbound_expr: false,
            tokens: TokenVec(vec![]),
            enable_comments: true,
        }
    }
}

impl WriteOpt {
    fn new_width(max_width: u16) -> Self {
        WriteOpt {
            max_width,
            rem_width: max_width,
            ..WriteOpt::default()
        }
    }

    fn consume_width(&mut self, width: u16) -> Option<()> {
        self.rem_width = self.rem_width.checked_sub(width)?;
        Some(())
    }

    /// Sets [WriteOpt::rem_width] to (max_width - indent_width), returning
    /// `Some(())`, or `None` if there's not enough space.
    fn reset_line(&mut self) -> Option<()> {
        let ident = self.tab.len() as u16 * self.indent;
        self.rem_width = self.max_width.checked_sub(ident)?;
        Some(())
    }

    /// Subtracts the width of the source from the remaining width and returns the source unchanged.
    fn consume<S: AsRef<str>>(&mut self, source: S) -> Option<S> {
        let width = if let Some(new_line) = source.as_ref().rfind('\n') {
            source.as_ref().len() - new_line
        } else {
            source.as_ref().len()
        };
        self.consume_width(width as u16)?;
        Some(source)
    }

    fn write_indent(&self) -> String {
        self.tab.repeat(self.indent as usize)
    }
}

<<<<<<< HEAD
=======
/// Holds a list of (generally) expressions, attempting to write them in a
/// single line, or falling back to one-per-line
>>>>>>> 0f422d66
#[derive(Debug, Clone)]
struct SeparatedExprs<'a, T: WriteSource> {
    exprs: &'a [T],
    /// The separator to use when writing the expressions on a single line; for
    /// example `", "`.
    inline: &'static str,
    /// The separator to use when writing the expressions on separate lines, for
    /// example `","` (`/n` is implied)
    line_end: &'static str,
}

impl<'a, T: WriteSource> WriteSource for SeparatedExprs<'a, T> {
    fn write(&self, mut opt: WriteOpt) -> Option<String> {
        // try inline
        if let Some(inline) = self.write_inline(opt.clone()) {
            return Some(inline);
        }

        // one per line
        {
            opt.indent += 1;

            let mut r = String::new();

            for expr in self.exprs {
                r += "\n";
                r += &opt.write_indent();
                opt.reset_line()?;
                opt.rem_width.checked_sub(self.line_end.len() as u16)?;

                r += &expr.write(opt.clone())?;
                r += self.line_end;
            }
            opt.indent -= 1;
            r += "\n";
            r += &opt.write_indent();

            Some(r)
        }
    }
}

impl<'a, T: WriteSource> SeparatedExprs<'a, T> {
    fn write_inline(&self, mut opt: WriteOpt) -> Option<String> {
        let mut exprs = Vec::new();
        for expr in self.exprs {
            let expr = expr.write(opt.clone())?;

            if expr.contains('\n') {
                return None;
            }
            opt.consume_width(expr.len() as u16)?;

            exprs.push(expr);
        }

        let separators = self.inline.len() * (exprs.len().checked_sub(1).unwrap_or_default());
        opt.consume_width(separators as u16)?;

        Some(exprs.join(self.inline))
    }
}

#[cfg(test)]
mod test {
    use super::*;
    use crate::ast::{Expr, ExprKind, Literal};
    use insta::assert_snapshot;

    #[test]
    fn test_string_quoting() {
        fn mk_str(s: &str) -> Expr {
            Expr::new(ExprKind::Literal(Literal::String(s.to_string())))
        }

        assert_snapshot!(
            write_expr(&mk_str("hello")),
            @r###""hello""###
        );

        assert_snapshot!(
            write_expr(&mk_str(r#"he's nice"#)),
            @r###""he's nice""###
        );

        assert_snapshot!(
            write_expr(&mk_str(r#"he said "what up""#)),
            @r###"'he said "what up"'"###
        );

        assert_snapshot!(
            write_expr(&mk_str(r#"he said "what's up""#)),
            @r###"""he said "what's up""""###
        );

        assert_snapshot!(
            write_expr(&mk_str(r#" single' three double""" found double"""" "#)),
            @r###"""""" single' three double""" found double"""" """"""###
        );
    }
}<|MERGE_RESOLUTION|>--- conflicted
+++ resolved
@@ -140,11 +140,8 @@
     }
 }
 
-<<<<<<< HEAD
-=======
 /// Holds a list of (generally) expressions, attempting to write them in a
 /// single line, or falling back to one-per-line
->>>>>>> 0f422d66
 #[derive(Debug, Clone)]
 struct SeparatedExprs<'a, T: WriteSource> {
     exprs: &'a [T],
