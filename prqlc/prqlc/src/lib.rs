--- conflicted
+++ resolved
@@ -109,13 +109,8 @@
 
 pub use error_message::{ErrorMessage, ErrorMessages, SourceLocation};
 pub use prqlc_parser::error::{Error, ErrorSource, Errors, MessageKind, Reason, WithErrorInfo};
-<<<<<<< HEAD
-use prqlc_parser::lexer::TokenVec;
+pub use prqlc_parser::lexer::lr;
 pub use prqlc_parser::parser::pr;
-=======
-pub use prqlc_parser::lexer::lr;
-pub use prqlc_parser::parser::pr as ast;
->>>>>>> 8c6a851c
 pub use prqlc_parser::span::Span;
 
 mod codegen;
@@ -329,13 +324,8 @@
 #[cfg(doctest)]
 pub struct ReadmeDoctests;
 
-<<<<<<< HEAD
 /// Lex PRQL source into Lexer Representation.
-pub fn prql_to_tokens(prql: &str) -> Result<TokenVec, ErrorMessages> {
-=======
-/// Lex PRQL source into tokens.
 pub fn prql_to_tokens(prql: &str) -> Result<lr::Tokens, ErrorMessages> {
->>>>>>> 8c6a851c
     prqlc_parser::lexer::lex_source(prql).map_err(|e| {
         e.into_iter()
             .map(|e| e.into())
