use std::path::PathBuf;
use std::{collections::HashMap, path::Path};

use itertools::Itertools;

<<<<<<< HEAD
use crate::pr::{ModuleDef, Stmt, StmtKind};
=======
use crate::ast::{ModuleDef, Stmt, StmtKind};
use crate::debug;
>>>>>>> 8c6a851c
use crate::{Error, Errors, Result, SourceTree, WithErrorInfo};

pub fn parse(file_tree: &SourceTree) -> Result<ModuleDef, Errors> {
    // register a new stage of the compiler
    // (here should register lexer stage first, but that all happens in a single call to prqlc_parser)
    debug::log_stage(debug::Stage::Initial);
    debug::log_entry(|| debug::DebugEntryKind::ReprPrql(file_tree.clone()));
    debug::log_stage(debug::Stage::Parsing(debug::StageParsing::Parser));

    let source_files = linearize_tree(file_tree)?;

    // reverse the id->file_path map
    let ids: HashMap<_, _> = file_tree
        .source_ids
        .iter()
        .map(|(a, b)| (b.as_path(), a))
        .collect();

    // init the root module def
    let mut root = ModuleDef {
        name: "Project".to_string(),
        stmts: Vec::new(),
    };

    // parse and insert into the root
    let mut errors = Vec::new();
    for source_file in source_files {
        let id = ids
            .get(&source_file.file_path)
            .map(|x| **x)
            .expect("source tree has malformed ids");

        match prqlc_parser::parse_source(source_file.content, id) {
            Ok(stmts) => {
                insert_stmts_at_path(&mut root, source_file.module_path, stmts);
            }
            Err(errs) => errors.extend(errs),
        }
    }
    if errors.is_empty() {
        debug::log_entry(|| debug::DebugEntryKind::ReprPr(root.clone()));
        Ok(root)
    } else {
        Err(Errors(errors))
    }
}

struct SourceFile<'a> {
    file_path: &'a Path,
    module_path: Vec<String>,
    content: &'a str,
}

fn linearize_tree(tree: &SourceTree) -> Result<Vec<SourceFile>> {
    // find root
    let root_path;

    if tree.sources.len() == 1 {
        // if there is only one file, use that as the root
        root_path = tree.sources.keys().next().unwrap();
    } else if let Some(root) = tree.sources.get_key_value(&PathBuf::from("")) {
        // if there is an empty path, that's the root
        root_path = root.0;
    } else if let Some(root) = tree.sources.keys().find(path_starts_with_uppercase) {
        root_path = root;
    } else {
        if tree.sources.is_empty() {
            // TODO: should we allow non `.prql` files? We could require `.prql`
            // for modules but then allow any file if a single file is passed
            // (python allows this, for example)
            return Err(Error::new_simple(
                "No `.prql` files found in the source tree",
            ));
        }

        let file_names = tree
            .sources
            .keys()
            .map(|p| format!(" - {}", p.to_str().unwrap_or_default()))
            .sorted()
            .join("\n");

        return Err(Error::new_simple(format!(
            "Cannot find the root module within the following files:\n{file_names}"
        ))
        .push_hint("add a file that starts with uppercase letter to the root directory")
        .with_code("E0002"));
    }

    let mut sources: Vec<_> = Vec::with_capacity(tree.sources.len());

    // prepare paths
    for (path, source) in &tree.sources {
        if path == root_path {
            continue;
        }

        let module_path = os_path_to_prql_path(path)?;

        sources.push(SourceFile {
            file_path: path,
            module_path,
            content: source,
        });
    }

    // sort to make this deterministic
    sources.sort_by(|a, b| a.module_path.cmp(&b.module_path));

    // add root
    let root_content = tree.sources.get(root_path).unwrap();
    sources.push(SourceFile {
        file_path: root_path,
        module_path: Vec::new(),
        content: root_content,
    });

    Ok(sources)
}

fn insert_stmts_at_path(module: &mut ModuleDef, mut path: Vec<String>, stmts: Vec<Stmt>) {
    if path.is_empty() {
        module.stmts.extend(stmts);
        return;
    }

    let step = path.remove(0);

    // find submodule def
    let submodule = module.stmts.iter_mut().find(|x| is_mod_def_for(x, &step));
    let submodule = if let Some(sm) = submodule {
        sm
    } else {
        // insert new module def
        let new_stmt = Stmt::new(StmtKind::ModuleDef(ModuleDef {
            name: step,
            stmts: Vec::new(),
        }));
        module.stmts.push(new_stmt);
        module.stmts.last_mut().unwrap()
    };
    let submodule = submodule.kind.as_module_def_mut().unwrap();

    insert_stmts_at_path(submodule, path, stmts);
}

pub(crate) fn is_mod_def_for(stmt: &Stmt, name: &str) -> bool {
    stmt.kind.as_module_def().map_or(false, |x| x.name == name)
}

fn path_starts_with_uppercase(p: &&PathBuf) -> bool {
    p.components()
        .next()
        .and_then(|x| x.as_os_str().to_str())
        .and_then(|x| x.chars().next())
        .map_or(false, |x| x.is_uppercase())
}

pub fn os_path_to_prql_path(path: &Path) -> Result<Vec<String>> {
    // remove file format extension
    let path = path.with_extension("");

    // split by /
    path.components()
        .map(|x| {
            x.as_os_str()
                .to_str()
                .map(str::to_string)
                .ok_or_else(|| Error::new_simple(format!("Invalid file path: {path:?}")))
        })
        .try_collect()
}<|MERGE_RESOLUTION|>--- conflicted
+++ resolved
@@ -3,12 +3,8 @@
 
 use itertools::Itertools;
 
-<<<<<<< HEAD
+use crate::debug;
 use crate::pr::{ModuleDef, Stmt, StmtKind};
-=======
-use crate::ast::{ModuleDef, Stmt, StmtKind};
-use crate::debug;
->>>>>>> 8c6a851c
 use crate::{Error, Errors, Result, SourceTree, WithErrorInfo};
 
 pub fn parse(file_tree: &SourceTree) -> Result<ModuleDef, Errors> {
