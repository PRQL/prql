--- conflicted
+++ resolved
@@ -13,27 +13,15 @@
 /// An AST pass that maps AST to PL.
 pub fn expand_expr(expr: pr::Expr) -> Result<pl::Expr> {
     let kind = match expr.kind {
-<<<<<<< HEAD
         pr::ExprKind::Ident(v) => pl::ExprKind::Ident(pr::Ident::from_name(v)),
-        pr::ExprKind::Indirection { base, field } => {
+        pr::ExprKind::FieldLookup { base, field } => {
             let field_as_name = match field {
-                pr::IndirectionKind::Name(n) => n,
-                pr::IndirectionKind::Position(_) => Err(Error::new_simple(
+                pr::FieldLookupKind::Name(n) => n,
+                pr::FieldLookupKind::Position(_) => Err(Error::new_simple(
                     "Positional indirection not supported yet",
                 )
                 .with_span(expr.span))?,
-                pr::IndirectionKind::Star => "*".to_string(),
-=======
-        ast::ExprKind::Ident(v) => pl::ExprKind::Ident(ast::Ident::from_name(v)),
-        ast::ExprKind::FieldLookup { base, field } => {
-            let field_as_name = match field {
-                ast::FieldLookupKind::Name(n) => n,
-                ast::FieldLookupKind::Position(_) => {
-                    Err(Error::new_simple("Positional lookup not supported yet")
-                        .with_span(expr.span))?
-                }
-                ast::FieldLookupKind::Star => "*".to_string(),
->>>>>>> 9b2c576c
+                pr::FieldLookupKind::Star => "*".to_string(),
             };
 
             // convert lookups into ident
@@ -214,44 +202,24 @@
     let left = expand_expr(*left)?;
     let right = expand_expr(*right)?;
 
-<<<<<<< HEAD
-    let func_name = match op {
-        pr::BinOp::Mul => ["std", "mul"],
-        pr::BinOp::DivInt => ["std", "div_i"],
-        pr::BinOp::DivFloat => ["std", "div_f"],
-        pr::BinOp::Mod => ["std", "mod"],
-        pr::BinOp::Pow => ["std", "pow"],
-        pr::BinOp::Add => ["std", "add"],
-        pr::BinOp::Sub => ["std", "sub"],
-        pr::BinOp::Eq => ["std", "eq"],
-        pr::BinOp::Ne => ["std", "ne"],
-        pr::BinOp::Gt => ["std", "gt"],
-        pr::BinOp::Lt => ["std", "lt"],
-        pr::BinOp::Gte => ["std", "gte"],
-        pr::BinOp::Lte => ["std", "lte"],
-        pr::BinOp::RegexSearch => ["std", "regex_search"],
-        pr::BinOp::And => ["std", "and"],
-        pr::BinOp::Or => ["std", "or"],
-        pr::BinOp::Coalesce => ["std", "coalesce"],
-=======
     let func_name: Vec<&str> = match op {
-        ast::BinOp::Mul => vec!["std", "mul"],
-        ast::BinOp::DivInt => vec!["std", "div_i"],
-        ast::BinOp::DivFloat => vec!["std", "div_f"],
-        ast::BinOp::Mod => vec!["std", "mod"],
-        ast::BinOp::Pow => vec!["std", "math", "pow"],
-        ast::BinOp::Add => vec!["std", "add"],
-        ast::BinOp::Sub => vec!["std", "sub"],
-        ast::BinOp::Eq => vec!["std", "eq"],
-        ast::BinOp::Ne => vec!["std", "ne"],
-        ast::BinOp::Gt => vec!["std", "gt"],
-        ast::BinOp::Lt => vec!["std", "lt"],
-        ast::BinOp::Gte => vec!["std", "gte"],
-        ast::BinOp::Lte => vec!["std", "lte"],
-        ast::BinOp::RegexSearch => vec!["std", "regex_search"],
-        ast::BinOp::And => vec!["std", "and"],
-        ast::BinOp::Or => vec!["std", "or"],
-        ast::BinOp::Coalesce => vec!["std", "coalesce"],
+        pr::BinOp::Mul => vec!["std", "mul"],
+        pr::BinOp::DivInt => vec!["std", "div_i"],
+        pr::BinOp::DivFloat => vec!["std", "div_f"],
+        pr::BinOp::Mod => vec!["std", "mod"],
+        pr::BinOp::Pow => vec!["std", "math", "pow"],
+        pr::BinOp::Add => vec!["std", "add"],
+        pr::BinOp::Sub => vec!["std", "sub"],
+        pr::BinOp::Eq => vec!["std", "eq"],
+        pr::BinOp::Ne => vec!["std", "ne"],
+        pr::BinOp::Gt => vec!["std", "gt"],
+        pr::BinOp::Lt => vec!["std", "lt"],
+        pr::BinOp::Gte => vec!["std", "gte"],
+        pr::BinOp::Lte => vec!["std", "lte"],
+        pr::BinOp::RegexSearch => vec!["std", "regex_search"],
+        pr::BinOp::And => vec!["std", "and"],
+        pr::BinOp::Or => vec!["std", "or"],
+        pr::BinOp::Coalesce => vec!["std", "coalesce"],
     };
 
     // For the power operator, we need to reverse the order, since `math.pow a
@@ -262,9 +230,8 @@
     // arguments should be the "data", which in the case of `pow` would be the
     // base; but it's not perfect, we could change it...)
     let (left, right) = match op {
-        ast::BinOp::Pow => (right, left),
+        pr::BinOp::Pow => (right, left),
         _ => (left, right),
->>>>>>> 9b2c576c
     };
     Ok(new_binop(left, &func_name, right).kind)
 }
@@ -355,13 +322,8 @@
             let mut parts = v.into_iter();
             let mut base = Box::new(pr::Expr::new(pr::ExprKind::Ident(parts.next().unwrap())));
             for part in parts {
-<<<<<<< HEAD
-                let field = pr::IndirectionKind::Name(part);
-                base = Box::new(pr::Expr::new(pr::ExprKind::Indirection { base, field }))
-=======
-                let field = ast::FieldLookupKind::Name(part);
-                base = Box::new(ast::Expr::new(ast::ExprKind::FieldLookup { base, field }))
->>>>>>> 9b2c576c
+                let field = pr::FieldLookupKind::Name(part);
+                base = Box::new(pr::Expr::new(pr::ExprKind::FieldLookup { base, field }))
             }
             base.kind
         }
