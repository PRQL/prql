--- conflicted
+++ resolved
@@ -12,6 +12,7 @@
 
 use self::resolver::Resolver;
 pub use self::resolver::ResolverOptions;
+use crate::debug;
 use crate::ir::constant::ConstExpr;
 use crate::ir::decl::{Module, RootModule};
 use crate::ir::pl::{self, Expr, ImportDef, ModuleDef, Stmt, StmtKind, TypeDef, VarDef};
@@ -19,7 +20,6 @@
 use crate::parser::is_mod_def_for;
 use crate::pr;
 use crate::WithErrorInfo;
-use crate::{ast, debug};
 use crate::{Error, Reason, Result};
 
 /// Runs semantic analysis on the query and lowers PL to RQ.
@@ -40,13 +40,7 @@
 }
 
 /// Runs semantic analysis on the query.
-<<<<<<< HEAD
 pub fn resolve(mut module_tree: pr::ModuleDef, options: ResolverOptions) -> Result<RootModule> {
-=======
-pub fn resolve(mut module_tree: ast::ModuleDef, options: ResolverOptions) -> Result<RootModule> {
-    debug::log_stage(debug::Stage::Semantic(debug::StageSemantic::AstExpand));
-
->>>>>>> 8c6a851c
     load_std_lib(&mut module_tree);
 
     // expand AST into PL
