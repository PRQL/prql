--- conflicted
+++ resolved
@@ -624,16 +624,12 @@
                       span: 1:683-714
                   span: 1:667-715
                   alias: d12
-<<<<<<< HEAD
+                span: 1:86-718
+            span: 1:79-718
+        span: 1:57-718
     span: 1:57-719
     aesthetics_before:
     - !Comment ' generic:skip'
     - !Comment ' glaredb:skip'
     - !Comment ' sqlite:skip'
-    - !Comment ' mssql:test'
-=======
-                span: 1:86-718
-            span: 1:79-718
-        span: 1:57-718
-    span: 1:57-719
->>>>>>> e9b159e1
+    - !Comment ' mssql:test'