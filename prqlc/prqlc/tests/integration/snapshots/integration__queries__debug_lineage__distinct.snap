--- conflicted
+++ resolved
@@ -225,13 +225,9 @@
                     Ident: tracks
                     span: 1:82-88
                   field: Star
-<<<<<<< HEAD
-    span: 1:13-91
-    aesthetics_before:
-    - !Comment ' mssql:test'
-=======
                 span: 1:88-90
             span: 1:77-90
         span: 1:13-90
     span: 1:13-91
->>>>>>> e9b159e1
+    aesthetics_before:
+    - !Comment ' mssql:test'