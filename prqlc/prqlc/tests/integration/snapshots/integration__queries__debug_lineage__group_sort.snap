--- conflicted
+++ resolved
@@ -321,14 +321,10 @@
                   span: 1:143-144
                   alias: d1
                 - Ident: n1
-<<<<<<< HEAD
-    span: 1:13-151
-    aesthetics_before:
-    - !Comment ' mssql:test'
-=======
                   span: 1:146-148
                 span: 1:136-150
             span: 1:129-150
         span: 1:13-150
     span: 1:13-151
->>>>>>> e9b159e1
+    aesthetics_before:
+    - !Comment ' mssql:test'