---
source: prqlc/prqlc/tests/integration/queries.rs
expression: "# Compute the 3 longest songs for each genre and sort by genre\n# mssql:test\nfrom tracks\nselect {genre_id,milliseconds}\ngroup {genre_id} (\n  sort {-milliseconds}\n  take 3\n)\njoin genres (==genre_id)\nselect {name, milliseconds}\nsort {+name,-milliseconds}\n"
input_file: prqlc/prqlc/tests/integration/queries/group_sort_limit_take.prql
---
frames:
- - 1:88-118
  - columns:
    - !Single
      name:
      - tracks
      - genre_id
      target_id: 133
      target_name: null
    - !Single
      name:
      - tracks
      - milliseconds
      target_id: 134
      target_name: null
    inputs:
    - id: 131
      name: tracks
      table:
      - default_db
      - tracks
- - 1:163-169
  - columns:
    - !Single
      name:
      - tracks
      - genre_id
      target_id: 137
      target_name: null
    - !Single
      name:
      - tracks
      - milliseconds
      target_id: 134
      target_name: null
    inputs:
    - id: 131
      name: tracks
      table:
      - default_db
      - tracks
- - 1:172-196
  - columns:
    - !Single
      name:
      - tracks
      - genre_id
      target_id: 137
      target_name: null
    - !Single
      name:
      - tracks
      - milliseconds
      target_id: 134
      target_name: null
    - !All
      input_id: 122
      except: []
    inputs:
    - id: 131
      name: tracks
      table:
      - default_db
      - tracks
    - id: 122
      name: genres
      table:
      - default_db
      - genres
- - 1:197-224
  - columns:
    - !Single
      name:
      - genres
      - name
      target_id: 175
      target_name: null
    - !Single
      name:
      - tracks
      - milliseconds
      target_id: 176
      target_name: null
    inputs:
    - id: 131
      name: tracks
      table:
      - default_db
      - tracks
    - id: 122
      name: genres
      table:
      - default_db
      - genres
- - 1:225-251
  - columns:
    - !Single
      name:
      - genres
      - name
      target_id: 175
      target_name: null
    - !Single
      name:
      - tracks
      - milliseconds
      target_id: 176
      target_name: null
    inputs:
    - id: 131
      name: tracks
      table:
      - default_db
      - tracks
    - id: 122
      name: genres
      table:
      - default_db
      - genres
nodes:
- id: 122
  kind: Ident
  span: 1:177-183
  ident: !Ident
  - default_db
  - genres
  parent: 174
- id: 131
  kind: Ident
  span: 1:76-87
  ident: !Ident
  - default_db
  - tracks
  parent: 136
- id: 133
  kind: Ident
  span: 1:96-104
  ident: !Ident
  - this
  - tracks
  - genre_id
  targets:
  - 131
  parent: 135
- id: 134
  kind: Ident
  span: 1:105-117
  ident: !Ident
  - this
  - tracks
  - milliseconds
  targets:
  - 131
  parent: 135
- id: 135
  kind: Tuple
  span: 1:95-118
  children:
  - 133
  - 134
  parent: 136
- id: 136
  kind: 'TransformCall: Select'
  span: 1:88-118
  children:
  - 131
  - 135
  parent: 166
- id: 137
  kind: Ident
  span: 1:126-134
  ident: !Ident
  - this
  - tracks
  - genre_id
  targets:
  - 133
  parent: 138
- id: 138
  kind: Tuple
  span: 1:125-135
  children:
  - 137
- id: 162
  kind: Ident
  span: 1:147-159
  ident: !Ident
  - this
  - tracks
  - milliseconds
  targets:
  - 134
- id: 166
  kind: 'TransformCall: Take'
  span: 1:163-169
  children:
  - 136
  - 167
  parent: 174
- id: 167
  kind: Literal
  parent: 166
- id: 170
  kind: RqOperator
  span: 1:185-195
  targets:
  - 172
  - 173
  parent: 174
- id: 172
  kind: Ident
  span: 1:187-195
  ident: !Ident
  - this
  - tracks
  - genre_id
  targets:
  - 137
- id: 173
  kind: Ident
  span: 1:187-195
  ident: !Ident
  - that
  - genres
  - genre_id
  targets:
  - 122
- id: 174
  kind: 'TransformCall: Join'
  span: 1:172-196
  children:
  - 166
  - 122
  - 170
  parent: 178
- id: 175
  kind: Ident
  span: 1:205-209
  ident: !Ident
  - this
  - genres
  - name
  targets:
  - 122
  parent: 177
- id: 176
  kind: Ident
  span: 1:211-223
  ident: !Ident
  - this
  - tracks
  - milliseconds
  targets:
  - 134
  parent: 177
- id: 177
  kind: Tuple
  span: 1:204-224
  children:
  - 175
  - 176
  parent: 178
- id: 178
  kind: 'TransformCall: Select'
  span: 1:197-224
  children:
  - 174
  - 177
  parent: 184
- id: 179
  kind: Ident
  span: 1:231-236
  ident: !Ident
  - this
  - genres
  - name
  targets:
  - 175
  parent: 184
- id: 182
  kind: Ident
  span: 1:238-250
  ident: !Ident
  - this
  - tracks
  - milliseconds
  targets:
  - 176
  parent: 184
- id: 184
  kind: 'TransformCall: Sort'
  span: 1:225-251
  children:
  - 178
  - 179
  - 182
ast:
  name: Project
  stmts:
  - VarDef:
      kind: Main
      name: main
      value:
        Pipeline:
          exprs:
          - FuncCall:
              name:
                Ident: from
                span: 1:76-80
              args:
              - Ident: tracks
                span: 1:81-87
            span: 1:76-87
          - FuncCall:
              name:
                Ident: select
                span: 1:88-94
              args:
              - Tuple:
                - Ident: genre_id
                  span: 1:96-104
                - Ident: milliseconds
                  span: 1:105-117
                span: 1:95-118
            span: 1:88-118
          - FuncCall:
              name:
                Ident: group
                span: 1:119-124
              args:
              - Tuple:
                - Ident: genre_id
                  span: 1:126-134
                span: 1:125-135
              - Pipeline:
                  exprs:
                  - FuncCall:
                      name:
                        Ident: sort
                        span: 1:140-144
                      args:
                      - Tuple:
                        - Unary:
                            op: Neg
                            expr:
                              Ident: milliseconds
                              span: 1:147-159
                          span: 1:146-159
                        span: 1:145-160
                    span: 1:140-160
                  - FuncCall:
                      name:
                        Ident: take
                        span: 1:163-167
                      args:
                      - Literal:
                          Integer: 3
                        span: 1:168-169
                    span: 1:163-169
                span: 1:140-169
            span: 1:119-171
          - FuncCall:
              name:
                Ident: join
                span: 1:172-176
              args:
              - Ident: genres
                span: 1:177-183
              - Unary:
                  op: EqSelf
                  expr:
                    Ident: genre_id
                    span: 1:187-195
                span: 1:185-195
            span: 1:172-196
          - FuncCall:
              name:
                Ident: select
                span: 1:197-203
              args:
              - Tuple:
                - Ident: name
                  span: 1:205-209
                - Ident: milliseconds
                  span: 1:211-223
                span: 1:204-224
            span: 1:197-224
          - FuncCall:
              name:
                Ident: sort
                span: 1:225-229
              args:
              - Tuple:
                - Unary:
                    op: Add
                    expr:
                      Ident: name
                      span: 1:232-236
                  span: 1:231-236
                - Unary:
                    op: Neg
                    expr:
                      Ident: milliseconds
<<<<<<< HEAD
    span: 1:76-252
    aesthetics_before:
    - !Comment ' Compute the 3 longest songs for each genre and sort by genre'
    - !Comment ' mssql:test'
=======
                      span: 1:238-250
                  span: 1:237-250
                span: 1:230-251
            span: 1:225-251
        span: 1:76-251
    span: 1:76-252
>>>>>>> e9b159e1
<|MERGE_RESOLUTION|>--- conflicted
+++ resolved
@@ -406,16 +406,12 @@
                     op: Neg
                     expr:
                       Ident: milliseconds
-<<<<<<< HEAD
-    span: 1:76-252
-    aesthetics_before:
-    - !Comment ' Compute the 3 longest songs for each genre and sort by genre'
-    - !Comment ' mssql:test'
-=======
                       span: 1:238-250
                   span: 1:237-250
                 span: 1:230-251
             span: 1:225-251
         span: 1:76-251
     span: 1:76-252
->>>>>>> e9b159e1
+    aesthetics_before:
+    - !Comment ' Compute the 3 longest songs for each genre and sort by genre'
+    - !Comment ' mssql:test'