--- conflicted
+++ resolved
@@ -336,13 +336,9 @@
                 span: 1:147-151
               args:
               - Ident: album_id
-<<<<<<< HEAD
-    span: 1:13-161
-    aesthetics_before:
-    - !Comment ' mssql:test'
-=======
                 span: 1:152-160
             span: 1:147-160
         span: 1:13-160
     span: 1:13-161
->>>>>>> e9b159e1
+    aesthetics_before:
+    - !Comment ' mssql:test'