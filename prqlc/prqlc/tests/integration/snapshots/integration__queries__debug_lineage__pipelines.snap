---
source: prqlc/prqlc/tests/integration/queries.rs
expression: "# sqlite:skip (Only works on Sqlite implementations which have the extension\n# installed\n# https://stackoverflow.com/questions/24037982/how-to-use-regexp-in-sqlite)\n\nfrom tracks\n\nfilter (name ~= \"Love\")\nfilter ((milliseconds / 1000 / 60) | in 3..4)\nsort track_id\ntake 1..15\nselect {name, composer}\n"
input_file: prqlc/prqlc/tests/integration/queries/pipelines.prql
---
frames:
- - 1:179-202
  - columns:
    - !All
      input_id: 130
      except: []
    inputs:
    - id: 130
      name: tracks
      table:
      - default_db
      - tracks
- - 1:203-248
  - columns:
    - !All
      input_id: 130
      except: []
    inputs:
    - id: 130
      name: tracks
      table:
      - default_db
      - tracks
- - 1:249-262
  - columns:
    - !All
      input_id: 130
      except: []
    inputs:
    - id: 130
      name: tracks
      table:
      - default_db
      - tracks
- - 1:263-273
  - columns:
    - !All
      input_id: 130
      except: []
    inputs:
    - id: 130
      name: tracks
      table:
      - default_db
      - tracks
- - 1:274-297
  - columns:
    - !Single
      name:
      - tracks
      - name
      target_id: 164
      target_name: null
    - !Single
      name:
      - tracks
      - composer
      target_id: 165
      target_name: null
    inputs:
    - id: 130
      name: tracks
      table:
      - default_db
      - tracks
nodes:
- id: 130
  kind: Ident
  span: 1:166-177
  ident: !Ident
  - default_db
  - tracks
  parent: 136
- id: 132
  kind: RqOperator
  span: 1:187-201
  targets:
  - 134
  - 135
  parent: 136
- id: 134
  kind: Ident
  span: 1:187-191
  ident: !Ident
  - this
  - tracks
  - name
  targets:
  - 130
- id: 135
  kind: Literal
  span: 1:195-201
- id: 136
  kind: 'TransformCall: Filter'
  span: 1:179-202
  children:
  - 130
  - 132
  parent: 156
- id: 140
  kind: Literal
  span: 1:243-244
  alias: start
- id: 141
  kind: Literal
  span: 1:246-247
  alias: end
- id: 143
  kind: RqOperator
  span: 1:211-237
  targets:
  - 145
  - 149
- id: 145
  kind: RqOperator
  span: 1:212-231
  targets:
  - 147
  - 148
- id: 147
  kind: Ident
  span: 1:212-224
  ident: !Ident
  - this
  - tracks
  - milliseconds
  targets:
  - 130
- id: 148
  kind: Literal
  span: 1:227-231
- id: 149
  kind: Literal
  span: 1:234-236
- id: 150
  kind: RqOperator
  span: 1:240-247
  targets:
  - 152
  - 154
  parent: 156
- id: 152
  kind: RqOperator
  targets:
  - 143
  - 140
- id: 154
  kind: RqOperator
  targets:
  - 143
  - 141
- id: 156
  kind: 'TransformCall: Filter'
  span: 1:203-248
  children:
  - 136
  - 150
  parent: 159
- id: 157
  kind: Ident
  span: 1:254-262
  ident: !Ident
  - this
  - tracks
  - track_id
  targets:
  - 130
  parent: 159
- id: 159
  kind: 'TransformCall: Sort'
  span: 1:249-262
  children:
  - 156
  - 157
  parent: 163
- id: 160
  kind: Literal
  span: 1:268-269
  alias: start
  parent: 163
- id: 161
  kind: Literal
  span: 1:271-273
  alias: end
  parent: 163
- id: 163
  kind: 'TransformCall: Take'
  span: 1:263-273
  children:
  - 159
  - 160
  - 161
  parent: 167
- id: 164
  kind: Ident
  span: 1:282-286
  ident: !Ident
  - this
  - tracks
  - name
  targets:
  - 130
  parent: 166
- id: 165
  kind: Ident
  span: 1:288-296
  ident: !Ident
  - this
  - tracks
  - composer
  targets:
  - 130
  parent: 166
- id: 166
  kind: Tuple
  span: 1:281-297
  children:
  - 164
  - 165
  parent: 167
- id: 167
  kind: 'TransformCall: Select'
  span: 1:274-297
  children:
  - 163
  - 166
ast:
  name: Project
  stmts:
  - VarDef:
      kind: Main
      name: main
      value:
        Pipeline:
          exprs:
          - FuncCall:
              name:
                Ident: from
                span: 1:166-170
              args:
              - Ident: tracks
                span: 1:171-177
            span: 1:166-177
          - FuncCall:
              name:
                Ident: filter
                span: 1:179-185
              args:
              - Binary:
                  left:
                    Ident: name
                    span: 1:187-191
                  op: RegexSearch
                  right:
                    Literal:
                      String: Love
                    span: 1:195-201
                span: 1:187-201
            span: 1:179-202
          - FuncCall:
              name:
                Ident: filter
                span: 1:203-209
              args:
              - Pipeline:
                  exprs:
                  - Binary:
                      left:
                        Binary:
                          left:
                            Ident: milliseconds
                            span: 1:212-224
                          op: DivFloat
                          right:
                            Literal:
                              Integer: 1000
                            span: 1:227-231
                        span: 1:212-231
                      op: DivFloat
                      right:
                        Literal:
                          Integer: 60
                        span: 1:234-236
                    span: 1:211-237
                  - FuncCall:
                      name:
                        Ident: in
                        span: 1:240-242
                      args:
                      - Range:
                          start:
                            Literal:
                              Integer: 3
                            span: 1:243-244
                          end:
                            Literal:
                              Integer: 4
                            span: 1:246-247
                        span: 1:243-247
                    span: 1:240-247
                span: 1:211-247
            span: 1:203-248
          - FuncCall:
              name:
                Ident: sort
                span: 1:249-253
              args:
              - Ident: track_id
                span: 1:254-262
            span: 1:249-262
          - FuncCall:
              name:
                Ident: take
                span: 1:263-267
              args:
              - Range:
                  start:
                    Literal:
                      Integer: 1
                    span: 1:268-269
                  end:
                    Literal:
                      Integer: 15
                    span: 1:271-273
                span: 1:268-273
            span: 1:263-273
          - FuncCall:
              name:
                Ident: select
                span: 1:274-280
              args:
              - Tuple:
                - Ident: name
                  span: 1:282-286
                - Ident: composer
<<<<<<< HEAD
    span: 1:166-298
    aesthetics_before:
    - !Comment ' sqlite:skip (Only works on Sqlite implementations which have the extension'
    - !Comment ' installed'
    - !Comment ' https://stackoverflow.com/questions/24037982/how-to-use-regexp-in-sqlite)'
=======
                  span: 1:288-296
                span: 1:281-297
            span: 1:274-297
        span: 1:166-297
    span: 1:166-298
>>>>>>> e9b159e1
<|MERGE_RESOLUTION|>--- conflicted
+++ resolved
@@ -338,16 +338,12 @@
                 - Ident: name
                   span: 1:282-286
                 - Ident: composer
-<<<<<<< HEAD
-    span: 1:166-298
-    aesthetics_before:
-    - !Comment ' sqlite:skip (Only works on Sqlite implementations which have the extension'
-    - !Comment ' installed'
-    - !Comment ' https://stackoverflow.com/questions/24037982/how-to-use-regexp-in-sqlite)'
-=======
                   span: 1:288-296
                 span: 1:281-297
             span: 1:274-297
         span: 1:166-297
     span: 1:166-298
->>>>>>> e9b159e1
+    aesthetics_before:
+    - !Comment ' sqlite:skip (Only works on Sqlite implementations which have the extension'
+    - !Comment ' installed'
+    - !Comment ' https://stackoverflow.com/questions/24037982/how-to-use-regexp-in-sqlite)'