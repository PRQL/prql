--- conflicted
+++ resolved
@@ -112,14 +112,10 @@
                   end:
                     Literal:
                       Integer: 5
-<<<<<<< HEAD
-    span: 1:13-52
-    aesthetics_before:
-    - !Comment ' mssql:test'
-=======
                     span: 1:50-51
                 span: 1:47-51
             span: 1:42-51
         span: 1:13-51
     span: 1:13-52
->>>>>>> e9b159e1
+    aesthetics_before:
+    - !Comment ' mssql:test'