--- conflicted
+++ resolved
@@ -257,11 +257,7 @@
             return 0
             ;;
         prqlc__debug)
-<<<<<<< HEAD
-            opts="-h --color --help expand-pl resolve eval annotate lineage ast help"
-=======
-            opts="-v -q -h --color --verbose --quiet --help expand-pl resolve eval annotate ast help"
->>>>>>> a3246e0a
+            opts="-v -q -h --color --verbose --quiet --help expand-pl resolve eval annotate lineage ast help"
             if [[ ${cur} == -* || ${COMP_CWORD} -eq 2 ]] ; then
                 COMPREPLY=( $(compgen -W "${opts}" -- "${cur}") )
                 return 0
@@ -463,7 +459,7 @@
             return 0
             ;;
         prqlc__debug__lineage)
-            opts="-h --format --color --help [INPUT] [OUTPUT] [MAIN_PATH]"
+            opts="-v -q -h --format --color --verbose --quiet --help [INPUT] [OUTPUT] [MAIN_PATH]"
             if [[ ${cur} == -* || ${COMP_CWORD} -eq 3 ]] ; then
                 COMPREPLY=( $(compgen -W "${opts}" -- "${cur}") )
                 return 0
