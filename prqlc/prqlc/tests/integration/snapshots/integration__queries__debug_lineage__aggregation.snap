--- conflicted
+++ resolved
@@ -281,18 +281,14 @@
                       span: 1:228-231
                     args:
                     - Ident: empty_name
-<<<<<<< HEAD
-    span: 1:102-244
-    aesthetics_before:
-    - !Comment ' mssql:skip'
-    - !Comment ' mysql:skip'
-    - !Comment ' clickhouse:skip'
-    - !Comment ' glaredb:skip (the string_agg function is not supported)'
-=======
                       span: 1:232-242
                   span: 1:228-242
                 span: 1:178-243
             span: 1:168-243
         span: 1:102-243
     span: 1:102-244
->>>>>>> e9b159e1
+    aesthetics_before:
+    - !Comment ' mssql:skip'
+    - !Comment ' mysql:skip'
+    - !Comment ' clickhouse:skip'
+    - !Comment ' glaredb:skip (the string_agg function is not supported)'