--- conflicted
+++ resolved
@@ -231,14 +231,10 @@
               args:
               - Literal:
                   Integer: 10
-<<<<<<< HEAD
-    span: 1:89-255
-    aesthetics_before:
-    - !Comment ' glaredb:skip (May be a bag of String type conversion for Postgres Client)'
-    - !Comment ' mssql:test'
-=======
                 span: 1:252-254
             span: 1:247-254
         span: 1:89-254
     span: 1:89-255
->>>>>>> e9b159e1
+    aesthetics_before:
+    - !Comment ' glaredb:skip (May be a bag of String type conversion for Postgres Client)'
+    - !Comment ' mssql:test'