# PRQL test-databases

Test PRQL queries against various SQL RDBMS.

## In-process DBs

To run tests against DuckDB & SQLite, no additional setup is required; simply
run:

```sh
cargo test --features=test-dbs
```

## External DBs

To run tests against external databases — currently Postgres, MySQL, SQL Server,
ClickHouse and GlareDB are tested using `docker compose` to create the
databases.

The steps are all covered by `task test-rust-external-dbs`; to run them
manually:

1. Run `docker compose up` (may take a while on the first time):

   ```sh
<<<<<<< HEAD
   cd prqlc/prqlc/tests/integration/dbs && docker compose up --wait
=======
   cd prqlc/prqlc/tests/integration/dbs && docker compose up -d
>>>>>>> 760f7cc2
   ```

2. Run the tests:

   ```sh
   cargo test --features=test-dbs-external -- --nocapture
   ```

   (The `--no-capture` option isn't required, but shows all the dialects tested
   per query.)

3. After it's done, remove the containers:

   ```sh
   cd prqlc/prqlc/tests/integration/dbs && docker compose down
   ```

Note: on an M1, if the MSSQL docker container doesn't run, refer to
[this comment](https://github.com/microsoft/mssql-docker/issues/668#issuecomment-1436802153)

## Tested databases

Tests are by default run on all the DBs with `SupportLevel::Supported`.

To test on a DB that is not yet at this support level like `MSSQL`, simply add
`# mssql:test` on top of the query. To ignore one of the supported DBs like
`sqlite`, simply add `# sqlite:skip` on top of the query.

## Data

Columns are renamed to `snake_case`, so Postgres and DuckDb don't struggle with
them.

For optimal accessibility, portability between databases and file size, all
tables are stored as CSV files. Their current size is 432kB, it could be gzip-ed
to 112kB, but that would require a preprocessing step before running
`cargo test`.

## Queries

For databases like ClickHouse, where the order of results is ambiguous, please
use `sort` for test queries to to guarantee the order of rows across DBs.

For example, instead of the following query:

```elm
from albums
```

Use a query including `sort`:

```elm
from albums
sort album_id
```

## Test organization

We follow the advice in
<https://matklad.github.io/2021/02/27/delete-cargo-integration-tests.html>.<|MERGE_RESOLUTION|>--- conflicted
+++ resolved
@@ -23,11 +23,7 @@
 1. Run `docker compose up` (may take a while on the first time):
 
    ```sh
-<<<<<<< HEAD
-   cd prqlc/prqlc/tests/integration/dbs && docker compose up --wait
-=======
    cd prqlc/prqlc/tests/integration/dbs && docker compose up -d
->>>>>>> 760f7cc2
    ```
 
 2. Run the tests:
