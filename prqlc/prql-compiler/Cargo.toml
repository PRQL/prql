--- conflicted
+++ resolved
@@ -11,78 +11,10 @@
 rust-version.workspace = true
 version.workspace = true
 
-<<<<<<< HEAD
 metadata.msrv = "1.65.0"
-=======
-metadata.msrv = "1.70.0"
->>>>>>> db7165c0
 
 [dependencies]
-<<<<<<< HEAD
-prqlc-ast = {path = "../prqlc-ast", version = "0.11.1" }
-prqlc-parser = {path = "../prqlc-parser", version = "0.11.1" }
-
-anstream = {version = "0.3.2", features = ["auto"]}
-anyhow = {version = "1.0.76", features = ["backtrace"]}
-ariadne = "0.3.0"
-chrono = "0.4"
-csv = "1.3.0"
-enum-as-inner = "0.6.0"
-itertools = "0.12.0"
-log = "0.4.20"
-once_cell = "1.19.0"
-regex = "1.10.2"
-semver = {version = "1.0.20", features = ["serde"]}
-# We could put `serde` behind a feature if we wanted to reduce the size of prql-compiler.
-serde = {version = "1.0.193", features = ["derive"]}
-serde_json = "1.0.108"
-sqlformat = "0.2.3"
-sqlparser = {version = "0.41.0", features = ["serde"]}
-strum = {version = "0.25.0", features = ["std", "derive"]}
-strum_macros = "0.25.3"
-
-serde_yaml = {version = "0.9", optional = true}
-
-[target.'cfg(not(target_family="wasm"))'.dependencies]
-# For integration tests. These are gated by the `test-dbs` and `test-dbs-external` features,
-# rather than dev-dependencies, because dev-dependencies can't be optional.
-duckdb = {version = "0.9.2", optional = true, features = ["bundled", "chrono"]}
-glob = {version = "0.3.1", optional = true}
-mysql = {version = "24", optional = true}
-pg_bigdecimal = {version = "0.1", optional = true}
-postgres = {version = "0.19", optional = true}
-rusqlite = {version = "0.29.0", optional = true, features = ["bundled", "csvtab"]}
-tiberius = {version = "0.12.2", optional = true, default-features = false, features = ["sql-browser-tokio", "bigdecimal", "time", "rustls", "tds73"]}
-tokio = {version = "1", optional = true, features = ["full"]}
-tokio-util = {version = "0.7", optional = true, features = ["compat"]}
-
-[dev-dependencies]
-cfg-if = "1.0"
-insta = {version = "1.34", features = ["colors", "yaml"]}
-rstest = "0.18.2"
-similar = {version = "2.3.0"}
-similar-asserts = "1.5.0"
-test_each_file = "0.3.0"
-
-[target.'cfg(not(target_family="wasm"))'.dev-dependencies]
-criterion = {version = "0.5.1"}
-
-[[bench]]
-harness = false
-name = "bench"
-
-# Putting these pre-release replacements in the workspace root causes it to
-# refer to the path relative to `prql-compiler`, so we choose this crate out of
-# default.
-
-[[package.metadata.release.pre-release-replacements]]
-exactly = 1
-file = "../../web/book/src/project/target.md"
-replace = 'prql version:"{{version}}"'
-search = 'prql version:"[\d.]+"'
-=======
 prqlc = {path = "../prqlc", version = "0.11.2", default-features = false}
->>>>>>> db7165c0
 
 [lib]
 doctest = false
