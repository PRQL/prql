[package]
description = "PRQL is a modern language for transforming data — a simple, powerful, pipelined SQL replacement."
name = "prql-compiler"

edition.workspace = true
license.workspace = true
repository.workspace = true
rust-version.workspace = true
version.workspace = true

metadata.msrv = "1.65.0"

[features]
default = []
# Technically tokio could be limited to external tests, but its types are in
# signatures which would require lots of conditional compilation.
test-dbs = ["duckdb", "glob", "rusqlite", "tokio"]
test-dbs-external = ["duckdb", "glob", "mysql", "pg_bigdecimal", "postgres", "rusqlite", "tiberius", "tokio", "tokio-util"]

[dependencies]
prqlc-ast = {path = "../prqlc-ast", version = "0.11.1" }
prqlc-parser = {path = "../prqlc-parser", version = "0.11.1" }

<<<<<<< HEAD
anstream = {version = "0.3.2", features = ["auto"]}
anyhow = {version = "1.0.75", features = ["backtrace"]}
=======
anstream = {version = "0.6.5", features = ["auto"]}
anyhow = {version = "1.0.76", features = ["backtrace"]}
>>>>>>> 75003432
ariadne = "0.3.0"
chrono = "0.4"
csv = "1.3.0"
enum-as-inner = "0.6.0"
itertools = "0.12.0"
log = "0.4.20"
once_cell = "1.19.0"
regex = "1.10.2"
semver = {version = "1.0.20", features = ["serde"]}
# We could put `serde` behind a feature if we wanted to reduce the size of prql-compiler.
serde = {version = "1.0.193", features = ["derive"]}
serde_json = "1.0.108"
sqlformat = "0.2.3"
sqlparser = {version = "0.41.0", features = ["serde"]}
strum = {version = "0.25.0", features = ["std", "derive"]}
strum_macros = "0.25.3"

serde_yaml = {version = "0.9", optional = true}

[target.'cfg(not(target_family="wasm"))'.dependencies]
# For integration tests. These are gated by the `test-dbs` and `test-dbs-external` features,
# rather than dev-dependencies, because dev-dependencies can't be optional.
duckdb = {version = "0.9.2", optional = true, features = ["bundled", "chrono"]}
glob = {version = "0.3.1", optional = true}
mysql = {version = "24", optional = true}
pg_bigdecimal = {version = "0.1", optional = true}
postgres = {version = "0.19", optional = true}
rusqlite = {version = "0.29.0", optional = true, features = ["bundled", "csvtab"]}
tiberius = {version = "0.12.2", optional = true, default-features = false, features = ["sql-browser-tokio", "bigdecimal", "time", "rustls", "tds73"]}
tokio = {version = "1", optional = true, features = ["full"]}
tokio-util = {version = "0.7", optional = true, features = ["compat"]}

[dev-dependencies]
cfg-if = "1.0"
insta = {version = "1.34", features = ["colors", "yaml"]}
rstest = "0.18.2"
similar = {version = "2.3.0"}
similar-asserts = "1.5.0"
test_each_file = "0.3.0"

[target.'cfg(not(target_family="wasm"))'.dev-dependencies]
criterion = {version = "0.5.1"}

[[bench]]
harness = false
name = "bench"

# Putting these pre-release replacements in the workspace root causes it to
# refer to the path relative to `prql-compiler`, so we choose this crate out of
# default.

[[package.metadata.release.pre-release-replacements]]
exactly = 1
file = "../../web/book/src/project/target.md"
replace = 'prql version:"{{version}}"'
search = 'prql version:"[\d.]+"'

[[package.metadata.release.pre-release-replacements]]
exactly = 1
file = "../../CHANGELOG.md"
replace = "# PRQL Changelog\n\n## [unreleased]\n\n**Language**:\n\n**Features**:\n\n**Fixes**:\n\n**Documentation**:\n\n**Web**:\n\n**Integrations**:\n\n**Internal changes**:\n\n**New Contributors**:\n\n"
search = "# PRQL Changelog\n\n"<|MERGE_RESOLUTION|>--- conflicted
+++ resolved
@@ -21,13 +21,8 @@
 prqlc-ast = {path = "../prqlc-ast", version = "0.11.1" }
 prqlc-parser = {path = "../prqlc-parser", version = "0.11.1" }
 
-<<<<<<< HEAD
 anstream = {version = "0.3.2", features = ["auto"]}
-anyhow = {version = "1.0.75", features = ["backtrace"]}
-=======
-anstream = {version = "0.6.5", features = ["auto"]}
 anyhow = {version = "1.0.76", features = ["backtrace"]}
->>>>>>> 75003432
 ariadne = "0.3.0"
 chrono = "0.4"
 csv = "1.3.0"
