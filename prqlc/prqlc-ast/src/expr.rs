--- conflicted
+++ resolved
@@ -9,14 +9,10 @@
 
 pub use self::ident::Ident;
 pub use self::ops::{BinOp, UnOp};
-<<<<<<< HEAD
 pub use self::token::{Literal, ValueAndUnit};
 use super::token;
-use crate::{Span, Ty};
-=======
 use crate::span::Span;
 use crate::Ty;
->>>>>>> 1a3fc6fb
 
 impl Expr {
     pub fn new<K: Into<ExprKind>>(kind: K) -> Self {
