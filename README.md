# PRQL

<!-- User badges on first line (language docs & chat) -->
[![Language Docs](https://img.shields.io/badge/DOCS-LANGUAGE-blue?style=for-the-badge)](https://lang.prql.builders)
[![Discord](https://img.shields.io/discord/936728116712316989?label=discord%20chat&style=for-the-badge)](https://discord.gg/eQcfaCmsNc)
[![VSCode](https://img.shields.io/visual-studio-marketplace/v/prql.prql?label=vscode&style=for-the-badge)](https://marketplace.visualstudio.com/items?itemName=prql.prql)
<!-- Dev badges on first line (language docs & chat) -->
[![Rust API Docs](https://img.shields.io/badge/DOCS-RUST-brightgreen?style=for-the-badge&logo=rust)](https://docs.rs/prql/)
[![GitHub CI Status](https://img.shields.io/github/workflow/status/prql/prql/tests?logo=github&style=for-the-badge)](https://github.com/prql/prql/actions?query=workflow:tests)
[![GitHub contributors](https://img.shields.io/github/contributors/prql/prql?style=for-the-badge)](https://github.com/prql/prql/graphs/contributors)
[![Stars](https://img.shields.io/github/stars/prql/prql?style=for-the-badge)](https://github.com/prql/prql/stargazers)

**P**ipelined **R**elational **Q**uery **L**anguage, pronounced "Prequel".

PRQL is a modern language for transforming data — a simpler and more powerful
SQL. Like SQL, it's readable, explicit and declarative. Unlike SQL, it forms a
logical pipeline of transformations, and supports abstractions such as variables
and functions. It can be used with any database that uses SQL, since it
transpiles to SQL.

PRQL was discussed on [Hacker
News](https://news.ycombinator.com/item?id=30060784#30062329) and
[Lobsters](https://lobste.rs/s/oavgcx/prql_simpler_more_powerful_sql) earlier
this year when it was just a proposal.

## Overview

### A simple example

Here's a fairly simple SQL query:

```sql
SELECT TOP 20
  title,
  country,
  AVG(salary) AS average_salary,
  SUM(salary) AS sum_salary,
  AVG(salary + payroll_tax) AS average_gross_salary,
  SUM(salary + payroll_tax) AS sum_gross_salary,
  AVG(salary + payroll_tax + benefits_cost) AS average_gross_cost,
  SUM(salary + payroll_tax + benefits_cost) AS sum_gross_cost,
  COUNT(*) AS ct
FROM
  employees
WHERE
  start_date > DATE('2021-01-01')
  AND salary + payroll_tax + benefits_cost > 0
GROUP BY
  title,
  country
HAVING
  COUNT(*) > 200
ORDER BY
  sum_gross_cost,
  country DESC
```

Even this simple query demonstrates some of the problems with SQL's lack of
abstractions:

- Unnecessary repetition — the calculations for each measure are repeated,
  despite deriving from a previous measure. The repetition in the `WHERE`
  clause obfuscates the meaning of the expression.
- Functions have multiple operators — `HAVING` & `WHERE` are fundamentally
  similar operations applied at different stages of the pipeline, but SQL's lack
  of pipeline-based precedence requires it to have two different operators.
- Operators have multiple functions — the `SELECT` operator both
  creates new aggregations, and selects which columns to include.
- Awkward syntax — when developing the query, commenting out the final line of
  the `SELECT` list causes a syntax error because of how commas are handled, and
  we need to repeat the columns in the `GROUP BY` clause in the `SELECT` list.

Here's the same query with PRQL:

```elm
from employees                                # Each line transforms the previous result.
filter start_date > @2021-01-01               # Clear date syntax.
derive [                                      # `derive` adds columns / variables.
  gross_salary = salary + payroll_tax,
  gross_cost = gross_salary + benefits_cost   # Variables can use other variables.
]
filter gross_cost > 0
group [title, country] (                      # `group` runs a pipeline over each group.
  aggregate [                                 # `aggregate` reduces a column to a row.
    average salary,
    sum     salary,
    average gross_salary,
    sum     gross_salary,
    average gross_cost,
    sum_gross_cost = sum gross_cost,          # `=` sets a column name.
    ct = count,
  ]
)
<<<<<<< HEAD
sort [sum_gross_cost, -country]
=======
sort [sum_gross_cost, -country]               # `-foo` means descending order.
>>>>>>> b45d7d6f
filter ct > 200
take 20
```

As well as using variables to reduce unnecessary repetition, the query is also
more readable — it flows from top to bottom, each line representing a
transformation of the previous line's result. For example, `TOP 20` / `take 20`
modify the final result in both queries — but only PRQL represents it as the
final transformation. And context is localized — the `aggregate` transform is
immediately wrapped in a `group` transform containing the columns to group by.

While PRQL is designed for reading & writing by people, it's also much simpler
for code to construct or edit PRQL queries. In SQL, adding a filter to a query
involves parsing the query to find and then modify the `WHERE` statement, or
wrapping the existing query in a CTE. In PRQL, adding a filter just involves
appending a `filter` transformation to the query.

### Try it out

Try it out at <https://lang.prql.builders/editor>, where PRQL is compiled into
SQL on every keystroke.

> The link will not open in a new tab by default.

[![Editor Link](https://github.com/prql/prql/blob/main/.github/live-editor.gif?raw=true)](https://lang.prql.builders/editor)

### A more complex example

Here's another SQL query, which calculates returns from prices on days with
valid prices.

> The implemented version of PRQL supports some but not all these features.

```sql
WITH total_returns AS (
  SELECT
    date,
    sec_id,
    -- Can't use a `WHERE` clause, as it would affect the row that the `LAG` function referenced.
    IF(is_valid_price, price_adjusted / LAG(price_adjusted, 1) OVER
      (PARTITION BY sec_id ORDER BY date) - 1 + dividend_return, NULL) AS return_total,
    IF(is_valid_price, price_adjusted_usd / LAG(price_adjusted_usd, 1) OVER
      (PARTITION BY sec_id ORDER BY date) - 1 + dividend_return, NULL) AS return_usd,
    IF(is_valid_price, price_adjusted / LAG(price_adjusted, 1) OVER
      (PARTITION BY sec_id ORDER BY date) - 1 + dividend_return, NULL)
      - interest_rate / 252 AS return_excess,
    IF(is_valid_price, price_adjusted_usd / LAG(price_adjusted_usd, 1) OVER
      (PARTITION BY sec_id ORDER BY date) - 1 + dividend_return, NULL)
      - interest_rate / 252 AS return_usd_excess
  FROM prices
)
SELECT
  *,
  return_total - (interest_rate / 252) AS return_excess,
  EXP(SUM(LN(GREATEST(1 + return_total - (interest_rate / 252), 0.01))) OVER (ORDER BY date)) AS return_excess_index
FROM total_returns
JOIN interest_rates USING (date)
```

> This might seem like a convoluted example, but it's taken from a real query.
> Indeed, it's also simpler and smaller than the full logic — note that it
> starts from `price_adjusted`, whose logic had to be split into a previous
> query to avoid the SQL becoming even less readable.

Here's the same query with PRQL:

```elm
prql version:0.3 db:snowflake                         # PRQL version & database name.

func excess x -> (x - interest_rate) / 252            # Functions are clean and simple.
func if_valid x -> is_valid_price ? x : null
func lag_day x -> group sec_id (                      # `group` is used for window partitions too
  sort date
  window (                                            # `window` runs a pipeline over each window
    lag 1 x                                           # `lag 1 x` lags the `x` col by 1
  )
)

func ret x -> x / (x | lag_day) - 1 + dividend_return

from prices
join interest_rates [date]
select [                                              # `select` only includes unnamed columns, unlike `derive`
  return_total =      prices_adj   | ret | if_valid   # `|` can be used rather than newlines
  return_usd =        prices_usd   | ret | if_valid
  return_excess =     return_total | excess
  return_usd_excess = return_usd   | excess
  return_index = (                                    # No need for a CTE
    return_total + 1
    excess
    greatest 0.01
    ln
    group sec_id (                                    # Complicated logic remains clear(er)
      sort date
      window ..current (                              # Rolling sum
        sum
      )
    )
    exp
  )
]
```

Because we define the functions once rather than copying & pasting the code, we
get all the benefits of encapsulation and extensibility — we have reliable &
tested functions, whose purpose is explicit, which we can share across queries
and between colleagues.

We needed a CTE in the SQL query, because the lack of variables would have
required a nested window clause, which isn't allowed. With PRQL, our logic isn't
constrained by these arbitrary constraints — and is more compressed as a result.

The larger query demonstrates PRQL orthogonality. PRQL has fewer keywords
than SQL, and each of them does something specific and composable; for example:

- `group` maps a pipeline over groups; whether in a table context — `GROUP BY`
  in SQL — or within a `window` — `PARTITION BY` in SQL.
- A transform in context of a `group` does the same transformation to the group
  as it would to the table — for example finding the rolling sum of a column.
  For more on this equivalence, check out [`group`'s
  documentation](https://lang.prql.builders/transforms.html#group)
- `filter` filters out rows which don't meet a condition. That can be before an
  aggregate — `WHERE` in SQL — after an aggregate — `HAVING` in SQL — or within
  a `window` — `QUALIFY` in SQL.

## Current status

PRQL recently hit 0.1! This means:

- It works™, for basic transformations such as `filter`, `select`, `aggregate`, `take`,
  `sort`, & `join`. Variables (`derive`), functions (`func`) and CTEs (`table`) work.
  - More advanced language features are forthcoming, like better inline pipelines, window
    clauses, and arrays.
- It's not friendly at the moment:
  - It runs from a CLI only, taking input from a file or stdin and writing to a
    file or stdout.
  - Error messages are bad.
  - For an interactive experience, combine with a tool like
    [Up](https://github.com/akavel/up).
- The documentation is lacking.
  - Our current top priority is to have some decent documentation
    [#233](https://github.com/prql/prql/issues/232).
- It doesn't support changing the dialect.
- It has bugs. Please report them!
- It has sharp corners. Please report grazes!
- We'll release backward-incompatible changes. The versioning system for the
  language is not yet implemented.

### Installation

PRQL can be installed with `cargo`, or built from source.

```sh
cargo install prql
```

### Usage

```sh
$ echo "from employees | filter has_dog" | prql compile

SELECT
  *
FROM
  employees
WHERE
  has_dog
```

See above for fuller examples of PRQL.

### Python implementation

There is a python implementation at
[prql/PyPrql](https://github.com/prql/PyPrql), which can be installed with
`pip install pyprql`. It has some great features, including a native interactive
console with auto-complete for column names.

## Principles

PRQL is intended to be a modern, simple, declarative language for transforming
data, with abstractions such as variables & functions. It's intended to replace
SQL, but doesn't have ambitions as a general-purpose programming language. While
it's at an alpha stage, it has some immutable principles:

- *Pipelined* — PRQL is a linear pipeline of transformations — each line of the
  query is a transformation of the previous line's result. This makes it easy to
  read, and simple to write. This is also known as
  "[point-free](https://en.wikipedia.org/w/index.php?title=Point-free_programming)".
- *Simple* — PRQL serves both sophisticated engineers and analysts without
  coding experience. By providing simple, clean abstractions, the
  language can be both powerful and easy to use.
- *Open* — PRQL will always be open-source, free-as-in-free, and doesn't
  prioritize one database over others. By compiling to SQL, PRQL is instantly
  compatible with most databases, and existing tools or programming languages
  that manage SQL. Where possible, PRQL unifies syntax across databases.
- *Extensible* — PRQL can be extended through its abstractions, and its explicit
  versioning allows changes without breaking backward-compatibility. PRQL allows
  embedding SQL through S-Strings, where PRQL doesn't yet have an
  implementation.
- *Analytical* — PRQL's focus is analytical queries; we de-emphasize other SQL
  features such as inserting data or transactions.

## Roadmap

I'm excited and inspired by the level of enthusiasm behind the project, both
from individual contributors and the broader community of users who are
unsatisfied with SQL. We currently have an initial working version for the
intrepid early user.

I'm hoping we can build a beautiful language, an app that's approachable &
powerful, and a vibrant community. Many projects have reached the current stage
and fallen, so this requires compounding on what we've done so far.

### Language design

Already since becoming public, the language has improved dramatically, thanks to
the feedback of dozens of contributors. The current state of the basics is now
stable and while we'll hit corner-cases, I expect we'll only make small changes
to the existing features — even as we continue adding features.

Feel free to post questions or continue discussions on [Language Design
Issues](https://github.com/prql/prql/issues?q=is%3Aissue+is%3Aopen+label%3Alanguage-design).

### Documentation

Currently the language documentation is at <https://lang.prql.builders>.

If you're up for contributing and don't have a preference for writing code or
not, this is the area that would most benefit from your contribution. Issues are
tagged with
[documentation](https://github.com/prql/prql/labels/documentation).

### Friendliness

Currently the language implementation is not sufficiently friendly, despite
significant recent improvements. We'd like to make error messages better, sand
off sharp corners, etc.

Both bug reports of unfriendliness, and code contributions to improve them are
welcome; there's a
[friendliness](https://github.com/prql/prql/issues?q=is%3Aissue+label%3Afriendlienss+is%3Aopen)
label.

### Fast feedback

As well as a command-line tool that transpiles queries, we'd like to make
developing in PRQL a wonderful experience, where it feels like it's on your
side:

- Syntax highlighting in more editors; currently we have a basic [VSCode
  extension](https://github.com/prql/prql-code).
- Initial type-inference, where it's possible without connecting to the DB, e.g.
  [#55](https://github.com/prql/prql/pull/55).
- Improvements or integrations to the [live in-browser
  compiler](https://lang.prql.builders/editor.html), including querying actual
  tables.
- (I'm sure there's more, ideas welcome)

### Integrations

PRQL is focused at the language layer, which means we can easily integrate with
existing tools & apps. This will be the primary way that people can start using
PRQL day-to-day. Probably the most impactful initial integrations will be tools that
engineers use to build data pipelines, like
[`dbt-prql`](https://github.com/prql/prql/issues/375).

### Database cohesion

One benefit of PRQL over SQL is that auto-complete, type-inference, and
error checking can be much more powerful.

We'd like to build this out. It's more difficult to build, since it requires a
connection to the database in order to understand the schema of the table.

### Not in focus

We should focus on solving a distinct problem really well. PRQL's goal is to
make reading and writing analytical queries easier, and so for the moment that
means putting some things out of scope:

- Building infrastructure outside of queries, like lineage. dbt is excellent at
  that! ([#13](https://github.com/prql/prql/issues/13)).
- Writing DDL / index / schema manipulation / inserting data
  ([#16](https://github.com/prql/prql/issues/16)).

## Contributing

If you're interested in joining the community to build a better SQL, there are
lots of ways of contributing; big and small:

- Star this repo.
- Send a link to PRQL to a couple of people whose opinion you respect.
- Subscribe to [Issue #1](https://github.com/prql/prql/issues/1) for
  updates.
- Join the [Discord](https://discord.gg/eQcfaCmsNc).
- Contribute towards the code. There are many ways of contributing, for any
  level of experience with rust. And if you have rust questions, there are lots of
  friendly people on the Discord who will patiently help you.
  - Find an issue labeled [help
    wanted](https://github.com/prql/prql/issues?q=is%3Aissue+is%3Aopen+label%3A%22help+wanted%22)
    or [good first
    issue](https://github.com/prql/prql/issues?q=is%3Aissue+is%3Aopen+label%3A%22good+first+issue%22)
    and try to fix it. Feel free to PR partial solutions, or ask any questions on
    the Issue or Discord.
  - Start with something tiny! Write a test / write a docstring / make some rust
    nicer — it's a great way to get started in 30 minutes.
- Contribute towards the language.
  - Find instances where the compiler produces incorrect results, and post a bug
    report — feel free to use the [online
    compiler](https://lang.prql.builders/editor).
  - Open an issue / append to an existing issue with examples of queries that
    are difficult to express in PRQL — especially if more difficult than SQL.
  - With sufficient examples, suggest a change to the language! (Though
    suggestions *without* examples are difficult to engage with, so please do
    anchor suggestions in examples.)

Any of these will inspire others to invest their time and energy into the
project; thank you in advance.

### Development environment

Setting up a local dev environment is simple, thanks to the rust ecosystem:

- Install [`rustup` & `cargo`](https://doc.rust-lang.org/cargo/getting-started/installation.html).
- That's it! Running `cargo test` should complete successfully.
- For more advanced development; e.g. adjusting `insta` outputs or compiling for
  web, run the commands in [Taskfile.yml](Taskfile.yml), either by copying &
  pasting or by installing [Task](https://taskfile.dev/#/installation) and
  running `task setup-dev`.
- For quick contributions, hit `.` in GitHub to launch a [github.dev
  instance](https://github.dev/prql/prql).
- Any problems: post an issue and we'll help.

### Contributors

Many thanks to those who've made our progress possible:

[![Contributors](https://contrib.rocks/image?repo=prql/prql)](https://github.com/prql/prql/graphs/contributors)

### Core developers

We have a few core developers who are responsible for reviewing code, making
decisions on the direction of the language, and project administration:

- [**@aljazerzen**](https://github.com/aljazerzen) — Aljaž Mur Eržen
- [**@max-sixty**](https://github.com/max-sixty) — Maximilian Roos
- [**@charlie-sanders**](https://github.com/charlie-sanders) — Charlie Sanders

We welcome others to join who have a track record of contributions.

## Inspired by

- [dplyr](https://dplyr.tidyverse.org/) is a beautiful language for manipulating
  data, in R. It's very similar to PRQL. It only works on in-memory R data.
  - There's also [dbplyr](https://dbplyr.tidyverse.org/) which compiles a subset
    of dplyr to SQL, though requires an R runtime.
- [Kusto](https://docs.microsoft.com/azure/data-explorer/kusto/query/samples?pivots=azuredataexplorer)
  is also a beautiful pipelined language, very similar to PRQL. But it can only
  use Kusto-compatible DBs.
  - A Kusto-to-SQL transpiler would be a legitimate alternative to PRQL, though
     there would be some impedance mismatch in some areas. My central criticism
     of Kusto is that it gives up broad compatibility without getting that much
     in return.
- [Against SQL](https://www.scattered-thoughts.net/writing/against-sql/) gives a
  fairly complete description of SQL's weaknesses, both for analytical and
  transactional queries. [**@jamii**](https://github.com/jamii) consistently
  writes insightful pieces, and it's worth sponsoring him for his updates.
- Julia's [DataPipes.jl](https://gitlab.com/aplavin/DataPipes.jl) &
  [Chain.jl](https://github.com/jkrumbiegel/Chain.jl), which demonstrate how
  effective point-free pipelines can be, and how line-breaks can work as pipes.
- [OCaml](https://ocaml.org/), for its elegant and simple syntax.

## Similar projects

- [Ecto](https://hexdocs.pm/ecto/Ecto.html#module-query) is a sophisticated
  ORM library in Elixir which has pipelined queries as well as more traditional
  ORM features.
- [Morel](http://blog.hydromatic.net/2020/02/25/morel-a-functional-language-for-data.html)
  is a functional language for data, also with a pipeline concept. It doesn't
  compile to SQL but states that it can access external data.
- [Malloy](https://github.com/looker-open-source/malloy) from Looker &
  [**@lloydtabb**](https://github.com/lloydtabb) in a new language which
  combines a declarative syntax for querying with a modelling layer.
- [FunSQL.jl](https://github.com/MechanicalRabbit/FunSQL.jl) is a library in
  Julia which compiles a nice query syntax to SQL. It requires a Julia runtime.
- [LINQ](https://docs.microsoft.com/dotnet/csharp/linq/write-linq-queries),
  is a pipelined language for the `.NET` ecosystem which can (mostly) compile to
  SQL. It was one of the first languages to take this approach.
- [Sift](https://github.com/RCHowell/Sift) is an experimental language which
  heavily uses pipes and relational algebra.
- After writing this proposal (including the name!), I found
  [Preql](https://github.com/erezsh/Preql). Despite the similar name and
  compiling to SQL, it seems to focus more on making the language python-like,
  which is very different to this proposal.

> If any of these descriptions can be improved, please feel free to PR changes.<|MERGE_RESOLUTION|>--- conflicted
+++ resolved
@@ -91,11 +91,7 @@
     ct = count,
   ]
 )
-<<<<<<< HEAD
-sort [sum_gross_cost, -country]
-=======
 sort [sum_gross_cost, -country]               # `-foo` means descending order.
->>>>>>> b45d7d6f
 filter ct > 200
 take 20
 ```
