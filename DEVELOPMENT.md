--- conflicted
+++ resolved
@@ -168,31 +168,10 @@
       snapshot file, etc.
 
 [^3]:
-<<<<<<< HEAD
     [Here's an example of an insta
     test](https://github.com/PRQL/prql/blob/0.2.2/prql-compiler/src/parser.rs#L580-L605)
     — note that only the initial line of each test is written by us; the remainder
     is filled in by insta.
-
-- **[Integration tests](book/src/integrations/README.md)**
-  — these run tests against real databases, to ensure we're producing correct
-  SQL.
-
-- **[Examples](book/tests/snapshot.rs)**
-  — we compile all examples in the PRQL Book, to test that they produce the SQL
-  we expect, and that changes to our code don't cause any unexpected
-  regressions.
-
-- **[GitHub Actions on every commit](.github/workflows/pull-request.yaml)**
-  — we run tests on `prql-compiler` for standard & wasm targets, and the
-  examples in the book on every pull request every time a commit is pushed.
-  These are designed to run in under two minutes, and we should be reassessing
-  their scope if they grow beyond that. Once these pass, a pull request can be
-  merged.
-=======
-    [Here's an example of an insta test](https://github.com/prql/prql/blob/0.2.2/prql-compiler/src/parser.rs#L580-L605)
-    — note that only the initial line of each test is written by us; the
-    remainder is filled in by insta.
 
 - **[Integration tests](book/src/integrations/README.md)** — these run tests
   against real databases, to ensure we're producing correct SQL.
@@ -206,7 +185,6 @@
   the book on every pull request every time a commit is pushed. These are
   designed to run in under two minutes, and we should be reassessing their scope
   if they grow beyond that. Once these pass, a pull request can be merged.
->>>>>>> 3c1ac723
 
   All tests up to this point can be run with `task test-all` locally.
 
@@ -243,16 +221,9 @@
 - PR & merge an updated [Changelog](CHANGELOG.md).
 - Run `cargo release version patch && cargo release replace` to bump the
   versions, then PR the resulting commit.
-<<<<<<< HEAD
 - After merging, go to [Draft a new
   release](https://github.com/PRQL/prql/releases/new), copy the changelog entry
   into the release notes, enter the tag to be created, and hit "Publish".
-=======
-- After merging, go to
-  [Draft a new release](https://github.com/prql/prql/releases/new), copy the
-  changelog entry into the release notes, enter the tag to be created, and hit
-  "Publish".
->>>>>>> 3c1ac723
 - From there, both the tag and release is created and all packages are published
   automatically based on our [release workflow](.github/workflows/release.yaml).
 - Add in the sections for a new Changelog:
