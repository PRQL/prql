# Development environment

Setting up a local dev environment for PRQL is simple, thanks to the rust ecosystem:

- Install [`rustup` & `cargo`](https://doc.rust-lang.org/cargo/getting-started/installation.html)[^5].
- That's it! Running `cargo test` should complete successfully.
- For more advanced development; e.g. adjusting `insta` outputs or compiling for
  web, run `task setup-dev` by installing
  [Task](https://taskfile.dev/#/installation), or by copying & pasting them from
  [Taskfile.yml](Taskfile.yml).
- For quick contributions, hit `.` in GitHub to launch a [github.dev
  instance](https://github.dev/prql/prql).
- Any problems: post an issue and we'll help.

[^5]:
<<<<<<< HEAD
    We'll need a clang compiler to compile the DuckDB integration tests,
    since we use
    [`duckdb-rs'](https://github.com/wangfenjin/duckdb-rs).
    To install a compiler:
=======
    For completeness: running the full tests requires a couple of additional
    components that most systems will have installed already:
>>>>>>> 234c50f7

    - A clang compiler to compile the DuckDB integration tests,
      since we use [`duckdb-rs'](https://github.com/wangfenjin/duckdb-rs). To install a compiler:

<<<<<<< HEAD
    It's also possible to develop `prql-compiler` without using the integration tests.
    Running `cargo test --lib` should complete successfully
    by running only the unit tests.
=======
      - On Mac, install xcode `xcode-select --install`
      - On Linux, `apt-get install libclang-dev`
      - On Windows, `duckdb-rs` doesn't work anyway, so these tests are excluded

    - Python >= 3.7 to compile `prql-python`.

    It's very possible to develop `prql-compiler` without these, by avoiding
    using the integration tests or `prql-python`. Running `cargo test -p prql-compiler --lib` should complete successfully by running only the unit
    tests in the `prql-compiler` package.
>>>>>>> 234c50f7

## Components of PRQL

The PRQL project has several components.
Instructions for working with them are in the **README.md** file in their directory.
Here's an overview:

**playground:** A web GUI for the PRQL compiler.
It shows the PRQL source beside the resulting SQL output.
[README.md](./playground/README.md)

**book:** Tools to build the PRQL language book that documents
the language.
[README.md](./book/README.md)

**website:** Tools to build the `hugo` website.
[README.md](./website/README.md)

**prql-compiler:** Installation and usage instructions for
building and running the `prql-compiler`.
[README.md](./prql-compiler/README.md)

**prql-java:** Rust bindings to the `prql-compiler` rust library.
[README.md](./prql-java/README.md)

**prql-js:** Javascript bindings to the `prql-compiler` rust library.
[README.md](./prql-js/README.md)

**prql-lib:** Generates `.a` and `.so` libraries from the
`prql-compiler` rust library for bindings to other languages
[README.md](./prql-lib/README.md)

**prql-macros:** rust macros for PRQL
[README.md](./prql-macros/README.md)

**prql-python:** Python bindings to the `prql-compiler` rust library.
[README.md](./prql-python/README.md)

## `task`

We have a couple of tasks which incorporate all building & testing. While they
don't need to be run as part of a standard dev loop — generally we'll want to
run a more specific test — they can be useful as a backstop to ensure everything
works, and as a reference for how each part of the repo is built & tested. They
should be broadly consistent with the GitHub Actions workflows; please report
any inconsistencies.

To build everything:

```bash
task build-all
```

To run all tests; (which includes building everything):

```bash
task test-all
```

These require installing Task, either `brew install go-task/tap/go-task` or
as described on [Task](https://taskfile.dev/#/installation).

## Tests

We use a pyramid of tests — we have fast, focused tests at the bottom of the
pyramid, which give us low latency feedback when developing, and then slower,
broader tests which ensure that we don't miss anything as PRQL develops[^1].

<!-- markdownlint-disable MD053 -->

[^1]:
    Our approach is very consistent with
    **[@matklad](https://github.com/matklad)**'s advice, in his excellent blog
    post [How to Test](https://matklad.github.io//2021/05/31/how-to-test.html).

> If you're making your first contribution, you don't need to engage with all this
> — it's fine to just make a change and push the results; the tests that run in
> GitHub will point you towards any errors, which can be then be run locally if
> needed. We're always around to help out.

Our tests:

- **[Static checks](.pre-commit-config.yaml)** — we run a few static checks to
  ensure the code stays healthy and consistent. They're defined in
  [**`.pre-commit-config.yaml`**](.pre-commit-config.yaml), using
  [pre-commit](https://pre-commit.com). They can be run locally with

  pre-commit run -a

  The tests fix most of the issues they find themselves. Most of them also run
  on GitHub on every commit; any changes they make are added onto the branch
  automatically in an additional commit.

- **Unit tests & inline insta snapshots** — like most projects, we rely on
  unit tests to test that our code basically works. We extensively use
  [Insta](https://insta.rs/), a snapshot testing tool which writes out the
  results of an expression in our code, making it faster to write and modify
  tests[^3].

  These are the fastest tests which run our code; they're designed to run on
  every save while you're developing. (While they're covered by `task test-all`,
  you'll generally want to have lower-latency tests running in a tight
  loop.)[^2]

[^2]: For example, this is a command I frequently run:

    RUST_BACKTRACE=1 watchexec -e rs,toml,pest,md -cr \
    -- cargo insta test --accept -- -p prql-compiler --lib

    Breaking this down:

    - `RUST_BACKTRACE=1` will print a full backtrace, including where an error
      value was created, for rust tests which return `Result`s.
    - `watchexec -e rs,toml,pest,md -cr --` will run the subsequent command on any
      change to files with extensions which we are generally editing.
    - `cargo insta test --accept --` runs tests with `insta`,
      a snapshot library, and
      writes any results immediately.
      I rely on git to track changes, so I run
      with `--accept`, but YMMV.
    - `-p prql-compiler --lib` is passed to cargo by `insta`; `-p prql-compiler`
      tells it to only run the tests for `prql-compiler` rather than the other
      crates,
      and `--lib` to only run the unit tests rather than the integration
      tests, which are much slower.
    - Note that we don't want to re-run on _any_ file changing,
      because we can get into a
      loop of writing snapshot files, triggering a change,
      writing a snapshot file, etc.

[^3]:
    [Here's an example of an insta
    test](https://github.com/prql/prql/blob/0.2.2/prql-compiler/src/parser.rs#L580-L605)
    — note that only the initial line of each test is written by us; the remainder
    is filled in by insta.

- **[Integration
  tests](https://github.com/prql/prql/blob/main/prql-compiler/tests/integration/README.md)**
  — these run tests against real databases, to ensure we're producing correct
  SQL.

- **[Examples](https://github.com/prql/prql/blob/main/book/tests/snapshot.rs)**
  — we compile all examples in the PRQL Book, to test that they produce the SQL
  we expect, and that changes to our code don't cause any unexpected
  regressions.

- **[GitHub Actions on every
  commit](https://github.com/prql/prql/blob/main/.github/workflows/pull-request.yaml)**
  — we run tests on `prql-compiler` for standard & wasm targets, and the
  examples in the book on every pull request every time a commit is pushed.
  These are designed to run in under two minutes, and we should be reassessing
  their scope if they grow beyond that. Once these pass, a pull request can be
  merged.

  All tests up to this point can be run with `task test-all` locally.

- **[GitHub Actions on specific
  changes](https://github.com/prql/prql/blob/main/.github/workflows/test-all.yaml)**
  — we run additional tests on pull requests when we identify changes to some
  paths, such as bindings to other languages.

- **[GitHub Actions on
  merge](https://github.com/prql/prql/tree/main/.github/workflows)** — we run
  many more tests on every merge to main. This includes testing across OSs, all
  our language bindings, our `task` tasks, a measure of test code coverage, and
  some performance benchmarks.

  We can run these tests before a merge by adding a label `pr-test-all` to the
  PR.

  If these tests fail after merging, we revert the merged commit
  before fixing the test and then re-reverting.

The goal of our tests is to allow us to make changes quickly. If you find
they're making it more difficult for you to make changes, or there are missing
tests that would give you the confidence to make changes faster, then please
raise an issue.

## Releases

Currently we release in a semi-automated way:

- PR & merge an updated [Changelog](CHANGELOG.md).
- Run `cargo release --no-push --no-tag --no-publish -x patch` locally to bump
  the versions, then PR the resulting commit.
- After merging, go to [Draft a new
  release](https://github.com/prql/prql/releases/new), copy the changelog entry
  into the release notes, select a new tag to be created, and hit the "Publish"
  button.
- From there, all packages are published automatically based on our
  [release workflow](.github/workflows/release.yaml).
- Add in the sections for a new Changelog:

  ```md
  ## 0.2.X — [unreleased]

  Features:

  Fixes:

  Documentation:

  Web:

  Integrations:

  Internal changes:

  We may make this more automated in future;
  e.g. automatic changelog creation.
  ```<|MERGE_RESOLUTION|>--- conflicted
+++ resolved
@@ -13,24 +13,12 @@
 - Any problems: post an issue and we'll help.
 
 [^5]:
-<<<<<<< HEAD
-    We'll need a clang compiler to compile the DuckDB integration tests,
-    since we use
-    [`duckdb-rs'](https://github.com/wangfenjin/duckdb-rs).
-    To install a compiler:
-=======
     For completeness: running the full tests requires a couple of additional
     components that most systems will have installed already:
->>>>>>> 234c50f7
 
     - A clang compiler to compile the DuckDB integration tests,
       since we use [`duckdb-rs'](https://github.com/wangfenjin/duckdb-rs). To install a compiler:
 
-<<<<<<< HEAD
-    It's also possible to develop `prql-compiler` without using the integration tests.
-    Running `cargo test --lib` should complete successfully
-    by running only the unit tests.
-=======
       - On Mac, install xcode `xcode-select --install`
       - On Linux, `apt-get install libclang-dev`
       - On Windows, `duckdb-rs` doesn't work anyway, so these tests are excluded
@@ -40,7 +28,6 @@
     It's very possible to develop `prql-compiler` without these, by avoiding
     using the integration tests or `prql-python`. Running `cargo test -p prql-compiler --lib` should complete successfully by running only the unit
     tests in the `prql-compiler` package.
->>>>>>> 234c50f7
 
 ## Components of PRQL
 
@@ -52,15 +39,13 @@
 It shows the PRQL source beside the resulting SQL output.
 [README.md](./playground/README.md)
 
-**book:** Tools to build the PRQL language book that documents
-the language.
+**book:** Tools to build the PRQL language book that documents the language.
 [README.md](./book/README.md)
 
 **website:** Tools to build the `hugo` website.
 [README.md](./website/README.md)
 
-**prql-compiler:** Installation and usage instructions for
-building and running the `prql-compiler`.
+**prql-compiler:** Installation and usage instructions for building and running the `prql-compiler`.
 [README.md](./prql-compiler/README.md)
 
 **prql-java:** Rust bindings to the `prql-compiler` rust library.
@@ -69,15 +54,12 @@
 **prql-js:** Javascript bindings to the `prql-compiler` rust library.
 [README.md](./prql-js/README.md)
 
-**prql-lib:** Generates `.a` and `.so` libraries from the
-`prql-compiler` rust library for bindings to other languages
+**prql-lib:** Generates `.a` and `.so` libraries from the `prql-compiler` rust library for bindings to other languages
 [README.md](./prql-lib/README.md)
 
-**prql-macros:** rust macros for PRQL
-[README.md](./prql-macros/README.md)
-
-**prql-python:** Python bindings to the `prql-compiler` rust library.
-[README.md](./prql-python/README.md)
+**prql-macros:** rust macros for PRQL [README.md](./prql-macros/README.md)
+
+**prql-python:** Python bindings to the `prql-compiler` rust library. [README.md](./prql-python/README.md)
 
 ## `task`
 
@@ -90,13 +72,13 @@
 
 To build everything:
 
-```bash
+```sh
 task build-all
 ```
 
 To run all tests; (which includes building everything):
 
-```bash
+```sh
 task test-all
 ```
 
@@ -128,7 +110,9 @@
   [**`.pre-commit-config.yaml`**](.pre-commit-config.yaml), using
   [pre-commit](https://pre-commit.com). They can be run locally with
 
+  ```sh
   pre-commit run -a
+  ```
 
   The tests fix most of the issues they find themselves. Most of them also run
   on GitHub on every commit; any changes they make are added onto the branch
@@ -147,8 +131,9 @@
 
 [^2]: For example, this is a command I frequently run:
 
-    RUST_BACKTRACE=1 watchexec -e rs,toml,pest,md -cr \
-    -- cargo insta test --accept -- -p prql-compiler --lib
+    ```sh
+    RUST_BACKTRACE=1 watchexec -e rs,toml,pest,md -cr -- cargo insta test --accept -- -p prql-compiler --lib
+    ```
 
     Breaking this down:
 
@@ -156,20 +141,16 @@
       value was created, for rust tests which return `Result`s.
     - `watchexec -e rs,toml,pest,md -cr --` will run the subsequent command on any
       change to files with extensions which we are generally editing.
-    - `cargo insta test --accept --` runs tests with `insta`,
-      a snapshot library, and
-      writes any results immediately.
-      I rely on git to track changes, so I run
+    - `cargo insta test --accept --` runs tests with `insta`, a snapshot library, and
+      writes any results immediately. I rely on git to track changes, so I run
       with `--accept`, but YMMV.
     - `-p prql-compiler --lib` is passed to cargo by `insta`; `-p prql-compiler`
       tells it to only run the tests for `prql-compiler` rather than the other
-      crates,
-      and `--lib` to only run the unit tests rather than the integration
+      crates, and `--lib` to only run the unit tests rather than the integration
       tests, which are much slower.
-    - Note that we don't want to re-run on _any_ file changing,
-      because we can get into a
-      loop of writing snapshot files, triggering a change,
-      writing a snapshot file, etc.
+    - Note that we don't want to re-run on _any_ file changing, because we can get into a
+      loop of writing snapshot files, triggering a change, writing a snapshot
+      file, etc.
 
 [^3]:
     [Here's an example of an insta
@@ -211,8 +192,8 @@
   We can run these tests before a merge by adding a label `pr-test-all` to the
   PR.
 
-  If these tests fail after merging, we revert the merged commit
-  before fixing the test and then re-reverting.
+  If these tests fail after merging, we revert the merged commit before fixing the test and
+  then re-reverting.
 
 The goal of our tests is to allow us to make changes quickly. If you find
 they're making it more difficult for you to make changes, or there are missing
@@ -230,8 +211,8 @@
   release](https://github.com/prql/prql/releases/new), copy the changelog entry
   into the release notes, select a new tag to be created, and hit the "Publish"
   button.
-- From there, all packages are published automatically based on our
-  [release workflow](.github/workflows/release.yaml).
+- From there, all packages are published automatically based on our [release
+  workflow](.github/workflows/release.yaml).
 - Add in the sections for a new Changelog:
 
   ```md
@@ -248,7 +229,6 @@
   Integrations:
 
   Internal changes:
-
-  We may make this more automated in future;
-  e.g. automatic changelog creation.
-  ```+  ```
+
+We may make this more automated in future; e.g. automatic changelog creation.