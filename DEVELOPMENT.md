# Development

## Setting up an initial dev environment

<<<<<<< HEAD
We can set up a local development environment sufficient for navigating,
editing, and testing PRQL's compiler code in under two minutes:

- Install
  [`rustup` & `cargo`](https://doc.rust-lang.org/cargo/getting-started/installation.html).
- [Optional but highly recommended] Install `cargo-insta`, our testing
  framework:
=======
Setting up a local dev environment for PRQL is really simple, thanks to the rust
ecosystem:

1. Install
   [`rustup` & `cargo`](https://doc.rust-lang.org/cargo/getting-started/installation.html)[^5].
2. That's it! Running `cargo test` should complete successfully.

> **Note**
>
> Alternatively, for quick contributions which don't require running code, such
> as editing docs, hit `.` in GitHub to launch a
> [github.dev instance](https://github.dev/PRQL/prql) in the browser.
>>>>>>> f653ed5b

  ```sh
  cargo install cargo-insta
  ```

- That's it! Running the unit tests for the `prql-compiler` crate from a cloned
  version of the repo should complete successfully.

  ```sh
  cargo test -p prql-compiler --lib
  ```

  ...or, to run tests and update the test snapshots, run:

  ```
  cargo insta test --accept -p prql-compiler --lib
  ```

  There's more context on our tests [How we test](#how-we-test) below,

That's sufficient for making an initial contribution to the compiler!

---

## Setting up a full dev environment

> **Note**: We really care about this process being easy, both because the
> project benefits from more contributors such as yourself, and to reciprocate
> your future contribution. If something isn't easy, please let us know in a
> GitHub Issue. We'll enthusiastically help you, and use your feedback to make
> the scripts & instructions better.

For more advanced development; for example adjusting `insta` outputs or
compiling for web, we have two options:

### Option 1: Use the provided `task`

<<<<<<< HEAD
> **Note**: This is tested on MacOS, should work on Linux, but won't work on
> Windows.
=======
For more advanced development; e.g. adjusting `insta` outputs or compiling for
web, either:
>>>>>>> f653ed5b

- Install Task; either `brew install go-task/tap/go-task` or as described on
  [Task](https://taskfile.dev/#/installation)
- Then run the `setup-dev` task. This runs commands from our
  [Taskfile.yml](Taskfile.yml), installing dependencies with `cargo`, `brew`,
  `npm` & `pip`, and suggests some VSCode extensions.

  ```sh
  task setup-dev
  ```

<<<<<<< HEAD
### Option 2: Install tools individually
=======
- ...or copy & paste the various commands from the `setup-dev` task in our
  [Taskfile.yml](Taskfile.yml).

Any problems: post an issue or Discord and we'll help.
>>>>>>> f653ed5b

- We'll need `cargo-insta`, to update snapshots:

  ```sh
  cargo install cargo-insta
  ```

- We'll need a a couple of additional components that most systems will have
  installed already. The easiest way to check whether they're installed is to
  try running the full tests:

  ```sh
  cargo test
  ```

  If that hits an error, check we have:

  - A clang compiler, to compile the DuckDB integration tests, since we use
    [`duckdb-rs'](https://github.com/wangfenjin/duckdb-rs). To install one:

    - On MacOS, install xcode with `xcode-select --install`
    - On Debian Linux, `apt-get update && apt-get install clang`
    - On Windows, `duckdb-rs` isn't supported, so these tests are excluded

  - Python >= 3.7, to compile `prql-python`.

- For more involved contributions, such as building the website, playground,
  book, or some release artifacts, we'll need some additional tools. But we
  won't need those immediately, and the error messages on what's missing should
  be clear when we attempt those things. When we hit them, the
  [Taskfile.yml](Taskfile.yml) will be a good source to copy & paste
  instructions from.

<!--

Until we set up a Codespaces, I don't think this is that helpful — it can't run any code,
including navigating rust code with rust-analyzer. We'd def take a contribution for a
codespaces template, though.

### github.dev

- Alternatively, for quick contributions (e.g. docs), hit `.` in GitHub to
  launch a [github.dev instance](https://github.dev/PRQL/prql). This has the
  disadvantage that code can't run. -->

### Building & testing the full project

We have a couple of tasks which incorporate all building & testing. While they
don't need to be run as part of a standard dev loop — generally we'll want to
run a more specific test — they can be useful as a backstop to ensure everything
works, and as a reference for how each part of the repo is built & tested. They
should be consistent with the GitHub Actions workflows; please report any
inconsistencies.

To build everything:

```sh
task build-all
```

To run all tests; (which includes building everything):

```sh
task test-all
```

These require installing Task, either `brew install go-task/tap/go-task` or as
described on [Task](https://taskfile.dev/#/installation).

## Components of PRQL

The PRQL project has several components. Instructions for working with them are
in the **README.md** file in their respective paths. Here's an overview:

**[book](./book/README.md)**: The PRQL language book, which documents the
language.

**[playground](./playground/README.md)**: A web GUI for the PRQL compiler. It
shows the PRQL source beside the resulting SQL output.

**[prql-compiler](./prql-compiler/README.md)**: Installation and usage
instructions for building and running the `prql-compiler`.

**[prql-java](./prql-java/README.md)**: Rust bindings to the `prql-compiler`
rust library.

**[prql-js](./prql-js/README.md)**: Javascript bindings to the `prql-compiler`
rust library.

**[prql-lib](./prql-lib/README.md)**: Generates `.a` and `.so` libraries from
the `prql-compiler` rust library for bindings to other languages

**[prql-macros](./prql-macros/README.md)**: rust macros for PRQL

**[prql-python](./prql-python/README.md)**: Python bindings to the
`prql-compiler` rust library.

**[website](./website/README.md)**: Our website, hosted at
<https://prql-lang.org>, built with `hugo`.

## How we test

We use a pyramid of tests — we have fast, focused tests at the bottom of the
pyramid, which give us low latency feedback when developing, and then slower,
broader tests which ensure that we don't miss anything as PRQL develops[^1].

<!-- markdownlint-disable MD053 -->

[^1]:
    Our approach is very consistent with
    **[@matklad](https://github.com/matklad)**'s advice, in his excellent blog
    post [How to Test](https://matklad.github.io//2021/05/31/how-to-test.html).

> **Note**
>
> If you're making your first contribution, you don't need to engage with all
> this — it's fine to just make a change and push the results; the tests that
> run in GitHub will point you towards any errors, which can be then be run
> locally if needed. We're always around to help out.

Our tests:

- **[Static checks](.pre-commit-config.yaml)** — we run a few static checks to
  ensure the code stays healthy and consistent. They're defined in
  [**`.pre-commit-config.yaml`**](.pre-commit-config.yaml), using
  [pre-commit](https://pre-commit.com). They can be run locally with

  ```sh
  pre-commit run -a
  ```

  The tests fix most of the issues they find themselves. Most of them also run
  on GitHub on every commit; any changes they make are added onto the branch
  automatically in an additional commit.

- **Unit tests & inline insta snapshots** — like most projects, we rely on unit
  tests to test that our code basically works. We extensively use
  [Insta](https://insta.rs/), a snapshot testing tool which writes out the
  results of an expression in our code, making it faster to write and modify
  tests[^3].

  These are the fastest tests which run our code; they're designed to run on
  every save while you're developing. (While they're covered by `task test-all`,
  you'll generally want to have lower-latency tests running in a tight
  loop.)[^2]

[^2]: By running:

    ```sh
    task -w prql-compiler-fast
    ```

    ...we run `cargo insta test --accept -p prql-compiler --lib` on any file
    change.

<!--
This is the previous doc. It has the advantage that it explains what it's doing, and is
easy to change (e.g. to run all packages). But because of
https://github.com/watchexec/watchexec/issues/371, the ignore behavior is unfortunately quite
inconsistent in watchexec. Let's revert back if it gets solved.

[^2]: For example, this is a command I frequently run:

    ```sh
    RUST_BACKTRACE=1 watchexec -e rs,toml,pest,md -cr --ignore='target/**' -- cargo insta test --accept -p prql-compiler --lib
    ```

    Breaking this down:

    - `RUST_BACKTRACE=1` will print a full backtrace, including where an error
      value was created, for rust tests which return `Result`s.
    - `watchexec -e rs,toml,pest,md -cr --ignore='target/**' --` will run the
      subsequent command on any change to files with extensions which we are
      generally editing.
    - `cargo insta test --accept --` runs tests with `insta`, a snapshot
      library, and writes any results immediately. I rely on git to track
      changes, so I run with `--accept`, but YMMV.
    - `-p prql-compiler --lib` is passed to cargo by `insta`; `-p prql-compiler`
      tells it to only run the tests for `prql-compiler` rather than the other
      crates, and `--lib` to only run the unit tests rather than the integration
      tests, which are slower.
    - Note that we don't want to re-run on _any_ file changing, because we can
      get into a loop of writing snapshot files, triggering a change, writing a
      snapshot file, etc. -->

[^3]:
    [Here's an example of an insta test](https://github.com/PRQL/prql/blob/0.2.2/prql-compiler/src/parser.rs#L580-L605)
    — note that only the initial line of each test is written by us; the
    remainder is filled in by insta.

- **[Integration tests](book/src/integrations/README.md)** — these run tests
  against real databases, to ensure we're producing correct SQL.

- **[Examples](book/tests/snapshot.rs)** — we compile all examples in the PRQL
  Book, to test that they produce the SQL we expect, and that changes to our
  code don't cause any unexpected regressions.

- **[GitHub Actions on every commit](.github/workflows/pull-request.yaml)** — we
  run tests on `prql-compiler` for standard & wasm targets, and the examples in
  the book on every pull request every time a commit is pushed. These are
  designed to run in under two minutes, and we should be reassessing their scope
  if they grow beyond that. Once these pass, a pull request can be merged.

  All tests up to this point can be run with `task test-all` locally.

- **[GitHub Actions on specific changes](.github/workflows/)** — we run
  additional tests on pull requests when we identify changes to some paths, such
  as bindings to other languages.

- **[GitHub Actions on merge](.github/workflows/test-all.yaml)** — we run many
  more tests on every merge to main. This includes testing across OSs, all our
  language bindings, our `task` tasks, a measure of test code coverage, and some
  performance benchmarks.[^6]

  We can run these tests before a merge by adding a label `pr-test-all` to the
  PR.

  If these tests fail after merging, we revert the merged commit before fixing
  the test and then re-reverting.

[^6]:
    We reference "actions", such as
    [`build-prql-python`](.github/actions/build-prql-python/action.yaml) from
    workflows. We need to use these actions since workflow calls can only have a
    depth of 2 (i.e. workflow can call workflows, but those workflows can't call
    other workflows). We occasionally copy & paste small amounts of yaml where
    we don't want to abstract something tiny into another action.

    An alternative approach would be to have all jobs in a single workflow which
    is called on every change, and then each job contains all its filtering
    logic. So `pull-request.yaml` and `test-all.yaml` would be a single file,
    and `test-python` would a job that has an `if` containing a) path changes,
    b) a branch condition for `main`, and c) a PR label filter. That would be a
    "flatter" approach — each job contains all its own criteria. The downside
    would less abstraction, more verbose jobs, and a long list of ~25/30 skipped
    jobs on every PR (since each job is skipped, rather than never started).

    Ideally we wouldn't have to make these tradeoffs — GHA would offer an
    arbitrary DAG of workflows, with filters at each level, and a UI that less
    prominently displays workflows which aren't designed to run.

- **[GitHub Actions nightly](.github/workflows/nightly.yaml)** — we run tests
  that take a long time or are unrelated to code changes, such as security
  checks, or expensive timing benchmarks, every night.

  We can run these tests before a merge by adding a label `pr-cron` to the PR.

The goal of our tests is to allow us to make changes quickly. If you find
they're making it more difficult for you to make changes, or there are missing
tests that would give you the confidence to make changes faster, then please
raise an issue.

## Releases

Currently we release in a semi-automated way:

1. PR & merge an updated [Changelog](CHANGELOG.md).
2. Run `cargo release version patch && cargo release replace` to bump the
   versions, then PR the resulting commit.
3. After merging, go to
   [Draft a new release](https://github.com/PRQL/prql/releases/new), copy the
   changelog entry into the release notes, enter the tag to be created, and hit
   "Publish".
4. From there, both the tag and release is created and all packages are
   published automatically based on our
   [release workflow](.github/workflows/release.yaml).
5. Add in the sections for a new Changelog:

   ```md
   ## 0.3.X — [unreleased]

   **Features**:

   **Fixes**:

   **Documentation**:

   **Web**:

   **Integrations**:

   **Internal changes**:
   ```

We may make this more automated in future; e.g. automatic changelog creation.<|MERGE_RESOLUTION|>--- conflicted
+++ resolved
@@ -2,7 +2,6 @@
 
 ## Setting up an initial dev environment
 
-<<<<<<< HEAD
 We can set up a local development environment sufficient for navigating,
 editing, and testing PRQL's compiler code in under two minutes:
 
@@ -10,20 +9,6 @@
   [`rustup` & `cargo`](https://doc.rust-lang.org/cargo/getting-started/installation.html).
 - [Optional but highly recommended] Install `cargo-insta`, our testing
   framework:
-=======
-Setting up a local dev environment for PRQL is really simple, thanks to the rust
-ecosystem:
-
-1. Install
-   [`rustup` & `cargo`](https://doc.rust-lang.org/cargo/getting-started/installation.html)[^5].
-2. That's it! Running `cargo test` should complete successfully.
-
-> **Note**
->
-> Alternatively, for quick contributions which don't require running code, such
-> as editing docs, hit `.` in GitHub to launch a
-> [github.dev instance](https://github.dev/PRQL/prql) in the browser.
->>>>>>> f653ed5b
 
   ```sh
   cargo install cargo-insta
@@ -61,13 +46,8 @@
 
 ### Option 1: Use the provided `task`
 
-<<<<<<< HEAD
 > **Note**: This is tested on MacOS, should work on Linux, but won't work on
 > Windows.
-=======
-For more advanced development; e.g. adjusting `insta` outputs or compiling for
-web, either:
->>>>>>> f653ed5b
 
 - Install Task; either `brew install go-task/tap/go-task` or as described on
   [Task](https://taskfile.dev/#/installation)
@@ -79,14 +59,7 @@
   task setup-dev
   ```
 
-<<<<<<< HEAD
 ### Option 2: Install tools individually
-=======
-- ...or copy & paste the various commands from the `setup-dev` task in our
-  [Taskfile.yml](Taskfile.yml).
-
-Any problems: post an issue or Discord and we'll help.
->>>>>>> f653ed5b
 
 - We'll need `cargo-insta`, to update snapshots:
 
