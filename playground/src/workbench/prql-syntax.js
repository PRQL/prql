--- conflicted
+++ resolved
@@ -15,33 +15,12 @@
 const BUILTIN_FUNCTIONS = ["switch"]; // "in", "as"
 const KEYWORDS = ["func", "table", "prql"];
 const LITERALS = ["null", "true", "false"];
-<<<<<<< HEAD
 const OPERATORS = ["and", "or"]; // "not"
-=======
-const OPERATORS = [
-  "-",
-  "*",
-  "/",
-  "%",
-  "+",
-  "-",
-  "==",
-  "!=",
-  ">",
-  "<",
-  ">=",
-  "<=",
-  "??",
-  "and",
-  "or",
-]; // "not"
->>>>>>> 75988d57
 
 const def = {
   // Set defaultToken to invalid to see what you do not tokenize yet
   // defaultToken: 'invalid',
 
-<<<<<<< HEAD
   keywords: [
     ...TRANSFORMS,
     ...BUILTIN_FUNCTIONS,
@@ -49,9 +28,6 @@
     ...LITERALS,
     ...OPERATORS,
   ],
-=======
-  keywords: [...TRANSFORMS, ...BUILTIN_FUNCTIONS, ...KEYWORDS, ...LITERALS],
->>>>>>> 75988d57
 
   operators: OPERATORS,
 
