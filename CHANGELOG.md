--- conflicted
+++ resolved
@@ -1,6 +1,5 @@
 # PRQL Changelog
 
-<<<<<<< HEAD
 ## 0.4.3 — [unreleased]
 
 **Features**:
@@ -17,10 +16,7 @@
 
 **New Contributors**:
 
-## 0.4.2 — [unreleased]
-=======
 ## 0.4.2 — 2022-01-25
->>>>>>> 327298aa
 
 **Features**:
 
