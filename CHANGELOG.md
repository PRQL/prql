--- conflicted
+++ resolved
@@ -1,6 +1,5 @@
 # PRQL Changelog
 
-<<<<<<< HEAD
 ## 0.6.1 — [unreleased]
 
 **Features**:
@@ -17,10 +16,7 @@
 
 **New Contributors**:
 
-## 0.6.0 — 2022-03-07
-=======
 ## 0.6.0 — 2022-03-08
->>>>>>> 98389532
 
 0.6.0 introduces a rewritten parser, giving us the ability to dramatically
 improve error messages, renames `switch` to `case` and includes lots of minor
