--- conflicted
+++ resolved
@@ -1,6 +1,5 @@
 # PRQL Changelog
 
-<<<<<<< HEAD
 ## 0.7.1 — [unreleased]
 
 **Features**:
@@ -17,8 +16,6 @@
 
 **New Contributors**:
 
-## 0.6.2 — [unreleased]
-=======
 ## 0.7.0 — 2023-24-01
 
 0.7.0 is a fairly small release in terms of new features, with lots of internal
@@ -71,7 +68,6 @@
 bindings.
 
 A small selection of the changes:
->>>>>>> 81176c39
 
 **Features**:
 
