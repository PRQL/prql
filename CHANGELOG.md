--- conflicted
+++ resolved
@@ -1,6 +1,5 @@
 # PRQL Changelog
 
-<<<<<<< HEAD
 ## 0.2.10 — [unreleased]
 
 Features:
@@ -15,10 +14,7 @@
 
 Internal changes:
 
-## 0.2.9 — [unreleased]
-=======
 ## 0.2.9 — 2022-10-14
->>>>>>> 17dc04cd
 
 0.2.9 is a small release containing a bug fix for empty strings.
 
