# PRQL Changelog

## 0.5.1 — [unreleased]

**Features**:

- Convert parser from PEST to Chumsky (@aljazerzen, #1818)
  - Error recovery in some cases and more readable errors in general.
  - String escapes (` \n \t `).
  - Raw strings that don't escape backslashes.
  - String interpolations can only contain identifiers and not any expression.
  - Operator associativity has been changed from right-to-left to left-to-right
    to be more similar to other conventional languages.
  - `and` now has a higher precedence than `or` (of same reason as the previous point).
  - Dates, times and timestamps have a stricter parsing rules.
  - Ranges are now parsed as normal binary operators, which sometimes requires adding parenthesis
    to existing expressions.
  - Jinja expressions have been removed.
  - `let`, `func`, `prql`, `switch` are now treated as keywords.

**Fixes**:

- Delegate dividing literal integers to the DB. Previously integer division was
  executed during PRQL compilation, which could be confusing given that behavior
  is different across DBs. Other arithmetic operations are still executed during
  compilation. (@max-sixty, #1747)

**Documentation**:

<<<<<<< HEAD
- Operator precedence
=======
- Add docs on the `from_text` transform (@max-sixty, #1756)
>>>>>>> 0406d1a4

**Web**:

**Integrations**:

- [prql-python] Compilation options can now be specified from Python. (@eitsupi,
  #1807)

**Internal changes**:

**New Contributors**:

## 0.5.0 — 2022-02-08

0.5.0 contains a few fixes, some improvements to bindings, lots of docs
improvements, and some work on forthcoming features. It contains one breaking
change in the compiler's `Options` interface.

This release has 74 commits from 12 contributors. Selected changes:

**Features**:

- Change public API to use target instead of dialect in preparation for feature
  work (@aljazerzen, #1684)

- `prqlc watch` command which watches filesystem for changes and compiles .prql
  files to .sql (@aljazerzen, #1708)

**Fixes**:

- Support double brackets in s-strings which aren't symmetric (@max-sixty,
  #1650)
- Support Postgres's Interval syntax (@max-sixty, #1649)
- Fixed tests for `prql-elixir` with MacOS (@kasvith, #1707)

**Documentation**:

- Add a documentation test for prql-compiler, update prql-compiler README, and
  include the README in the prql book section for Rust bindings. The code
  examples in the README are included and tested as doctests in the
  prql-compiler (@nkicg6, #1679)

**Internal changes**:

- Add tests for all PRQL website examples to prql-python to ensure compiled
  results match expected SQL (@nkicg6, #1719)

**New Contributors**:

- @ruslandoga, with #1628
- @RalfNorthman, with #1632
- @nicot, with #1662

## 0.4.2 — 2022-01-25

**Features**:

- New `from_text format-arg string-arg` function that supports JSON and CSV
  formats. _format-arg_ can be `format:csv` or `format:json`. _string-arg_ can
  be a string in any format. (@aljazerzen & @snth, #1514)

  ```prql
  from_text format:csv """
  a,b,c
  1,2,3
  4,5,6
  """

  from_text format:json '''
      [{"a": 1, "b": "x", "c": false }, {"a": 4, "b": "y", "c": null }]
  '''

  from_text format:json '''{
      "columns": ["a", "b", "c"],
      "data": [
          [1, "x", false],
          [4, "y", null]
      ]
  }'''
  ```

  For now, the argument is limited to string constants.

**Fixes**

- Export constructor for SQLCompileOptions (@bcho, #1621)
- Remove backticks in count_distinct (@aljazerzen, #1611)

**New Contributors**

- @1Kinoti, with #1596
- @veenaamb, with #1614

## 0.4.1 — 2022-01-18

0.4.1 comes a few days after 0.4.0, with a couple of features and the release of
`prqlc`, the CLI crate.

0.4.1 has 35 commits from 6 contributors.

**Features**:

- Inferred column names include the relation name (@aljazerzen, #1550):

  ```prql
  from albums
  select title # name used to be inferred as title only
  select albums.title # so using albums was not possible here
  ```

- Quoted identifiers such as `dir/*.parquet` are passed through to SQL.
  (@max-sixty, #1516).

- The CLI is installed with `cargo install prqlc`. The binary was renamed in
  0.4.0 but required an additional `--features` flag, which has been removed in
  favor of this new crate (@max-sixty & @aljazerzen, #1549).

**New Contributors**:

- @fool1280, with #1554
- @nkicg6, with #1567

## 0.4.0 — 2022-01-15

0.4.0 brings lots of new features including `switch`, `select ![]` and numbers
with underscores. We have initial (unpublished) bindings to Elixir. And there's
the usual improvements to fixes & documentation (only a minority are listed
below in this release).

0.4.0 also has some breaking changes: `table` is `let`, `dialect` is renamed to
`target`, and the compiler's API has changed. Full details below.

**Features**:

- Defining a temporary table is now expressed as `let` rather than `table`
  (@aljazerzen, #1315). See the
  [tables docs](https://prql-lang.org/book/queries/variables.html) for details.

- _Experimental:_ The
  [`switch`](https://prql-lang.org/book/language-features/switch.html) function
  sets a variable to a value based on one of several expressions (@aljazerzen,
  #1278).

  ```prql
  derive var = switch [
    score <= 10 -> "low",
    score <= 30 -> "medium",
    score <= 70 -> "high",
    true -> "very high",
  ]
  ```

  ...compiles to:

  ```sql
  SELECT
    *,
    CASE
      WHEN score <= 10 THEN 'low'
      WHEN score <= 30 THEN 'medium'
      WHEN score <= 70 THEN 'high'
      ELSE 'very high'
    END AS var
  FROM
    bar
  ```

  Check out the
  [`switch` docs](https://prql-lang.org/book/language-features/switch.html) for
  more details.

- _Experimental:_ Columns can be excluded by name with `select` (@aljazerzen,
  #1329)

  ```prql
  from albums
  select ![title, composer]
  ```

- _Experimental:_ `append` transform, equivalent to `UNION ALL` in SQL.
  (@aljazerzen, #894)

  ```prql
  from employees
  append managers
  ```

  Check out the
  [`append` docs](https://prql-lang.org/book/transforms/append.html) for more
  details.

- Numbers can contain underscores, which can make reading long numbers easier
  (@max-sixty, #1467):

  ```prql
  from numbers
  select [
      small = 1.000_000_1,
      big = 5_000_000,
  ]
  ```

- The SQL output contains a comment with the PRQL compiler version (@aljazerzen,
  #1322)
- `dialect` is renamed to `target`, and its values are prefixed with `sql.`
  (@max-sixty, #1388); for example:

  ```prql
  prql target:sql.bigquery  # previously was `dialect:bigquery`

  from employees
  ```

  This gives us the flexibility to target other languages than SQL in the long
  term.

- Tables definitions can contain a bare s-string (@max-sixty, #1422), which
  enables us to include a full CTE of SQL, for example:

  ```prql
  let grouping = s"""
    SELECT SUM(a)
    FROM tbl
    GROUP BY
      GROUPING SETS
      ((b, c, d), (d), (b, d))
  """
  ```

- Ranges supplied to `in` can be half-open (@aljazerzen, #1330).

- The crate's external API has changed to allow for compiling to intermediate
  representation. This also affects bindings. See
  [`prql_compiler` docs](https://docs.rs/prql-compiler/latest/prql_compiler/)
  for more details.

**Fixes**:

[This release, the changelog only contains a subset of fixes]

- Allow interpolations in table s-strings (@aljazerzen, #1337)

**Documentation**:

[This release, the changelog only contains a subset of documentation
improvements]

- Add docs on aliases in
  [Select](https://prql-lang.org/book/transforms/select.html)
- Add JS template literal and multiline example (@BCsabaEngine, #1432)
- JS template literal and multiline example (@BCsabaEngine, #1432)
- Improve prql-compiler docs & examples (@aljazerzen, #1515)
- Fix string highlighting in book (@max-sixty, #1264)

**Web**:

- The playground allows querying some sample data. As before, the result updates
  on every keystroke. (@aljazerzen, #1305)

**Integrations**:

[This release, the changelog only contains a subset of integration improvements]

- Added Elixir integration exposing PRQL functions as NIFs (#1500, @kasvith)
- Exposed Elixir flavor with exceptions (#1513, @kasvith)
- Rename `prql-compiler` binary to `prqlc` (@aljazerzen #1515)

**Internal changes**:

[This release, the changelog only contains a subset of internal changes]

- Add parsing for negative select (@max-sixty, #1317)
- Allow for additional builtin functions (@aljazerzen, #1325)
- Add an automated check for typos (@max-sixty, #1421)
- Add tasks for running playground & book (@max-sixty, #1265)
- Add tasks for running tests on every file change (@max-sixty, #1380)

**New contributors**:

- @EArazli, with #1359
- @boramalper, with #1362
- @allurefx, with #1377
- @bcho, with #1375
- @JettChenT, with #1385
- @BlurrechDev, with #1411
- @BCsabaEngine, with #1432
- @kasvith, with #1500

## 0.3.1 - 2022-12-03

0.3.1 brings a couple of small improvements and fixes.

**Features**:

- Support for using s-strings for `from` (#1197, @aljazerzen)

  ```prql
  from s"SELECT * FROM employees WHERE foo > 5"
  ```

- Helpful error message when referencing a table in an s-string (#1203,
  @aljazerzen)

**Fixes**:

- Multiple columns with same name created (#1211, @aljazerzen)
- Renaming via select breaks preceding sorting (#1204, @aljazerzen)
- Same column gets selected multiple times (#1186, @mklopets)

**Internal**:

- Update Github Actions and Workflows to current version numbers (and avoid
  using Node 12)

## 0.3.0 — 2022-11-29

🎉 0.3.0 is the biggest ever change in PRQL's compiler, rewriting much of the
internals: the compiler now has a semantic understanding of expressions,
including resolving names & building a DAG of column lineage 🎉.

While the immediate changes to the language are modest — some long-running bugs
are fixed — this unlocks the development of many of the project's long-term
priorities, such as type-checking & auto-complete. And it simplifies the
building of our next language features, such as match-case expressions, unions &
table expressions.

@aljazerzen has (mostly single-handedly) done this work over the past few
months. The project owes him immense appreciation.

**Breaking changes**:

We've had to make some modest breaking changes for 0.3:

- _Pipelines must start with `from`_. For example, a pipeline with only
  `derive foo = 5`, with no `from` transform, is no longer valid. Depending on
  demand for this feature, it would be possible to add this back.

- _Shared column names now require `==` in a join_. The existing approach is
  ambiguous to the compiler — `id` in the following example could be a boolean
  column.

  ```diff
  from employees
  -join positions [id]
  +join positions [==id]
  ```

- _Table references containing periods must be surrounded by backticks_. For
  example, when referencing a schema name:

  ```diff
  -from public.sometable
  +from `public.sometable`
  ```

**Features**:

- Change self equality op to `==` (#1176, @aljazerzen)
- Add logging (@aljazerzen)
- Add clickhouse dialect (#1090, @max-sixty)
- Allow namespaces & tables to contain `.` (#1079, @aljazerzen)

**Fixes**:

- Deduplicate column appearing in `SELECT` multiple times (#1186, @aljazerzen)
- Fix uppercase table names (#1184, @aljazerzen)
- Omit table name when only one ident in SELECT (#1094, @aljazerzen)

**Documentation**:

- Add chapter on semantics' internals (@aljazerzen, #1028)
- Add note about nesting variables in s-strings (@max-sixty, #1163)

**Internal changes**:

- Flatten group and window (#1120, @aljazerzen)
- Split ast into expr and stmt (@aljazerzen)
- Refactor associativity (#1156, @aljazerzen)
- Rename Ident constructor to `from_name` (#1084, @aljazerzen)
- Refactor rq folding (#1177, @aljazerzen)
- Add tests for reported bugs fixes in semantic (#1174, @aljazerzen)
- Bump duckdb from 0.5.0 to 0.6.0 (#1132)
- Bump once_cell from 1.15.0 to 1.16.0 (#1101)
- Bump pest from 2.4.0 to 2.5.0 (#1161)
- Bump pest_derive from 2.4.0 to 2.5.0 (#1179)
- Bump sqlparser from 0.25.0 to 0.27.0 (#1131)
- Bump trash from 2.1.5 to 3.0.0 (#1178)

## 0.2.11 — 2022-11-20

0.2.11 contains a few helpful fixes.

Work continues on our `semantic` refactor — look out for 0.3.0 soon! Many thanks
to @aljazerzen for his continued contributions to this.

Note: 0.2.10 was skipped due to this maintainer's inability to read his own docs
on bumping versions...

**Features**:

- Detect when compiler version is behind query version (@MarinPostma, #1058)
- Add `__version__` to prql-python package (@max-sixty, #1034)

**Fixes**:

- Fix nesting of expressions with equal binding strength and left associativity,
  such as `a - (b - c)` (@max-sixty, #1136)
- Retain floats without significant digits as floats (@max-sixty, #1141)

**Documentation**:

- Add documentation of `prqlr` bindings (@eitsupi, #1091)
- Add a 'Why PRQL' section to the website (@max-sixty, #1098)
- Add @snth to core-devs (@max-sixty, #1050)

**Internal changes**:

- Use workspace versioning (@max-sixty, #1065)

## 0.2.9 — 2022-10-14

0.2.9 is a small release containing a bug fix for empty strings.

**Fixes**:

- Fix parsing of empty strings (@aljazerzen, #1024)

## 0.2.8 — 2022-10-10

0.2.8 is another modest release with some fixes, doc improvements, bindings
improvements, and lots of internal changes. Note that one of the fixes causes
the behavior of `round` and `cast` to change slightly — though it's handled as a
fix rather than a breaking change in semantic versioning.

**Fixes**:

- Change order of the `round` & `cast` function parameters to have the column
  last; for example `round 2 foo_col` / `cast int foo`. This is consistent with
  other functions, and makes piping possible:

  ```prql
  derive [
    gross_salary = (salary + payroll_tax | as int),
    gross_salary_rounded = (gross_salary | round 0),
  ]
  ```

**Documentation**:

- Split `DEVELOPMENT.md` from `CONTRIBUTING.md` (@richb-hanover, #1010)
- Make s-strings more prominent in website intro (@max-sixty, #982)

**Web**:

- Add GitHub star count to website (@max-sixty, #990)

**Integrations**:

- Expose a shortened error message, in particular for the VSCode extension
  (@aljazerzen, #1005)

**Internal changes**:

- Specify 1.60.0 as minimum rust version (@max-sixty, #1011)
- Remove old `wee-alloc` code (@max-sixty, #1013)
- Upgrade clap to version 4 (@aj-bagwell, #1004)
- Improve book-building script in Taskfile (@max-sixty, #989)
- Publish website using an artifact rather than a long-lived branch (@max-sixty,
  #1009)

## 0.2.7 — 2022-09-17

0.2.7 is a fairly modest release, six weeks after 0.2.6. We have some more
significant features, including a `union` operator and an overhaul of our type
system, as open PRs which will follow in future releases.

We also have new features in the
[VSCode extension](https://github.com/PRQL/prql-code), courtesy of
@jiripospisil, including a live output panel.

**Fixes**:

- `range_of_ranges` checks the Range end is smaller than its start (@shuozeli,
  #946)

**Documentation**:

- Improve various docs (@max-sixty, #974, #971, #972, #970, #925)
- Add reference to EdgeDB's blog post in our FAQ (@max-sixty, #922)
- Fix typos (@kianmeng, #943)

**Integrations**:

- Add `prql-lib`, enabling language bindings with `go` (@sigxcpu76, #923)
- Fix line numbers in JS exceptions (@charlie-sanders, #929)

**Internal changes**:

- Lock the version of the rust-toolchain, with auto-updates (@max-sixty, #926,
  #927)

## 0.2.6 — 2022-08-05

**Fixes**:

- Adjust `fmt` to only escape names when needed (@aljazerzen, #907)
- Fix quoting on upper case `table` names (@max-sixty, #893)
- Fix scoping of identical column names from multiple tables (@max-sixty, #908)
- Fix parse error on newlines in a `table` (@sebastiantoh 🆕, #902)
- Fix quoting of upper case table names (@max-sixty, #893)

**Documentation**:

- Add docs on
  [Architecture](https://prql-lang.org/book/internals/compiler-architecture.html)
  (@aljazerzen, #904)
- Add Changelog (@max-sixty, #890 #891)

**Internal changes**:

- Start trial using Conventional Commits (@max-sixty, #889)
- Add crates.io release workflow, docs (@max-sixty, #887)

## 0.2.5 - 2022-07-29

0.2.5 is a very small release following 0.2.4 yesterday. It includes:

- Add the ability to represent single brackets in an s-string, with two brackets
  (#752, @max-sixty )
- Fix the "Copy to Clipboard" command in the Playground, for Firefox (#880,
  @mklopets )

## 0.2.4 - 2022-07-28

0.2.4 is a small release following 0.2.3 a few days ago. The 0.2.4 release
includes:

- Enrich our CLI, adding commands to get different stages of the compilation
  process (@aljazerzen , #863)
- Fix multiple `take n` statements in a query, leading to duplicate proxy
  columns in generated SQL (@charlie-sanders )
- Fix BigQuery quoting of identifiers in `SELECT` statements (@max-sixty )
- Some internal changes — reorganize top-level functions (@aljazerzen ), add a
  workflow to track our rust compilation time (@max-sixty ), simplify our simple
  prql-to-sql tests (@max-sixty )

Thanks to @ankane, `prql-compiler` is now available from homebrew core;
`brew install prql-compiler`[^2].

[^2]:
    we still need to update docs and add a release workflow for this:
    <https://github.com/PRQL/prql/issues/866>

## 0.2.3 - 2022-07-24

A couple of weeks since the 0.2.2 release: we've squashed a few bugs, added some
mid-sized features to the language, and made a bunch of internal improvements.

The 0.2.3 release includes:

- Allow for escaping otherwise-invalid identifiers (@aljazerzen & @max-sixty )
- Fix a bug around operator precedence (@max-sixty )
- Add a section the book on the language bindings (@charlie-sanders )
- Add tests for our `Display` representation while fixing some existing bugs.
  This is gradually becoming our code formatter (@arrizalamin )
- Add a "copy to clipboard" button in the Playground (@mklopets )
- Add lots of guidance to our `CONTRIBUTING.md` around our tests and process for
  merging (@max-sixty )
- Add a `prql!` macro for parsing a prql query at compile time (@aljazerzen )
- Add tests for `prql-js` (@charlie-sanders )
- Add a `from_json` method for transforming json to a PRQL string (@arrizalamin
  )
- Add a workflow to release `prql-java` to Maven (@doki23 )
- Enable running all tests from a PR by adding a `pr-run-all-tests` label
  (@max-sixty )
- Have `cargo-release` to bump all crate & npm versions (@max-sixty )
- Update `prql-js` to use the bundler build of `prql-js` (@mklopets )

As well as those contribution changes, thanks to those who've reported issues,
such as @mklopets @huw @mm444 @ajfriend.

From here, we're planning to continue squashing bugs (albeit more minor than
those in this release), adding some features like `union`, while working on
bigger issues such as type-inference.

We're also going to document and modularize the compiler further. It's important
that we give more people an opportunity to contribute to the guts of PRQL,
especially given the number and enthusiasm of contributions to project in
general — and it's not that easy to do so at the moment. While this is ongoing
if anyone has something they'd like to work on in the more difficult parts of
the compiler, let us know on GitHub or Discord, and we'd be happy to work
together on it.

Thank you!

## 0.2.2 - 2022-07-10

We're a couple of weeks since our 0.2.0 release. Thanks for the surge in
interest and contributions! 0.2.2[^1] has some fixes & some internal
improvements:

- We now test against SQLite & DuckDB on every commit, to ensure we're producing
  correct SQL. (@aljazerzen )
- We have the beginning of Java bindings! (@doki23 )
- Idents surrounded by backticks are passed through to SQL (@max-sixty )
- More examples on homepage; e.g. `join` & `window`, lots of small docs
  improvements
- Automated releases to homebrew (@roG0d )
- [prql-js](https://github.com/PRQL/prql/tree/main/prql-js) is now a single
  package for node, browsers & webpack (@charlie-sanders )
- Parsing has some fixes, including `>=` and leading underscores in idents
  (@mklopets )
- Ranges receive correct syntax highlighting (@max-sixty )

Thanks to Aljaž Mur Eržen @aljazerzen , George Roldugin @roldugin , Jasper
McCulloch @Jaspooky , Jie Han @doki23 , Marko Klopets @mklopets , Maximilian
Roos @max-sixty , Rodrigo Garcia @roG0d , Ryan Russell @ryanrussell , Steven
Maude @StevenMaude , Charlie Sanders @charlie-sanders .

We're planning to continue collecting bugs & feature requests from users, as
well as working on some of the bigger features, like type-inference.

For those interesting in joining, we also have a new
[Contributing page](https://github.com/PRQL/prql/blob/main/CONTRIBUTING.md).

[^1]: Think of 0.2.1 like C+ :)

## 0.2.0 - 2022-06-27

🎉 🎉 **After several months of building, PRQL is ready to use!** 🎉 🎉

---

How we got here:

At the end of January, we published a proposal of a better language for data
transformation: PRQL. The reception was better than I could have hoped for — we
were no. 2 on HackerNews for a day, and gained 2.5K GitHub stars over the next
few days.

But man cannot live on GitHub Stars alone — we had to do the work to build it.
So over the next several months, during many evenings & weekends, a growing
group of us gradually built the compiler, evolved the language, and wrote some
integrations.

We want to double-down on the community and its roots in open source — it's
incredible that a few of us from all over the globe have collaborated on a
project without ever having met. We decided early-on that PRQL would always be
open-source and would never have a commercial product (despite lots of outside
interest to fund a seed round!). Because languages are so deep in the stack, and
the data stack has so many players, the best chance of building a great language
is to build an open language.

---

We still have a long way to go. While PRQL is usable, it has lots of missing
features, and an incredible amount of unfulfilled potential, including a
language server, cohesion with databases, and type inference. Over the coming
weeks, we'd like to grow the number of intrepid users experimenting PRQL in
their projects, prioritize features that will unblock them, and then start
fulfilling PRQL's potential by working through our
[roadmap](https://prql-lang.org/roadmap/).

The best way to experience PRQL is to try it. Check out our
[website](https://prql-lang.org) and the
[Playground](https://prql-lang.org/playground). Start using PRQL for your own
projects in [dbt](https://github.com/prql/dbt-prql),
[Jupyter notebooks](https://pyprql.readthedocs.io/en/latest/magic_readme.html)
and Prefect workflows.

Keep in touch with PRQL by following the project on
[Twitter](https://twitter.com/prql_lang), joining us on
[Discord](https://discord.gg/eQcfaCmsNc), starring the
[repo](https://github.com/PRQL/prql).

[Contribute](https://github.com/PRQL/prql/blob/main/CONTRIBUTING.md) to the
project — we're a really friendly community, whether you're a recent SQL user or
an advanced rust programmer. We need bug reports, documentation tweaks & feature
requests — just as much as we need compiler improvements written in rust.

---

I especially want to give [Aljaž Mur Eržen](https://github.com/aljazerzen)
(@aljazerzen) the credit he deserves, who has contributed the majority of the
difficult work of building out the compiler. Much credit also goes to
[Charlie Sanders](https://github.com/charlie-sanders) (@charlie-sanders), one of
PRQL's earliest supporters and the author of PyPrql, and
[Ryan Patterson-Cross](https://github.com/orgs/prql/people/rbpatt2019)
(@rbpatt2019), who built the Jupyter integration among other Python
contributions.

Other contributors who deserve a special mention include: @roG0d, @snth,
@kwigley

---

Thank you, and we look forward to your feedback!<|MERGE_RESOLUTION|>--- conflicted
+++ resolved
@@ -27,11 +27,8 @@
 
 **Documentation**:
 
-<<<<<<< HEAD
-- Operator precedence
-=======
 - Add docs on the `from_text` transform (@max-sixty, #1756)
->>>>>>> 0406d1a4
+- Operator precedence and keywords (@aljazerzen, #1818)
 
 **Web**:
 
