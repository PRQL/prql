# PRQL Changelog

## 0.3.2 — [unreleased]

**Features**:

- S-strings can
  [produce a full table.](https://prql-lang.org/book/language-features/s-strings.html#prql-3)
- _Experimental:_ `switch` statement sets a variable to a value based on one of
  several expressions. No page in the docs yet, but
  [see this discussion](https://github.com/prql/prql/issues/1286#issue-1501645497)
  for usage and the current syntax. _Note: this syntax may change._

  ```
  derive var = switch [
  score <= 10 -> "low",
  score <= 30 -> "medium",
  score <= 70 -> "high",
  true -> "very high",
  ]
  ```

- _Experimental:_ `union` statement. No page in the docs yet, but
  [see this PR](https://github.com/prql/prql/pull/894#issuecomment-1353548853)
  for usage.

  ```
  from employees
  concat managers
  union other_employees
  ```

- Any other `feat:` commits?

**Fixes**:

**Documentation**:

- [Updated description](https://prql-lang.org/book/transforms/select.html) of
  how table alias is no longer available after a select.

**Web**:

**Integrations**:

**Internal changes**:

## 0.3.1 - 2022-12-03

0.3.1 brings a couple of small improvements and fixes.

**Features**:

- Support for using s-strings for `from` (#1197, @aljazerzen)

  ```
  from s"SELECT * FROM employees WHERE foo > 5"
  ```

<<<<<<< HEAD
- Helpful error message when referencing a table in an s-string (#1203, @aljazerzen)
=======
- Helpful error message when referencing a table in an s-string (#1203,
  @aljazerzen)
>>>>>>> 3c1ac723

**Fixes**:

- Multiple columns with same name created (#1211, @aljazerzen)
- Renaming via select breaks preceding sorting (#1204, @aljazerzen)
- Same column gets selected multiple times (#1186, @mklopets)

**Internal**:

- Update Github Actions and Workflows to current version numbers (and avoid
  using Node 12)

## 0.3.0 — 2022-11-29

🎉 0.3.0 is the biggest ever change in PRQL's compiler, rewriting much of the
internals: the compiler now has a semantic understanding of expressions,
including resolving names & building a DAG of column lineage 🎉.

While the immediate changes to the language are modest — some long-running bugs
are fixed — this unlocks the development of many of the project's long-term
priorities, such as type-checking & auto-complete. And it simplifies the
building of our next language features, such as match-case expressions, unions &
table expressions.

@aljazerzen has (mostly single-handedly) done this work over the past few
months. The project owes him immense appreciation.

**Breaking changes**:

We've had to make some modest breaking changes for 0.3:

- _Pipelines must start with `from`_. For example, a pipeline with only
  `derive foo = 5`, with no `from` transform, is no longer valid. Depending on
  demand for this feature, it would be possible to add this back.

- _Shared column names now require `==` in a join_. The existing approach is
  ambiguous to the compiler — `id` in the following example could be a boolean
  column.

  ```diff
  from employees
  -join positions [id]
  +join positions [==id]
  ```

- _Table references containing periods must be surrounded by backticks_. For
  example, when referencing a schema name:

  ```diff
  -from public.sometable
  +from `public.sometable`
  ```

**Features**:

- Change self equality op to `==` (#1176, @aljazerzen)
- Add logging (@aljazerzen)
- Add clickhouse dialect (#1090, @max-sixty)
- Allow namespaces & tables to contain `.` (#1079, @aljazerzen)

**Fixes**:

- Deduplicate column appearing in `SELECT` multiple times (#1186, @aljazerzen)
- Fix uppercase table names (#1184, @aljazerzen)
- Omit table name when only one ident in SELECT (#1094, @aljazerzen)

**Documentation**:

- Add chapter on semantics' internals (@aljazerzen, #1028)
- Add note about nesting variables in s-strings (@max-sixty, #1163)

**Internal changes**:

- Flatten group and window (#1120, @aljazerzen)
- Split ast into expr and stmt (@aljazerzen)
- Refactor associativity (#1156, @aljazerzen)
- Rename Ident constructor to `from_name` (#1084, @aljazerzen)
- Refactor rq folding (#1177, @aljazerzen)
- Add tests for reported bugs fixes in semantic (#1174, @aljazerzen)
- Bump duckdb from 0.5.0 to 0.6.0 (#1132)
- Bump once_cell from 1.15.0 to 1.16.0 (#1101)
- Bump pest from 2.4.0 to 2.5.0 (#1161)
- Bump pest_derive from 2.4.0 to 2.5.0 (#1179)
- Bump sqlparser from 0.25.0 to 0.27.0 (#1131)
- Bump trash from 2.1.5 to 3.0.0 (#1178)

## 0.2.11 — 2022-11-20

0.2.11 contains a few helpful fixes.

Work continues on our `semantic` refactor — look out for 0.3.0 soon! Many thanks
to @aljazerzen for his continued contributions to this.

Note: 0.2.10 was skipped due to this maintainer's inability to read his own docs
on bumping versions...

**Features**:

- Detect when compiler version is behind query version (@MarinPostma, #1058)
- Add `__version__` to prql-python package (@max-sixty, #1034)

**Fixes**:

- Fix nesting of expressions with equal binding strength and left associativity,
  such as `a - (b - c)` (@max-sixty, #1136)
- Retain floats without significant digits as floats (@max-sixty, #1141)

**Documentation**:

- Add documentation of `prqlr` bindings (@eitsupi, #1091)
- Add a 'Why PRQL' section to the website (@max-sixty, #1098)
- Add @snth to core-devs (@max-sixty, #1050)

**Internal changes**:

- Use workspace versioning (@max-sixty, #1065)

## 0.2.9 — 2022-10-14

0.2.9 is a small release containing a bug fix for empty strings.

**Fixes**:

- Fix parsing of empty strings (@aljazerzen, #1024)

## 0.2.8 — 2022-10-10

0.2.8 is another modest release with some fixes, doc improvements, bindings
improvements, and lots of internal changes. Note that one of the fixes causes
the behavior of `round` and `cast` to change slightly — though it's handled as a
fix rather than a breaking change in semantic versioning.

**Fixes**:

- Change order of the `round` & `cast` function parameters to have the column
  last; for example `round 2 foo_col` / `cast int foo`. This is consistent with
  other functions, and makes piping possible:

  ```prql
  derive [
    gross_salary = (salary + payroll_tax | as int),
    gross_salary_rounded = (gross_salary | round 0),
  ]
  ```

**Documentation**:

- Split `DEVELOPMENT.md` from `CONTRIBUTING.md` (@richb-hanover, #1010)
- Make s-strings more prominent in website intro (@max-sixty, #982)

**Web**:

- Add GitHub star count to website (@max-sixty, #990)

**Integrations**:

- Expose a shortened error message, in particular for the VSCode extension
  (@aljazerzen, #1005)

**Internal changes**:

- Specify 1.60.0 as minimum rust version (@max-sixty, #1011)
- Remove old `wee-alloc` code (@max-sixty, #1013)
- Upgrade clap to version 4 (@aj-bagwell, #1004)
- Improve book-building script in Taskfile (@max-sixty, #989)
- Publish website using an artifact rather than a long-lived branch (@max-sixty,
  #1009)

## 0.2.7 — 2022-09-17

0.2.7 is a fairly modest release, six weeks after 0.2.6. We have some more
significant features, including a `union` operator and an overhaul of our type
system, as open PRs which will follow in future releases.

<<<<<<< HEAD
We also have new features in the [VSCode
extension](https://github.com/PRQL/prql-code), courtesy of @jiripospisil,
including a live output panel.
=======
We also have new features in the
[VSCode extension](https://github.com/prql/prql-code), courtesy of
@jiripospisil, including a live output panel.
>>>>>>> 3c1ac723

**Fixes**:

- `range_of_ranges` checks the Range end is smaller than its start (@shuozeli,
  #946)

**Documentation**:

- Improve various docs (@max-sixty, #974, #971, #972, #970, #925)
- Add reference to EdgeDB's blog post in our FAQ (@max-sixty, #922)
- Fix typos (@kianmeng, #943)

**Integrations**:

- Add `prql-lib`, enabling language bindings with `go` (@sigxcpu76, #923)
- Fix line numbers in JS exceptions (@charlie-sanders, #929)

**Internal changes**:

- Lock the version of the rust-toolchain, with auto-updates (@max-sixty, #926,
  #927)

## 0.2.6 — 2022-08-05

**Fixes**:

- Adjust `fmt` to only escape names when needed (@aljazerzen, #907)
- Fix quoting on upper case `table` names (@max-sixty, #893)
- Fix scoping of identical column names from multiple tables (@max-sixty, #908)
- Fix parse error on newlines in a `table` (@sebastiantoh 🆕, #902)
- Fix quoting of upper case table names (@max-sixty, #893)

**Documentation**:

- Add docs on [Architecture](prql-compiler/ARCHITECTURE.md) (@aljazerzen, #904)
- Add Changelog (@max-sixty, #890 #891)

**Internal changes**:

- Start trial using Conventional Commits (@max-sixty, #889)
- Add crates.io release workflow, docs (@max-sixty, #887)

## 0.2.5 - 2022-07-29

0.2.5 is a very small release following 0.2.4 yesterday. It includes:

- Add the ability to represent single brackets in an s-string, with two brackets
  (#752, @max-sixty )
- Fix the "Copy to Clipboard" command in the Playground, for Firefox (#880,
  @mklopets )

## 0.2.4 - 2022-07-28

0.2.4 is a small release following 0.2.3 a few days ago. The 0.2.4 release
includes:

- Enrich our CLI, adding commands to get different stages of the compilation
  process (@aljazerzen , #863)
- Fix multiple `take n` statements in a query, leading to duplicate proxy
  columns in generated SQL (@charlie-sanders )
- Fix BigQuery quoting of identifiers in `SELECT` statements (@max-sixty )
- Some internal changes — reorganize top-level functions (@aljazerzen ), add a
  workflow to track our rust compilation time (@max-sixty ), simplify our simple
  prql-to-sql tests (@max-sixty )

Thanks to @ankane, `prql-compiler` is now available from homebrew core;
`brew install prql-compiler`[^2].

<<<<<<< HEAD
[^2]: we still need to update docs and add a release workflow for this: <https://github.com/PRQL/prql/issues/866>
=======
[^2]:
    we still need to update docs and add a release workflow for this:
    <https://github.com/prql/prql/issues/866>
>>>>>>> 3c1ac723

## 0.2.3 - 2022-07-24

A couple of weeks since the 0.2.2 release: we've squashed a few bugs, added some
mid-sized features to the language, and made a bunch of internal improvements.

The 0.2.3 release includes:

- Allow for escaping otherwise-invalid identifiers (@aljazerzen & @max-sixty )
- Fix a bug around operator precedence (@max-sixty )
- Add a section the book on the language bindings (@charlie-sanders )
- Add tests for our `Display` representation while fixing some existing bugs.
  This is gradually becoming our code formatter (@arrizalamin )
- Add a "copy to clipboard" button in the Playground (@mklopets )
- Add lots of guidance to our `CONTRIBUTING.md` around our tests and process for
  merging (@max-sixty )
- Add a `prql!` macro for parsing a prql query at compile time (@aljazerzen )
- Add tests for `prql-js` (@charlie-sanders )
- Add a `from_json` method for transforming json to a PRQL string (@arrizalamin
  )
- Add a workflow to release `prql-java` to Maven (@doki23 )
- Enable running all tests from a PR by adding a `pr-run-all-tests` label
  (@max-sixty )
- Have `cargo-release` to bump all crate & npm versions (@max-sixty )
- Update `prql-js` to use the bundler build of `prql-js` (@mklopets )

As well as those contribution changes, thanks to those who've reported issues,
such as @mklopets @huw @mm444 @ajfriend.

From here, we're planning to continue squashing bugs (albeit more minor than
those in this release), adding some features like `union`, while working on
bigger issues such as type-inference.

We're also going to document and modularize the compiler further. It's important
that we give more people an opportunity to contribute to the guts of PRQL,
especially given the number and enthusiasm of contributions to project in
general — and it's not that easy to do so at the moment. While this is ongoing
if anyone has something they'd like to work on in the more difficult parts of
the compiler, let us know on GitHub or Discord, and we'd be happy to work
together on it.

Thank you!

## 0.2.2 - 2022-07-10

We're a couple of weeks since our 0.2.0 release. Thanks for the surge in
interest and contributions! 0.2.2[^1] has some fixes & some internal
improvements:

- We now test against SQLite & DuckDB on every commit, to ensure we're producing
  correct SQL. (@aljazerzen )
- We have the beginning of Java bindings! (@doki23 )
- Idents surrounded by backticks are passed through to SQL (@max-sixty )
- More examples on homepage; e.g. `join` & `window`, lots of small docs
  improvements
- Automated releases to homebrew (@roG0d )
<<<<<<< HEAD
- [prql-js](https://github.com/PRQL/prql/tree/main/prql-js) is now
  a single package for node, browsers & webpack (@charlie-sanders )
- Parsing has some fixes, including `>=` and leading underscores
  in idents (@mklopets )
=======
- [prql-js](https://github.com/prql/prql/tree/main/prql-js) is now a single
  package for node, browsers & webpack (@charlie-sanders )
- Parsing has some fixes, including `>=` and leading underscores in idents
  (@mklopets )
>>>>>>> 3c1ac723
- Ranges receive correct syntax highlighting (@max-sixty )

Thanks to Aljaž Mur Eržen @aljazerzen , George Roldugin @roldugin , Jasper
McCulloch @Jaspooky , Jie Han @doki23 , Marko Klopets @mklopets , Maximilian
Roos @max-sixty , Rodrigo Garcia @roG0d , Ryan Russell @ryanrussell , Steven
Maude @StevenMaude , Charlie Sanders @charlie-sanders .

We're planning to continue collecting bugs & feature requests from users, as
well as working on some of the bigger features, like type-inference.

For those interesting in joining, we also have a new
[Contributing page](https://github.com/PRQL/prql/blob/main/CONTRIBUTING.md).

[^1]: Think of 0.2.1 like C+ :)

## 0.2.0 - 2022-06-27

🎉 🎉 **After several months of building, PRQL is ready to use!** 🎉 🎉

---

How we got here:

At the end of January, we published a proposal of a better language for data
transformation: PRQL. The reception was better than I could have hoped for — we
were no. 2 on HackerNews for a day, and gained 2.5K GitHub stars over the next
few days.

But man cannot live on GitHub Stars alone — we had to do the work to build it.
So over the next several months, during many evenings & weekends, a growing
group of us gradually built the compiler, evolved the language, and wrote some
integrations.

We want to double-down on the community and its roots in open source — it's
incredible that a few of us from all over the globe have collaborated on a
project without ever having met. We decided early-on that PRQL would always be
open-source and would never have a commercial product (despite lots of outside
interest to fund a seed round!). Because languages are so deep in the stack, and
the data stack has so many players, the best chance of building a great language
is to build an open language.

---

We still have a long way to go. While PRQL is usable, it has lots of missing
features, and an incredible amount of unfulfilled potential, including a
language server, cohesion with databases, and type inference. Over the coming
weeks, we'd like to grow the number of intrepid users experimenting PRQL in
their projects, prioritize features that will unblock them, and then start
fulfilling PRQL's potential by working through our
[roadmap](https://prql-lang.org/roadmap/).

The best way to experience PRQL is to try it. Check out our
[website](https://prql-lang.org) and the
[Playground](https://prql-lang.org/playground). Start using PRQL for your own
projects in [dbt](https://github.com/prql/dbt-prql),
[Jupyter notebooks](https://pyprql.readthedocs.io/en/latest/magic_readme.html)
and Prefect workflows.

Keep in touch with PRQL by following the project on
<<<<<<< HEAD
[Twitter](https://twitter.com/prql_lang),
joining us on [Discord](https://discord.gg/eQcfaCmsNc),
starring the [repo](https://github.com/PRQL/prql).

[Contribute](https://github.com/PRQL/prql/blob/main/CONTRIBUTING.md)
to the project — we're a really friendly community,
whether you're a recent SQL user or an advanced rust programmer.
We need bug reports, documentation tweaks & feature requests —
just as much as we need compiler improvements written in rust.
=======
[Twitter](https://twitter.com/prql_lang), joining us on
[Discord](https://discord.gg/eQcfaCmsNc), starring the
[repo](https://github.com/prql/prql).

[Contribute](https://github.com/prql/prql/blob/main/CONTRIBUTING.md) to the
project — we're a really friendly community, whether you're a recent SQL user or
an advanced rust programmer. We need bug reports, documentation tweaks & feature
requests — just as much as we need compiler improvements written in rust.
>>>>>>> 3c1ac723

---

I especially want to give [Aljaž Mur Eržen](https://github.com/aljazerzen)
(@aljazerzen) the credit he deserves, who has contributed the majority of the
difficult work of building out the compiler. Much credit also goes to
[Charlie Sanders](https://github.com/charlie-sanders) (@charlie-sanders), one of
PRQL's earliest supporters and the author of PyPrql, and
[Ryan Patterson-Cross](https://github.com/orgs/prql/people/rbpatt2019)
(@rbpatt2019), who built the Jupyter integration among other Python
contributions.

Other contributors who deserve a special mention include: @roG0d, @snth,
@kwigley

---

Thank you, and we look forward to your feedback!<|MERGE_RESOLUTION|>--- conflicted
+++ resolved
@@ -57,12 +57,7 @@
   from s"SELECT * FROM employees WHERE foo > 5"
   ```
 
-<<<<<<< HEAD
 - Helpful error message when referencing a table in an s-string (#1203, @aljazerzen)
-=======
-- Helpful error message when referencing a table in an s-string (#1203,
-  @aljazerzen)
->>>>>>> 3c1ac723
 
 **Fixes**:
 
@@ -237,15 +232,9 @@
 significant features, including a `union` operator and an overhaul of our type
 system, as open PRs which will follow in future releases.
 
-<<<<<<< HEAD
 We also have new features in the [VSCode
 extension](https://github.com/PRQL/prql-code), courtesy of @jiripospisil,
 including a live output panel.
-=======
-We also have new features in the
-[VSCode extension](https://github.com/prql/prql-code), courtesy of
-@jiripospisil, including a live output panel.
->>>>>>> 3c1ac723
 
 **Fixes**:
 
@@ -314,13 +303,7 @@
 Thanks to @ankane, `prql-compiler` is now available from homebrew core;
 `brew install prql-compiler`[^2].
 
-<<<<<<< HEAD
 [^2]: we still need to update docs and add a release workflow for this: <https://github.com/PRQL/prql/issues/866>
-=======
-[^2]:
-    we still need to update docs and add a release workflow for this:
-    <https://github.com/prql/prql/issues/866>
->>>>>>> 3c1ac723
 
 ## 0.2.3 - 2022-07-24
 
@@ -377,17 +360,10 @@
 - More examples on homepage; e.g. `join` & `window`, lots of small docs
   improvements
 - Automated releases to homebrew (@roG0d )
-<<<<<<< HEAD
 - [prql-js](https://github.com/PRQL/prql/tree/main/prql-js) is now
   a single package for node, browsers & webpack (@charlie-sanders )
 - Parsing has some fixes, including `>=` and leading underscores
   in idents (@mklopets )
-=======
-- [prql-js](https://github.com/prql/prql/tree/main/prql-js) is now a single
-  package for node, browsers & webpack (@charlie-sanders )
-- Parsing has some fixes, including `>=` and leading underscores in idents
-  (@mklopets )
->>>>>>> 3c1ac723
 - Ranges receive correct syntax highlighting (@max-sixty )
 
 Thanks to Aljaž Mur Eržen @aljazerzen , George Roldugin @roldugin , Jasper
@@ -447,7 +423,6 @@
 and Prefect workflows.
 
 Keep in touch with PRQL by following the project on
-<<<<<<< HEAD
 [Twitter](https://twitter.com/prql_lang),
 joining us on [Discord](https://discord.gg/eQcfaCmsNc),
 starring the [repo](https://github.com/PRQL/prql).
@@ -457,16 +432,6 @@
 whether you're a recent SQL user or an advanced rust programmer.
 We need bug reports, documentation tweaks & feature requests —
 just as much as we need compiler improvements written in rust.
-=======
-[Twitter](https://twitter.com/prql_lang), joining us on
-[Discord](https://discord.gg/eQcfaCmsNc), starring the
-[repo](https://github.com/prql/prql).
-
-[Contribute](https://github.com/prql/prql/blob/main/CONTRIBUTING.md) to the
-project — we're a really friendly community, whether you're a recent SQL user or
-an advanced rust programmer. We need bug reports, documentation tweaks & feature
-requests — just as much as we need compiler improvements written in rust.
->>>>>>> 3c1ac723
 
 ---
 
