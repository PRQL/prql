# PRQL Changelog

<<<<<<< HEAD
## 0.11.4 — 2023-02-25

0.11.4 is a hotfix release, fixing a CI issue that caused the CLI binaries to be
built without the `cli` feature.
=======
## 0.11.4 — Unreleased

**Language**:

**Features**:

- Initial implementation of an experimental documentation generator that
  generates Markdown documentation from `.prql` files. (@vanillajonathan, #4152).

- _Breaking_: References to database tables now require an explicit `db.` prefix.
  Example:
  ```prql no-eval
  from db.my_table
  join db.another_table (==some_id)
  ```

**Fixes**:

**Documentation**:

**Web**:

**Integrations**:

- The syntax highlighter package for Sublime Text is now
  [published](https://packagecontrol.io/packages/PRQL) (@vanillajonathan).

**Internal changes**:

**New Contributors**:
>>>>>>> e36c7338

## 0.11.3 — 2023-02-10

0.11.3 is a very small release, mostly a rename of the Python bindings.

The release has 13 commits from 4 contributors.

**Internal changes**:

- As part of making our names more consistent, the Python bindings are renamed.
  `prql-python` becomes a package published and importable as `prqlc`. The
  internal Rust crate is named `prqlc-python`.

## 0.11.2 — 2023-02-07

0.11.2 contains lots of internal changes, lots of syntax highlighting, and the
beginning of `lutra`, a query runner.

This release has 122 commits from 9 contributors. Selected changes:

**Features**:

- Initial implementation of `lutra`, a query runner. (@aljazerzen, #4182, #4174,
  #4134)
- `prqlc fmt` works on projects with multiple files. (@max-sixty, #4028)

**Fixes**:

- Reduce stack memory usage (@aljazerzen, #4103)

**Integrations**:

- Add syntax highlight file for GtkSourceView. (@vanillajonathan, #4062)
- Add syntax highlight file for CotEditor. (@vanillajonathan)
- Add syntax highlight file for Sublime Text. (@vanillajonathan, #4127)
- [sloc](https://github.com/flosse/sloc), a source lines of code counter now has
  support for `.prql` files. (@vanillajonathan)

**Internal changes**:

- `prql-compiler` has been renamed to `prqlc`, and we've established a more
  consistent naming scheme. The existing crate will still be published,
  re-exporting `prqlc`, so no dependencies will break. A future version will add
  a deprecation warning.
- The `prqlc-clib` crate was renamed to `prqlc-c`, and associated artifacts were
  renamed. We're trying to make names consistent (ideally for the final time!),
  and have a plan to rename some other bindings. (@max-sixty, #4077)
- Add lots of whitespace items to the lexer, in preparation for the completion
  of `prqlc fmt` (@max-sixty, #4109, #4105)
- Table declarations (@aljazerzen, #4126)

**New Contributors**:

- @kaspermarstal, with #4124

## 0.11.1 — 2023-12-26

0.11.1 fixes a couple of small bugs; it comes a few days after 0.11.

This release has 16 commits from 6 contributors. Selected changes:

**Features**:

- Infer the type of array literals to be the union of types of its items.
  (@aljazerzen, #3989)
- `prql` module is added and the `prql_version` function is renamed to the
  `prql.version` function. The old `prql_version` function is deprecated and
  will be removed in the future release. (@eitsupi, #4006)

**Fixes**:

- Do not compile to `DISTINCT ON` when `take n` is used with `group` for the
  targets `clickhouse`, `duckdb` and `postgres`. (@PrettyWood, #3988)
- Fix `take` n rows for `mssql` dialect by switching from TOP to FETCH
  (@PrettyWood, #3994)

## 0.11.0 — 2023-12-19

0.11.0 introduces new `date`, `text` & `math` modules with lots of standard
functions, including a new `date.to_text` function. It contains a few bugs
fixes, and lots of internal improvements to the compiler.

This release has 119 commits from 9 contributors. Selected changes:

**Language**:

- _Breaking_: `group`'s `by` columns are now excluded from the partition.
  (#3490)
- _Breaking_: `round` is now in the `math` module and needs to be called via
  `math.round`. (#3928)
- _Breaking_: `lower` and `upper` are now in the `text` module and need to be
  called via `text.lower` and `text.upper`. (#3913, #3973)

**Features**:

- The `std.in` function now supports a list of values (@PrettyWood, #3883)
- Most standard mathematical functions are now supported: `abs`, `floor`,
  `ceil`, `pi`, `exp`, `ln`, `log10`, `log`, `sqrt`, `degrees`, `radians`,
  `cos`, `acos`, `sin`, `asin`, `tan`, `atan`, `pow` and `round`.\
  Those functions are in the `math` module (@PrettyWood, #3909, #3916 & 3928)
- Most standard string functions are now supported: `ltrim`, `rtrim`, `trim`,
  `length`, `extract`, `replace`. Utility functions `starts_with`, `contains`
  and `ends_with` are also available.\
  Those functions are in the `text` module (@PrettyWood, #3913, #3973)
- Formatting a date to a text is now available for Clickhouse, DuckDB, MySQL,
  MSSQL and Postgres. A new `date` module has been added with the `to_text`
  function (@PrettyWood, #3951, #3954 & #3955)

**Fixes**:

- Fix an issue with arithmetic precedence (@max-sixty, #3846)
- `+` and `-` can be used after a cast (@PrettyWood, #3923)
- The [Lezer](https://lezer.codemirror.net/) grammar had plenty of improvements
  and fixes. (@vanillajonathan)

**Web**:

- The Playground now uses [Vite](https://vitejs.dev/). (@vanillajonathan)

**Internal changes**:

- Bump `prql-compiler`'s MSRV to 1.70.0 (@eitsupi, #3876)

**New Contributors**:

- @PrettyWood, with #3883

## 0.10.1 — 2023-11-14

0.10.1 is a small release containing some internal fixes of the compiler.

This release has 36 commits from 7 contributors. Selected changes:

**Features**:

- The `std.sql.read_csv` function and the `std.sql.read_parquet` function
  supports the `sql.glaredb` target. (@eitsupi, #3749)

**Fixes**:

- Fix the bug of compiling to `DISTINCT ON` when `take 1` is used with
  `group by` for the targets `sql.clickhouse`, `sql.duckdb` and `sql.postgres`.
  (@aljazerzen, #3792)

**Integrations**:

- Enable integration tests for GlareDB. (@eitsupi, #3749)
- [trapd00r/LS_COLORS](https://github.com/trapd00r/LS_COLORS), a collection of
  LS_COLORS definitions colorizes `.prql` files. (@vanillajonathan)
- [vivid](https://github.com/sharkdp/vivid), a themeable LS_COLORS generator
  colorizes `.prql` files. (@vanillajonathan)
- [colorls](https://github.com/athityakumar/colorls), displays `.prql` files
  with a database icon. (@vanillajonathan)
- [Emoji File Icons](https://marketplace.visualstudio.com/items?itemName=mightbesimon.emoji-icons),
  a VS Code extension displays `.prql` files with a database emoji icon.
  (@vanillajonathan)
- [eza](https://eza.rocks/), a modern ls replacement colorizes `.prql` files.
  (@vanillajonathan)
- [lsd](https://github.com/lsd-rs/lsd), next gen ls command displays `.prql`
  files with a database icon. (@vanillajonathan)

## 0.10.0 — 2023-10-26

0.10.0 contains lots of small improvements, including support for new types of
literal notation, support for `read_*` functions in more dialects, playground
improvements, and a better Lezer grammar (which we're planning on using for a
Jupyter extension).

This release has 155 commits from 9 contributors. Selected changes:

**Language**:

- _Breaking:_ Case syntax now uses brackets `[]` rather than braces `{}`. To
  convert previous PRQL queries to this new syntax simply change `case { ... }`
  to `case [ ... ]`. (@AaronMoat, #3517)

**Features**:

- _Breaking_: The `std.sql.read_csv` function is now compiled to `read_csv` by
  default. Please set the target `sql.duckdb` to use the DuckDB's
  `read_csv_auto` function as previously. (@eitsupi, #3599)
- _Breaking_: The `std.every` function is renamed to `std.all` (@aljazerzen,
  #3703)
- The `std.sql.read_csv` function and the `std.sql.read_parquet` function
  supports the `sql.clickhouse` target. (@eitsupi, #1533)
- Add `std.prql_version` function to return PRQL version (@hulxv, #3533)
- A new type `anytype` is added. (@aljazerzen, #3703)
- Add support for hex escape sequences in strings. Example `"Hello \x51"`.
  (@vanillajonathan, #3568)
- Add support for long Unicode escape sequences. Example `"Hello \u{01F422}"`.
  (@vanillajonathan, #3569)
- Add support for binary numerical notation. Example
  `filter status == 0b1111000011110000`. (@vanillajonathan, #3661)
- Add support for hexadecimal numerical notation. Example
  `filter status == 0xff`. (@vanillajonathan, #3654)
- Add support for octal numerical notation. Example `filter status == 0o777`.
  (@vanillajonathan, #3672)
- New compile target `sql.glaredb` for [GlareDB](https://docs.glaredb.com/) and
  integration tests for it (However, there is a bug in the test and it is
  currently not running). (@universalmind303, @scsmithr, @eitsupi, #3669)

**Web**:

- Allow cmd-/ (Mac) or ctrl-/ (Windows) to toggle comments in the playground
  editor (@AaronMoat, #3522)

- Limit maximum height of the playground editor's error panel to avoid taking
  over whole screen (@AaronMoat, #3524)

- The playground now uses [Vite](https://vitejs.dev/) (@vanillajonathan).

**Integrations**:

- Add a CLI command `prqlc collect` to collect a project's modules into a single
  file (@aljazerzen, #3739)
- Add a CLI command `prqlc debug expand-pl` to parse & and expand into PL
  without resolving (@aljazerzen, #3739)
- Bump `prqlc`'s MSRV to 1.70.0 (@eitsupi, #3521)
- [Pygments](https://pygments.org/), a syntax highlighting library now has
  syntax highlighting for PRQL. (@vanillajonathan, #3564)
- [chroma](https://github.com/alecthomas/chroma), a syntax highlighting library
  written in Go and used by the static website generator
  [Hugo](https://gohugo.io/). (@vanillajonathan, #3597)
- [scc](https://github.com/boyter/scc), a source lines of code counter now has
  support for `.prql` files. (@vanillajonathan)
- [gcloc](https://github.com/JoaoDanielRufino/gcloc) a source lines of code
  counter now has support for `.prql` files. (@vanillajonathan)
- [cloc](https://github.com/AlDanial/cloc) a source lines of code counter now
  has support for `.prql` files. (@AlDanial)
- [gocloc](https://github.com/hhatto/gocloc) a source lines of code counter now
  has support for `.prql` files. (@vanillajonathan)
- [The Quarto VS Code extension](https://marketplace.visualstudio.com/items?itemName=quarto.quarto)
  supports editing PRQL code blocks
  ([`prqlr`](https://prql-lang.org/book/project/bindings/r.html) is required to
  render Quarto Markdown with PRQL code blocks). (@jjallaire)

**Internal**:

- Rename some of the internal crates, and refactored their paths in the repo.
  (@aljazerzen, #3683).
- Add a `justfile` for developers who prefer that above our `Taskfile.yml`
  (@aljazerzen, #3681)

**New Contributors**:

- @hulxv, with #3533
- @AaronMoat, with #3522
- @jangorecki, with #3634

## 0.9.5 — 2023-09-16

0.9.5 adds a line-wrapping character, fixes a few bugs, and improves our CI. The
release has 77 commits from 8 contributors. Selected changes are below.

Look out for some conference talks coming up over the next few weeks, including
[QCon SF on Oct 2](https://qconsf.com/presentation/oct2023/prql-simple-powerful-pipelined-sql-replacement)
and
[date2day on Oct 12](https://www.data2day.de/veranstaltung-21353-0-prql-a-modern-language-for-data-transformation.html).

**Language**:

- A new line-wrapping character, for lines that are long and we want to break up
  into multiple physical lines. This is slightly different from from many
  languages — it's on the subsequent line:

  ```prql no-eval
  from artists
  select is_europe =
  \ country == "DE"
  \ || country == "FR"
  \ || country == "ES"
  ```

  This allows for easily commenting out physical lines while maintaining a
  correct logical line; for example:

  ```diff
  from artists
  select is_europe =
  \ country == "DE"
  \ || country == "FR"
  \ || country == "FR"
  -\ || country == "ES"
  +#\ || country == "ES"
  ```

  (@max-sixty, #3408)

**Fixes**:

- Fix stack overflow on very long queries in Windows debug builds (@max-sixty,
  #2908)

- Fix panic when unresolved lineage appears in group or window (@davidot, #3266)

- Fix a corner-case in handling precedence, and remove unneeded parentheses in
  some outputs (@max-sixty, #3472)

**Web**:

- Compiler panics are now printed to the console (@max-sixty, #3446)

**Integrations**:

- [Ace](https://ace.c9.io/), the JavaScript code editor now has syntax
  highlighting for PRQL. (@vanillajonathan, #3493)

**Internal changes**:

- Simplify & speed up lexer (@max-sixty, #3426, #3418)

**New Contributors**:

- @davidot, with #3450

## 0.9.4 — 2023-08-24

0.9.4 is a small release with some improvements and bug fixes in the compiler
and `prqlc`. And, the documentation and CI are continually being improved.

This release has 110 commits from 9 contributors. Selected changes:

**Features**:

- Strings can be delimited with any odd number of quote characters. The logic
  for lexing quotes is now simpler and slightly faster. Escapes in
  single-quote-delimited strings escape single-quotes rather than double-quotes.
  (@max-sixty, #3274)

**Fixes**:

- S-strings within double braces now parse correctly (@max-sixty, #3265)

**Documentation**:

- New docs for strings (@max-sixty, #3281)

**Web**:

- Improve syntax highlighting for numbers in the book & website (@max-sixty,
  #3261)
- Add ClickHouse integration to docs (@max-sixty, #3251)

**Integrations**:

- `prqlc` no longer displays a prompt when piping a query into its stdin
  (@max-sixty, #3248).
- Add a minimal example for use `prql-lib` with Zig (@vanillajonathan, #3372)

**Internal changes**:

- Overhaul our CI to run a cohesive set of tests depending on the specific
  changes in the PR, and elide all others. This cuts CI latency to less than
  three minutes for most changes, and enables GitHub's auto-merge to wait for
  all relevant tests. It also reduces the CI time on merging to main, by moving
  some tests to only run on specific path changes or on our nightly run.

  We now have one label we can add to PRs to run more tests — `pr-nightly`.
  (@max-sixty, #3317 & others).

- Auto-merge PRs for backports or pre-commit updates (@max-sixty, #3246)
- Add a workflow to create an issue when the scheduled nightly workflow fails
  (@max-sixty, #3304)

**New Contributors**:

- @FinnRG, with #3292
- @sitiom, with #3353

## 0.9.3 — 2023-08-02

0.9.3 is a small release, with mostly documentation, internal, and CI changes.

This release has 85 commits from 10 contributors.

We'd like to welcome @not-my-profile as someone who has helped with lots of
internal refactoring in the past couple of weeks.

**New Contributors**:

- @vthriller, with #3171
- @postmeback, with #3216

## 0.9.2 — 2023-07-25

0.9.2 is a hotfix release to fix an issue in the 0.9.0 & 0.9.1 release
pipelines.

## 0.9.1 — 2023-07-25

0.9.1 is a hotfix release to fix an issue in the 0.9.0 release pipeline.

## 0.9.0 — 2023-07-24

0.9.0 is probably PRQL's biggest ever release. We have dialect-specific
standard-libraries, a regex operator, an initial implementation of multiple-file
projects & modules, lots of bug fixes, and many many internal changes.

We've made a few backward incompatible syntax changes. Most queries will work
with a simple find/replace; see below for details.

The release has 421 commits from 12 contributors.

A small selection of the changes:

**Language**:

- The major breaking change is a new syntax for lists, which have been renamed
  to _tuples_, and are now represented with braces `{}` rather than brackets
  `[]`.

  To convert previous PRQL queries to this new syntax simply change `[ ... ]` to
  `{ ... }`.

  We made the syntax change to incorporate arrays. Almost every major language
  uses `[]` for arrays. We are adopting that convention — arrays use `[]`,
  tuples will use `{}`. (Though we recognize that `{}` for tuples is also rare
  (Hi, Erlang!), but didn't want to further load parentheses with meaning.)

  Arrays are conceptually similar to columns — their elements have a single
  type. Array syntax can't contain assignments.

  As part of this, we've also formalized tuples as containing both individual
  items (`select {foo, baz}`), and assignments (`select {foo=bar, baz=fuz}`).

- Some significant changes regarding SQL dialects:

  - Operators and functions can be defined on per-dialect basis. (@aljazerzen,
    #2681)
  - _Breaking_: The `sql.duckdb` target supports DuckDB 0.8 (@eitsupi, #2810).
  - _Breaking_: The `sql.hive` target is removed (@eitsupi, #2837).

- New arithmetic operators. These compile to different function or operator
  depending on the target.

  - _Breaking_: Operator `/` now always performs floating division (@aljazerzen,
    #2684). See the
    [Division docs](https://prql-lang.org/book/reference/syntax/operators.html#division-and-integer-division)
    for details.

  - Truncated integer division operator `//` (@aljazerzen, #2684). See the
    [Division docs](https://prql-lang.org/book/reference/syntax/operators.html#division-and-integer-division)
    for details.

  - Regex search operator `~=` (@max-sixty, #2458). An example:

    ```prql no-eval
    from tracks
    filter (name ~= "Love")
    ```

    ...compiles to;

    ```sql
    SELECT
      *
    FROM
      tracks
    WHERE
      REGEXP(name, 'Love')
    ```

    ...though the exact form differs by dialect; see the
    [Regex docs](https://prql-lang.org/book/reference/syntax/operators.html#regex)
    for more details.

- New aggregation functions: `every`, `any`, `average`, and `concat_array`.
  _Breaking:_ Remove `avg` in favor of `average`.

- _Breaking:_ We've changed our function declaration syntax to match other
  declarations. Functions were one of the first language constructs in PRQL, and
  since then we've added normal declarations there's no compelling reason for
  functions to be different.

  ```prql no-eval
  let add = a b -> a + b
  ```

  Previously, this was:

  ```prql no-eval
  func add a b -> a + b
  ```

- Experimental modules, which allow importing declarations from other files.
  Docs are forthcoming.

- Relation literals create a relation (a "table") as an _array_ of _tuples_.
  This example demonstrates the new syntax for arrays `[]` and tuples `{}`.
  (@aljazerzen, #2605)

  ```prql no-eval
  from [{a=5, b=false}, {a=6, b=true}]
  filter b == true
  select a
  ```

- `this` can be used to refer to the current pipeline, for situations where
  plain column name would be ambiguous:

  ```prql no-eval
  from x
  derive sum = my_column
  select this.sum   # does not conflict with `std.sum`
  ```

  Within a `join` transform, there is also a reference to the right relation:
  `that`.

- _Breaking:_ functions `count`, `rank` and `row_number` now require an argument
  of the array to operate on. In most cases you can directly replace `count`
  with `count this`. The `non_null` argument of `count` has been removed.

**Features**:

- We've changed how we handle colors.

  `Options::color` is deprecated and has no effect. Code which consumes
  `prql_compiler::compile` should instead accept the output with colors and use
  a library such as `anstream` to handle the presentation of colors. To ensure
  minimal disruption, `prql_compiler` will currently strip color codes when a
  standard environment variable such as `CLI_COLOR=0` is set or when it detects
  `stderr` is not a TTY.

  We now use the [`anstream`](https://github.com/rust-cli/anstyle) library in
  `prqlc` & `prql-compiler`.

  (@max-sixty, #2773)

- `prqlc` can now show backtraces when the standard backtrace env var
  (`RUST_BACKTRACE`) is active. (@max-sixty, #2751)

**Fixes**:

- Numbers expressed with scientific notation — `1e9` — are now handled correctly
  by the compiler (@max-sixty, #2865).

**Integrations**:

- prql-python now provides type hints (@philpep, #2912)

**Internal changes**:

- Annotations in PRQL. These have limited support but are currently used to
  specify binding strengths. They're modeled after Rust's annotations, but with
  `@` syntax, more similar to traditional decorators. (#2729)

  ```prql no-eval
  @{binding_strength=11}
  let mod = l r -> s"{l} % {r}"
  ```

- Remove BigQuery's special handling of quoted identifiers, now that our module
  system handles its semantics (@max-sixty, #2609).

- ClickHouse is tested in CI (@eitsupi, #2815).

**New Contributors**:

- @maxmcd, with #2533
- @khoa165, with #2876
- @philpep, with #2912
- @not-my-profile, with #2971

## 0.8.1 — 2023-04-29

0.8.1 is a small release with a new `list-targets` command in `prqlc`, some
documentation improvements, and some internal improvements.

This release has 41 commits from 8 contributors.

From the broader perspective of the project, we're increasing the relative
prioritization of it being easy for folks to actually use PRQL — either with
existing tools, or a tool we'd build. We'll be thinking about & discussing the
best way to do that over the next few weeks.

## 0.8.0 — 2023-04-14

0.8.0 renames the `and` & `or` operators to `&&` & `||` respectively,
reorganizes the Syntax section in the book, and introduces `read_parquet` &
`read_csv` functions for reading files with DuckDB.

This release has 38 commits from 8 contributors. Selected changes:

**Features**:

- Rename `and` to `&&` and `or` to `||`. Operators which are symbols are now
  consistently infix, while "words" are now consistently functions (@aljazerzen,
  #2422).

- New functions `read_parquet` and `read_csv`, which mirror the DuckDB
  functions, instructing the database to read from files (@max-sixty, #2409).

## 0.7.1 — 2023-04-03

0.7.1 is a hotfix release to fix `prql-js`'s `npm install` behavior when being
installed as a dependency.

This release has 17 commits from 4 contributors.

## 0.7.0 — 2023-04-01

0.7.0 is a fairly small release in terms of new features, with lots of internal
improvements, such as integration tests with a whole range of DBs, a blog post
on Pi day, RFCs for a type system, and more robust language bindings.

There's a very small breaking change to the Rust API, hence the minor version
bump.

Here's our April 2023 Update, from our
[Readme](https://github.com/PRQL/prql/blob/main/README.md):

> ### April 2023 update
>
> PRQL is being actively developed by a growing community. It's ready to use by
> the intrepid, either as part of one of our supported extensions, or within
> your own tools, using one of our supported language bindings.
>
> PRQL still has some minor bugs and some missing features, and probably is only
> ready to be rolled out to non-technical teams for fairly simple queries.
>
> Here's our current [Roadmap](https://prql-lang.org/roadmap/) and our
> [Milestones.](https://github.com/PRQL/prql/milestones)
>
> Our immediate focus for the code is on:
>
> - Building out the next few big features, including
>   [types](https://github.com/PRQL/prql/pull/1964) and
>   [modules](https://github.com/PRQL/prql/pull/2129).
> - Ensuring our supported features feel extremely robust; resolving any
>   [priority bugs](https://github.com/PRQL/prql/issues?q=is%3Aissue+is%3Aopen+label%3Abug+label%3Apriority).
>
> We're also spending time thinking about:
>
> - Making it really easy to start using PRQL. We're doing that by building
>   integrations with tools that folks already use; for example our VS Code
>   extension & Jupyter integration. If there are tools you're familiar with
>   that you think would be open to integrating with PRQL, please let us know in
>   an issue.
> - Making it easier to contribute to the compiler. We have a wide group of
>   contributors to the project, but contributions to the compiler itself are
>   quite concentrated. We're keen to expand this;
>   [#1840](https://github.com/PRQL/prql/issues/1840) for feedback.

---

The release has 131 commits from 10 contributors. Particular credit goes to to
@eitsupi & @jelenkee, who have made significant contributions, and
@vanillajonathan, whose prolific contribution include our growing language
bindings.

A small selection of the changes:

**Features**:

- `prqlc compile` adds `--color` & `--include-signature-comment` options.
  (@max-sixty, #2267)

**Web**:

- Added the PRQL snippets from the book to the
  [Playground](https://prql-lang.org/playground/) (@jelenkee, #2197)

**Internal changes**:

- _Breaking_: The `compile` function's `Options` now includes a `color` member,
  which determines whether error messages use ANSI color codes. This is
  technically a breaking change to the API. (@max-sixty, #2251)
- The `Error` struct now exposes the `MessageKind` enum. (@vanillajonathan,
  #2307)
- Integration tests run in CI with DuckDB, SQLite, PostgreSQL, MySQL and SQL
  Server (@jelenkee, #2286)

**New Contributors**:

- @k-nut, with #2294

## 0.6.1 — 2023-03-12

0.6.1 is a small release containing an internal refactoring and improved
bindings for C, PHP & .NET.

This release has 54 commits from 6 contributors. Selected changes:

**Fixes**:

- No longer incorrectly compile to `DISTINCT` when a `take 1` refers to a
  different set of columns than are in the `group`. (@max-sixty, with thanks to
  @cottrell, #2109)
- The version specification of the dependency Chumsky was bumped from `0.9.0` to
  `0.9.2`. `0.9.0` has a bug that causes an infinite loop. (@eitsupi, #2110)

**Documentation**:

- Add a policy for which bindings are supported / unsupported / nascent. See
  <https://prql-lang.org/book/project/bindings/index.html> for more details
  (@max-sixty, #2062) (@max-sixty, #2062)

**Integrations**:

- [prql-lib] Added C++ header file. (@vanillajonathan, #2126)

**Internal changes**:

- Many of the items that were in the root of the repo have been aggregated into
  `web` & `bindings`, simplifying the repo's structure. There's also `grammars`
  & `packages` (@max-sixty, #2135, #2117, #2121).

## 0.6.0 — 2023-03-08

0.6.0 introduces a rewritten parser, giving us the ability to dramatically
improve error messages, renames `switch` to `case` and includes lots of minor
improvements and fixes. It also introduces `loop`, which compiles to
`WITH RECURSIVE`, as a highly experimental feature.

There are a few cases of breaking changes, including switching `switch` to
`case`, in case that's confusing. There are also some minor parsing changes
outlined below.

This release has 108 commits from 11 contributors. Selected changes:

**Features**:

- Add a (highly experimental) `loop` language feature, which translates to
  `WITH RECURSIVE`. We expect changes and refinements in upcoming releases.
  (#1642, @aljazerzen)
- Rename the experimental `switch` function to `case` given it more closely
  matches the traditional semantics of `case`. (@max-sixty, #2036)
- Change the `case` syntax to use `=>` instead of `->` to distinguish it from
  function syntax.
- Convert parser from pest to Chumsky (@aljazerzen, #1818)
  - Improved error messages, and the potential to make even better in the
    future. Many of these improvements come from error recovery.
  - String escapes (`\n \t`).
  - Raw strings that don't escape backslashes.
  - String interpolations can only contain identifiers and not any expression.
  - Operator associativity has been changed from right-to-left to left-to-right
    to be more similar to other conventional languages.
  - `and` now has a higher precedence than `or` (of same reason as the previous
    point).
  - Dates, times and timestamps have stricter parsing rules.
  - `let`, `func`, `prql`, `case` are now treated as keywords.
  - Float literals without fraction part are not allowed anymore (`1.`).
- Add a `--format` option to `prqlc parse` which can return the AST in YAML
  (@max-sixty, #1962)
- Add a new subcommand `prqlc jinja`. (@aljazerzen, #1722)
- _Breaking_: prql-compiler no longer passes text containing `{{` & `}}` through
  to the output. (@aljazerzen, #1722)

  For example, the following PRQL query

  ```prql no-eval
  from {{foo}}
  ```

  was compiled to the following SQL previously, but now it raises an error.

  ```sql
  SELECT
    *
  FROM
    {{ foo }}
  ```

  This pass-through feature existed for integration with dbt.

  We're again considering how to best integrate with dbt, and this change is
  based on the idea that the jinja macro should run before the PRQL compiler.

  If you're interested in dbt integration, subscribe or 👍 to
  <https://github.com/dbt-labs/dbt-core/pull/5982>.

- A new compile target `"sql.any"`. When `"sql.any"` is used as the target of
  the compile function's option, the target contained in the query header will
  be used. (@aljazerzen, #1995)
- Support for SQL parameters with similar syntax (#1957, @aljazerzen)
- Allow `:` to be elided in timezones, such as `0800` in
  `@2020-01-01T13:19:55-0800` (@max-sixty, #1991).
- Add `std.upper` and `std.lower` functions for changing string casing
  (@Jelenkee, #2019).

**Fixes**:

- `prqlc compile` returns a non-zero exit code for invalid queries. (@max-sixty,
  #1924)
- Identifiers can contain any alphabetic unicode characters (@max-sixty, #2003)

**Documentation**:

- Operator precedence (@aljazerzen, #1818)
- Error messages for invalid queries are displayed in the book (@max-sixty,
  #2015)

**Integrations**:

- [prql-php] Added PHP bindings. (@vanillajonathan, #1860)
- [prql-dotnet] Added .NET bindings. (@vanillajonathan, #1917)
- [prql-lib] Added C header file. (@vanillajonathan, #1879)
- Added a workflow building a `.deb` on each release. (Note that it's not yet
  published on each release). (@vanillajonathan, #1883)
- Added a workflow building a `.rpm` on each release. (Note that it's not yet
  published on each release). (@vanillajonathan, #1918)
- Added a workflow building a Snap package on each release. (@vanillajonathan,
  #1881)

**Internal changes**:

- Test that the output of our nascent autoformatter can be successfully compiled
  into SQL. Failing examples are now clearly labeled. (@max-sixty, #2016)
- Definition files have been added to configure
  [Dev Containers](https://containers.dev/) for Rust development environment.
  (@eitsupi, #1893, #2025, #2028)

**New Contributors**:

- @linux-china, with #1971
- @Jelenkee, with #2019

## 0.5.2 — 2023-02-18

0.5.2 is a tiny release to fix an build issue in yesterday's `prql-js` 0.5.1
release.

This release has 7 commits from 2 contributors.

**New Contributors**:

- @matthias-Q, with #1873

## 0.5.1 — 2023-02-17

0.5.1 contains a few fixes, and another change to how bindings handle default
target / dialects.

This release has 53 commits from 7 contributors. Selected changes:

**Fixes**:

- Delegate dividing literal integers to the DB. Previously integer division was
  executed during PRQL compilation, which could be confusing given that behavior
  is different across DBs. Other arithmetic operations are still executed during
  compilation. (@max-sixty, #1747)

**Documentation**:

- Add docs on the `from_text` transform (@max-sixty, #1756)

**Integrations**:

- [prql-js] Default compile target changed from `Sql(Generic)` to `Sql(None)`.
  (@eitsupi, #1856)
- [prql-python] Compilation options can now be specified from Python. (@eitsupi,
  #1807)
- [prql-python] Default compile target changed from `Sql(Generic)` to
  `Sql(None)`. (@eitsupi, #1861)

**New Contributors**:

- @vanillajonathan, with #1766

## 0.5.0 — 2023-02-08

0.5.0 contains a few fixes, some improvements to bindings, lots of docs
improvements, and some work on forthcoming features. It contains one breaking
change in the compiler's `Options` interface.

This release has 74 commits from 12 contributors. Selected changes:

**Features**:

- Change public API to use target instead of dialect in preparation for feature
  work (@aljazerzen, #1684)

- `prqlc watch` command which watches filesystem for changes and compiles .prql
  files to .sql (@aljazerzen, #1708)

**Fixes**:

- Support double brackets in s-strings which aren't symmetric (@max-sixty,
  #1650)
- Support Postgres's Interval syntax (@max-sixty, #1649)
- Fixed tests for `prql-elixir` with MacOS (@kasvith, #1707)

**Documentation**:

- Add a documentation test for prql-compiler, update prql-compiler README, and
  include the README in the prql book section for Rust bindings. The code
  examples in the README are included and tested as doctests in the
  prql-compiler (@nkicg6, #1679)

**Internal changes**:

- Add tests for all PRQL website examples to prql-python to ensure compiled
  results match expected SQL (@nkicg6, #1719)

**New Contributors**:

- @ruslandoga, with #1628
- @RalfNorthman, with #1632
- @nicot, with #1662

## 0.4.2 — 2023-01-25

**Features**:

- New `from_text format-arg string-arg` function that supports JSON and CSV
  formats. _format-arg_ can be `format:csv` or `format:json`. _string-arg_ can
  be a string in any format. (@aljazerzen & @snth, #1514)

  ```prql no-eval
  from_text format:csv """
  a,b,c
  1,2,3
  4,5,6
  """
  ```

  ```prql no-eval
  from_text format:json '''
      [{"a": 1, "b": "x", "c": false }, {"a": 4, "b": "y", "c": null }]
  '''
  ```

  ```prql no-eval
  from_text format:json '''{
      "columns": ["a", "b", "c"],
      "data": [
          [1, "x", false],
          [4, "y", null]
      ]
  }'''
  ```

  For now, the argument is limited to string constants.

**Fixes**

- Export constructor for SQLCompileOptions (@bcho, #1621)
- Remove backticks in count_distinct (@aljazerzen, #1611)

**New Contributors**

- @1Kinoti, with #1596
- @veenaamb, with #1614

## 0.4.1 — 2023-01-18

0.4.1 comes a few days after 0.4.0, with a couple of features and the release of
`prqlc`, the CLI crate.

0.4.1 has 35 commits from 6 contributors.

**Features**:

- Inferred column names include the relation name (@aljazerzen, #1550):

  ```prql no-eval
  from albums
  select title # name used to be inferred as title only
  select albums.title # so using albums was not possible here
  ```

- Quoted identifiers such as `dir/*.parquet` are passed through to SQL.
  (@max-sixty, #1516).

- The CLI is installed with `cargo install prqlc`. The binary was renamed in
  0.4.0 but required an additional `--features` flag, which has been removed in
  favor of this new crate (@max-sixty & @aljazerzen, #1549).

**New Contributors**:

- @fool1280, with #1554
- @nkicg6, with #1567

## 0.4.0 — 2023-01-15

0.4.0 brings lots of new features including `case`, `select ![]` and numbers
with underscores. We have initial (unpublished) bindings to Elixir. And there's
the usual improvements to fixes & documentation (only a minority are listed
below in this release).

0.4.0 also has some breaking changes: `table` is `let`, `dialect` is renamed to
`target`, and the compiler's API has changed. Full details below.

**Features**:

- Defining a temporary table is now expressed as `let` rather than `table`
  (@aljazerzen, #1315). See the
  [tables docs](https://prql-lang.org/book/reference/declarations/variables.html)
  for details.

- _Experimental:_ The
  [`case`](https://prql-lang.org/book/reference/syntax/case.html) function sets
  a variable to a value based on one of several expressions (@aljazerzen,
  #1278).

  ```prql no-eval
  derive var = case [
    score <= 10 -> "low",
    score <= 30 -> "medium",
    score <= 70 -> "high",
    true -> "very high",
  ]
  ```

  ...compiles to:

  ```sql
  SELECT
    *,
    CASE
      WHEN score <= 10 THEN 'low'
      WHEN score <= 30 THEN 'medium'
      WHEN score <= 70 THEN 'high'
      ELSE 'very high'
    END AS var
  FROM
    bar
  ```

  Check out the
  [`case` docs](https://prql-lang.org/book/reference/syntax/case.html) for more
  details.

- _Experimental:_ Columns can be excluded by name with `select` (@aljazerzen,
  #1329)

  ```prql no-eval
  from albums
  select ![title, composer]
  ```

- _Experimental:_ `append` transform, equivalent to `UNION ALL` in SQL.
  (@aljazerzen, #894)

  ```prql no-eval
  from employees
  append managers
  ```

  Check out the
  [`append` docs](https://prql-lang.org/book/reference/stdlib/transforms/append.html)
  for more details.

- Numbers can contain underscores, which can make reading long numbers easier
  (@max-sixty, #1467):

  ```prql no-eval
  from numbers
  select {
      small = 1.000_000_1,
      big = 5_000_000,
  }
  ```

- The SQL output contains a comment with the PRQL compiler version (@aljazerzen,
  #1322)
- `dialect` is renamed to `target`, and its values are prefixed with `sql.`
  (@max-sixty, #1388); for example:

  ```prql no-eval
  prql target:sql.bigquery  # previously was `dialect:bigquery`

  from employees
  ```

  This gives us the flexibility to target other languages than SQL in the long
  term.

- Tables definitions can contain a bare s-string (@max-sixty, #1422), which
  enables us to include a full CTE of SQL, for example:

  ```prql no-eval
  let grouping = s"""
    SELECT SUM(a)
    FROM tbl
    GROUP BY
      GROUPING SETS
      ((b, c, d), (d), (b, d))
  """
  ```

- Ranges supplied to `in` can be half-open (@aljazerzen, #1330).

- The crate's external API has changed to allow for compiling to intermediate
  representation. This also affects bindings. See
  [`prql-compiler` docs](https://docs.rs/prql-compiler/latest/prql_compiler/)
  for more details.

**Fixes**:

[This release, the changelog only contains a subset of fixes]

- Allow interpolations in table s-strings (@aljazerzen, #1337)

**Documentation**:

[This release, the changelog only contains a subset of documentation
improvements]

- Add docs on aliases in
  [Select](https://prql-lang.org/book/reference/stdlib/transforms/select.html)
- Add JS template literal and multiline example (@BCsabaEngine, #1432)
- JS template literal and multiline example (@BCsabaEngine, #1432)
- Improve prql-compiler docs & examples (@aljazerzen, #1515)
- Fix string highlighting in book (@max-sixty, #1264)

**Web**:

- The playground allows querying some sample data. As before, the result updates
  on every keystroke. (@aljazerzen, #1305)

**Integrations**:

[This release, the changelog only contains a subset of integration improvements]

- Added Elixir integration exposing PRQL functions as NIFs (#1500, @kasvith)
- Exposed Elixir flavor with exceptions (#1513, @kasvith)
- Rename `prql-compiler` binary to `prqlc` (@aljazerzen #1515)

**Internal changes**:

[This release, the changelog only contains a subset of internal changes]

- Add parsing for negative select (@max-sixty, #1317)
- Allow for additional builtin functions (@aljazerzen, #1325)
- Add an automated check for typos (@max-sixty, #1421)
- Add tasks for running playground & book (@max-sixty, #1265)
- Add tasks for running tests on every file change (@max-sixty, #1380)

**New contributors**:

- @EArazli, with #1359
- @boramalper, with #1362
- @allurefx, with #1377
- @bcho, with #1375
- @JettChenT, with #1385
- @BlurrechDev, with #1411
- @BCsabaEngine, with #1432
- @kasvith, with #1500

## 0.3.1 - 2022-12-03

0.3.1 brings a couple of small improvements and fixes.

**Features**:

- Support for using s-strings for `from` (#1197, @aljazerzen)

  ```prql no-eval
  from s"SELECT * FROM employees WHERE foo > 5"
  ```

- Helpful error message when referencing a table in an s-string (#1203,
  @aljazerzen)

**Fixes**:

- Multiple columns with same name created (#1211, @aljazerzen)
- Renaming via select breaks preceding sorting (#1204, @aljazerzen)
- Same column gets selected multiple times (#1186, @mklopets)

**Internal**:

- Update Github Actions and Workflows to current version numbers (and avoid
  using Node 12)

## 0.3.0 — 2022-11-29

🎉 0.3.0 is the biggest ever change in PRQL's compiler, rewriting much of the
internals: the compiler now has a semantic understanding of expressions,
including resolving names & building a DAG of column lineage 🎉.

While the immediate changes to the language are modest — some long-running bugs
are fixed — this unlocks the development of many of the project's long-term
priorities, such as type-checking & auto-complete. And it simplifies the
building of our next language features, such as match-case expressions, unions &
table expressions.

@aljazerzen has (mostly single-handedly) done this work over the past few
months. The project owes him immense appreciation.

**Breaking changes**:

We've had to make some modest breaking changes for 0.3:

- _Pipelines must start with `from`_. For example, a pipeline with only
  `derive foo = 5`, with no `from` transform, is no longer valid. Depending on
  demand for this feature, it would be possible to add this back.

- _Shared column names now require `==` in a join_. The existing approach is
  ambiguous to the compiler — `id` in the following example could be a boolean
  column.

  ```diff
  from employees
  -join positions [id]
  +join positions [==id]
  ```

- _Table references containing periods must be surrounded by backticks_. For
  example, when referencing a schema name:

  ```diff
  -from public.sometable
  +from `public.sometable`
  ```

**Features**:

- Change self equality op to `==` (#1176, @aljazerzen)
- Add logging (@aljazerzen)
- Add clickhouse dialect (#1090, @max-sixty)
- Allow namespaces & tables to contain `.` (#1079, @aljazerzen)

**Fixes**:

- Deduplicate column appearing in `SELECT` multiple times (#1186, @aljazerzen)
- Fix uppercase table names (#1184, @aljazerzen)
- Omit table name when only one ident in SELECT (#1094, @aljazerzen)

**Documentation**:

- Add chapter on semantics' internals (@aljazerzen, #1028)
- Add note about nesting variables in s-strings (@max-sixty, #1163)

**Internal changes**:

- Flatten group and window (#1120, @aljazerzen)
- Split ast into expr and stmt (@aljazerzen)
- Refactor associativity (#1156, @aljazerzen)
- Rename Ident constructor to `from_name` (#1084, @aljazerzen)
- Refactor rq folding (#1177, @aljazerzen)
- Add tests for reported bugs fixes in semantic (#1174, @aljazerzen)
- Bump duckdb from 0.5.0 to 0.6.0 (#1132)
- Bump once_cell from 1.15.0 to 1.16.0 (#1101)
- Bump pest from 2.4.0 to 2.5.0 (#1161)
- Bump pest_derive from 2.4.0 to 2.5.0 (#1179)
- Bump sqlparser from 0.25.0 to 0.27.0 (#1131)
- Bump trash from 2.1.5 to 3.0.0 (#1178)

## 0.2.11 — 2022-11-20

0.2.11 contains a few helpful fixes.

Work continues on our `semantic` refactor — look out for 0.3.0 soon! Many thanks
to @aljazerzen for his continued contributions to this.

Note: 0.2.10 was skipped due to this maintainer's inability to read his own docs
on bumping versions...

**Features**:

- Detect when compiler version is behind query version (@MarinPostma, #1058)
- Add `__version__` to prql-python package (@max-sixty, #1034)

**Fixes**:

- Fix nesting of expressions with equal binding strength and left associativity,
  such as `a - (b - c)` (@max-sixty, #1136)
- Retain floats without significant digits as floats (@max-sixty, #1141)

**Documentation**:

- Add documentation of `prqlr` bindings (@eitsupi, #1091)
- Add a 'Why PRQL' section to the website (@max-sixty, #1098)
- Add @snth to core-devs (@max-sixty, #1050)

**Internal changes**:

- Use workspace versioning (@max-sixty, #1065)

## 0.2.9 — 2022-10-14

0.2.9 is a small release containing a bug fix for empty strings.

**Fixes**:

- Fix parsing of empty strings (@aljazerzen, #1024)

## 0.2.8 — 2022-10-10

0.2.8 is another modest release with some fixes, doc improvements, bindings
improvements, and lots of internal changes. Note that one of the fixes causes
the behavior of `round` and `cast` to change slightly — though it's handled as a
fix rather than a breaking change in semantic versioning.

**Fixes**:

- Change order of the `round` & `cast` function parameters to have the column
  last; for example `round 2 foo_col` / `cast int foo`. This is consistent with
  other functions, and makes piping possible:

  ```prql no-eval
  derive [
    gross_salary = (salary + payroll_tax | as int),
    gross_salary_rounded = (gross_salary | round 0),
  ]
  ```

**Documentation**:

- Split `DEVELOPMENT.md` from `CONTRIBUTING.md` (@richb-hanover, #1010)
- Make s-strings more prominent in website intro (@max-sixty, #982)

**Web**:

- Add GitHub star count to website (@max-sixty, #990)

**Integrations**:

- Expose a shortened error message, in particular for the VS Code extension
  (@aljazerzen, #1005)

**Internal changes**:

- Specify 1.60.0 as minimum Rust version (@max-sixty, #1011)
- Remove old `wee-alloc` code (@max-sixty, #1013)
- Upgrade clap to version 4 (@aj-bagwell, #1004)
- Improve book-building script in Taskfile (@max-sixty, #989)
- Publish website using an artifact rather than a long-lived branch (@max-sixty,
  #1009)

## 0.2.7 — 2022-09-17

0.2.7 is a fairly modest release, six weeks after 0.2.6. We have some more
significant features, including a `union` operator and an overhaul of our type
system, as open PRs which will follow in future releases.

We also have new features in the
[VS Code extension](https://github.com/PRQL/prql-code), courtesy of
@jiripospisil, including a live output panel.

**Fixes**:

- `range_of_ranges` checks the Range end is smaller than its start (@shuozeli,
  #946)

**Documentation**:

- Improve various docs (@max-sixty, #974, #971, #972, #970, #925)
- Add reference to EdgeDB's blog post in our FAQ (@max-sixty, #922)
- Fix typos (@kianmeng, #943)

**Integrations**:

- Add `prql-lib`, enabling language bindings with `go` (@sigxcpu76, #923)
- Fix line numbers in JS exceptions (@charlie-sanders, #929)

**Internal changes**:

- Lock the version of the rust-toolchain, with auto-updates (@max-sixty, #926,
  #927)

## 0.2.6 — 2022-08-05

**Fixes**:

- Adjust `fmt` to only escape names when needed (@aljazerzen, #907)
- Fix quoting on upper case `table` names (@max-sixty, #893)
- Fix scoping of identical column names from multiple tables (@max-sixty, #908)
- Fix parse error on newlines in a `table` (@sebastiantoh 🆕, #902)
- Fix quoting of upper case table names (@max-sixty, #893)

**Documentation**:

- Add docs on Architecture (@aljazerzen, #904)
- Add Changelog (@max-sixty, #890 #891)

**Internal changes**:

- Start trial using Conventional Commits (@max-sixty, #889)
- Add crates.io release workflow, docs (@max-sixty, #887)

## 0.2.5 - 2022-07-29

0.2.5 is a very small release following 0.2.4 yesterday. It includes:

- Add the ability to represent single brackets in an s-string, with two brackets
  (#752, @max-sixty)
- Fix the "Copy to Clipboard" command in the Playground, for Firefox (#880,
  @mklopets)

## 0.2.4 - 2022-07-28

0.2.4 is a small release following 0.2.3 a few days ago. The 0.2.4 release
includes:

- Enrich our CLI, adding commands to get different stages of the compilation
  process (@aljazerzen , #863)
- Fix multiple `take n` statements in a query, leading to duplicate proxy
  columns in generated SQL (@charlie-sanders)
- Fix BigQuery quoting of identifiers in `SELECT` statements (@max-sixty)
- Some internal changes — reorganize top-level functions (@aljazerzen), add a
  workflow to track our Rust compilation time (@max-sixty), simplify our simple
  prql-to-sql tests (@max-sixty)

Thanks to @ankane, `prql-compiler` is now available from homebrew core;
`brew install prql-compiler`[^1].

[^1]:
    we still need to update docs and add a release workflow for this:
    <https://github.com/PRQL/prql/issues/866>

## 0.2.3 - 2022-07-24

A couple of weeks since the 0.2.2 release: we've squashed a few bugs, added some
mid-sized features to the language, and made a bunch of internal improvements.

The 0.2.3 release includes:

- Allow for escaping otherwise-invalid identifiers (@aljazerzen & @max-sixty)
- Fix a bug around operator precedence (@max-sixty)
- Add a section the book on the language bindings (@charlie-sanders)
- Add tests for our `Display` representation while fixing some existing bugs.
  This is gradually becoming our code formatter (@arrizalamin)
- Add a "copy to clipboard" button in the Playground (@mklopets)
- Add lots of guidance to our `CONTRIBUTING.md` around our tests and process for
  merging (@max-sixty)
- Add a `prql!` macro for parsing a prql query at compile time (@aljazerzen)
- Add tests for `prql-js` (@charlie-sanders)
- Add a `from_json` method for transforming json to a PRQL string (@arrizalamin)
- Add a workflow to release `prql-java` to Maven (@doki23)
- Enable running all tests from a PR by adding a `pr-run-all-tests` label
  (@max-sixty)
- Have `cargo-release` to bump all crate & npm versions (@max-sixty)
- Update `prql-js` to use the bundler build of `prql-js` (@mklopets)

As well as those contribution changes, thanks to those who've reported issues,
such as @mklopets @huw @mm444 @ajfriend.

From here, we're planning to continue squashing bugs (albeit more minor than
those in this release), adding some features like `union`, while working on
bigger issues such as type-inference.

We're also going to document and modularize the compiler further. It's important
that we give more people an opportunity to contribute to the guts of PRQL,
especially given the number and enthusiasm of contributions to project in
general — and it's not that easy to do so at the moment. While this is ongoing
if anyone has something they'd like to work on in the more difficult parts of
the compiler, let us know on GitHub or Discord, and we'd be happy to work
together on it.

Thank you!

## 0.2.2 - 2022-07-10

We're a couple of weeks since our 0.2.0 release. Thanks for the surge in
interest and contributions! 0.2.2 has some fixes & some internal improvements:

- We now test against SQLite & DuckDB on every commit, to ensure we're producing
  correct SQL. (@aljazerzen)
- We have the beginning of Java bindings! (@doki23)
- Idents surrounded by backticks are passed through to SQL (@max-sixty)
- More examples on homepage; e.g. `join` & `window`, lots of small docs
  improvements
- Automated releases to homebrew (@roG0d)
- [prql-js](https://github.com/PRQL/prql/tree/main/prqlc/bindings/js) is now a
  single package for Node, browsers & webpack (@charlie-sanders)
- Parsing has some fixes, including `>=` and leading underscores in idents
  (@mklopets)
- Ranges receive correct syntax highlighting (@max-sixty)

Thanks to Aljaž Mur Eržen @aljazerzen , George Roldugin @roldugin , Jasper
McCulloch @Jaspooky , Jie Han @doki23 , Marko Klopets @mklopets , Maximilian
Roos @max-sixty , Rodrigo Garcia @roG0d , Ryan Russell @ryanrussell , Steven
Maude @StevenMaude , Charlie Sanders @charlie-sanders .

We're planning to continue collecting bugs & feature requests from users, as
well as working on some of the bigger features, like type-inference.

For those interesting in joining, we also have a new
[Contributing page](https://github.com/PRQL/prql/blob/main/.github/CONTRIBUTING.md).

## 0.2.0 - 2022-06-27

🎉 🎉 **After several months of building, PRQL is ready to use!** 🎉 🎉

---

How we got here:

At the end of January, we published a proposal of a better language for data
transformation: PRQL. The reception was better than I could have hoped for — we
were no. 2 on HackerNews for a day, and gained 2.5K GitHub stars over the next
few days.

But man cannot live on GitHub Stars alone — we had to do the work to build it.
So over the next several months, during many evenings & weekends, a growing
group of us gradually built the compiler, evolved the language, and wrote some
integrations.

We want to double-down on the community and its roots in open source — it's
incredible that a few of us from all over the globe have collaborated on a
project without ever having met. We decided early-on that PRQL would always be
open-source and would never have a commercial product (despite lots of outside
interest to fund a seed round!). Because languages are so deep in the stack, and
the data stack has so many players, the best chance of building a great language
is to build an open language.

---

We still have a long way to go. While PRQL is usable, it has lots of missing
features, and an incredible amount of unfulfilled potential, including a
language server, cohesion with databases, and type inference. Over the coming
weeks, we'd like to grow the number of intrepid users experimenting PRQL in
their projects, prioritize features that will unblock them, and then start
fulfilling PRQL's potential by working through our
[roadmap](https://prql-lang.org/roadmap/).

The best way to experience PRQL is to try it. Check out our
[website](https://prql-lang.org) and the
[Playground](https://prql-lang.org/playground). Start using PRQL for your own
projects in [dbt](https://github.com/prql/dbt-prql),
[Jupyter notebooks](https://pyprql.readthedocs.io/en/latest/magic_readme.html)
and Prefect workflows.

Keep in touch with PRQL by following the project on
[Twitter](https://twitter.com/prql_lang), joining us on
[Discord](https://discord.gg/eQcfaCmsNc), starring the
[repo](https://github.com/PRQL/prql).

[Contribute](https://github.com/PRQL/prql/blob/main/.github/CONTRIBUTING.md) to
the project — we're a really friendly community, whether you're a recent SQL
user or an advanced Rust programmer. We need bug reports, documentation tweaks &
feature requests — just as much as we need compiler improvements written in
Rust.

---

I especially want to give [Aljaž Mur Eržen](https://github.com/aljazerzen)
(@aljazerzen) the credit he deserves, who has contributed the majority of the
difficult work of building out the compiler. Much credit also goes to
[Charlie Sanders](https://github.com/charlie-sanders) (@charlie-sanders), one of
PRQL's earliest supporters and the author of pyprql, and
[Ryan Patterson-Cross](https://github.com/rbpatt2019) (@rbpatt2019), who built
the Jupyter integration among other Python contributions.

Other contributors who deserve a special mention include: @roG0d, @snth,
@kwigley

---

Thank you, and we look forward to your feedback!<|MERGE_RESOLUTION|>--- conflicted
+++ resolved
@@ -1,42 +1,40 @@
 # PRQL Changelog
 
-<<<<<<< HEAD
+## 0.11.5 — Unreleased
+
+**Language**:
+
+**Features**:
+
+- Initial implementation of an experimental documentation generator that
+  generates Markdown documentation from `.prql` files. (@vanillajonathan, #4152).
+
+- _Breaking_: References to database tables now require an explicit `db.` prefix.
+  Example:
+  ```prql no-eval
+  from db.my_table
+  join db.another_table (==some_id)
+  ```
+
+**Fixes**:
+
+**Documentation**:
+
+**Web**:
+
+**Integrations**:
+
+- The syntax highlighter package for Sublime Text is now
+  [published](https://packagecontrol.io/packages/PRQL) (@vanillajonathan).
+
+**Internal changes**:
+
+**New Contributors**:
+
 ## 0.11.4 — 2023-02-25
 
 0.11.4 is a hotfix release, fixing a CI issue that caused the CLI binaries to be
 built without the `cli` feature.
-=======
-## 0.11.4 — Unreleased
-
-**Language**:
-
-**Features**:
-
-- Initial implementation of an experimental documentation generator that
-  generates Markdown documentation from `.prql` files. (@vanillajonathan, #4152).
-
-- _Breaking_: References to database tables now require an explicit `db.` prefix.
-  Example:
-  ```prql no-eval
-  from db.my_table
-  join db.another_table (==some_id)
-  ```
-
-**Fixes**:
-
-**Documentation**:
-
-**Web**:
-
-**Integrations**:
-
-- The syntax highlighter package for Sublime Text is now
-  [published](https://packagecontrol.io/packages/PRQL) (@vanillajonathan).
-
-**Internal changes**:
-
-**New Contributors**:
->>>>>>> e36c7338
 
 ## 0.11.3 — 2023-02-10
 
