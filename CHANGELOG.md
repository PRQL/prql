# PRQL Changelog

## 0.11.1 — [unreleased]

**Language**:

**Features**:

**Fixes**:

<<<<<<< HEAD
- Fix `take` n rows for `mssql` dialect by switching from TOP to FETCH
  (@PrettyWood, #3994)
=======
- Do not compile to `DISTINCT ON` when `take n` is used with `group` for the
  targets `clickhouse`, `duckdb` and `postgres`. (@PrettyWood, #3988)
>>>>>>> efb4f176

**Documentation**:

**Web**:

**Integrations**:

**Internal changes**:

**New Contributors**:

## 0.11.0 — 2023-12-19

0.11.0 introduces new `date`, `text` & `math` modules with lots of standard
functions, including a new `date.to_text` function. It contains a few bugs
fixes, and lots of internal improvements to the compiler.

This release has 119 commits from 9 contributors. Selected changes:

**Language**:

- _Breaking_: `group`'s `by` columns are now excluded from the partition.
  (#3490)
- _Breaking_: `round` is now in the `math` module and needs to be called via
  `math.round`. (#3928)
- _Breaking_: `lower` and `upper` are now in the `text` module and need to be
  called via `text.lower` and `text.upper`. (#3913, #3973)

**Features**:

- The `std.in` function now supports a list of values (@PrettyWood, #3883)
- Most standard mathematical functions are now supported: `abs`, `floor`,
  `ceil`, `pi`, `exp`, `ln`, `log10`, `log`, `sqrt`, `degrees`, `radians`,
  `cos`, `acos`, `sin`, `asin`, `tan`, `atan`, `pow` and `round`.\
  Those functions are in the `math` module (@PrettyWood, #3909, #3916 & 3928)
- Most standard string functions are now supported: `ltrim`, `rtrim`, `trim`,
  `length`, `extract`, `replace`. Utility functions `starts_with`, `contains`
  and `ends_with` are also available.\
  Those functions are in the `text` module (@PrettyWood, #3913, #3973)
- Formatting a date to a text is now available for Clickhouse, DuckDB, MySQL,
  MSSQL and Postgres. A new `date` module has been added with the `to_text`
  function (@PrettyWood, #3951, #3954 & #3955)

**Fixes**:

- Fix an issue with arithmetic precedence (@max-sixty, #3846)
- `+` and `-` can be used after a cast (@PrettyWood, #3923)
- The [Lezer](https://lezer.codemirror.net/) grammar had plenty of improvements
  and fixes. (@vanillajonathan)

**Web**:

- The Playground now uses [Vite](https://vitejs.dev/). (@vanillajonathan)

**Internal changes**:

- Bump `prql-compiler`'s MSRV to 1.70.0 (@eitsupi, #3876)

**New Contributors**:

- @PrettyWood, with #3883

## 0.10.1 — 2023-11-14

0.10.1 is a small release containing some internal fixes of the compiler.

This release has 36 commits from 7 contributors. Selected changes:

**Features**:

- The `std.sql.read_csv` function and the `std.sql.read_parquet` function
  supports the `sql.glaredb` target. (@eitsupi, #3749)

**Fixes**:

- Fix the bug of compiling to `DISTINCT ON` when `take 1` is used with
  `group by` for the targets `sql.clickhouse`, `sql.duckdb` and `sql.postgres`.
  (@aljazerzen, #3792)

**Integrations**:

- Enable integration tests for GlareDB. (@eitsupi, #3749)
- [trapd00r/LS_COLORS](https://github.com/trapd00r/LS_COLORS), a collection of
  LS_COLORS definitions colorizes `.prql` files. (@vanillajonathan)
- [vivid](https://github.com/sharkdp/vivid), a themeable LS_COLORS generator
  colorizes `.prql` files. (@vanillajonathan)
- [colorls](https://github.com/athityakumar/colorls), displays `.prql` files
  with a database icon. (@vanillajonathan)
- [Emoji File Icons](https://marketplace.visualstudio.com/items?itemName=mightbesimon.emoji-icons),
  a VS Code extension displays `.prql` files with a database emoji icon.
  (@vanillajonathan)
- [eza](https://eza.rocks/), a modern ls replacement colorizes `.prql` files.
  (@vanillajonathan)
- [lsd](https://github.com/lsd-rs/lsd), next gen ls command displays `.prql`
  files with a database icon. (@vanillajonathan)

## 0.10.0 — 2023-10-26

0.10.0 contains lots of small improvements, including support for new types of
literal notation, support for `read_*` functions in more dialects, playground
improvements, and a better Lezer grammar (which we're planning on using for a
Jupyter extension).

This release has 155 commits from 9 contributors. Selected changes:

**Language**:

- _Breaking:_ Case syntax now uses brackets `[]` rather than braces `{}`. To
  convert previous PRQL queries to this new syntax simply change `case { ... }`
  to `case [ ... ]`. (@AaronMoat, #3517)

**Features**:

- _Breaking_: The `std.sql.read_csv` function is now compiled to `read_csv` by
  default. Please set the target `sql.duckdb` to use the DuckDB's
  `read_csv_auto` function as previously. (@eitsupi, #3599)
- _Breaking_: The `std.every` function is renamed to `std.all` (@aljazerzen,
  #3703)
- The `std.sql.read_csv` function and the `std.sql.read_parquet` function
  supports the `sql.clickhouse` target. (@eitsupi, #1533)
- Add `std.prql_version` function to return PRQL version (@hulxv, #3533)
- A new type `anytype` is added. (@aljazerzen, #3703)
- Add support for hex escape sequences in strings. Example `"Hello \x51"`.
  (@vanillajonathan, #3568)
- Add support for long Unicode escape sequences. Example `"Hello \u{01F422}"`.
  (@vanillajonathan, #3569)
- Add support for binary numerical notation. Example
  `filter status == 0b1111000011110000`. (@vanillajonathan, #3661)
- Add support for hexadecimal numerical notation. Example
  `filter status == 0xff`. (@vanillajonathan, #3654)
- Add support for octal numerical notation. Example `filter status == 0o777`.
  (@vanillajonathan, #3672)
- New compile target `sql.glaredb` for [GlareDB](https://docs.glaredb.com/) and
  integration tests for it (However, there is a bug in the test and it is
  currently not running). (@universalmind303, @scsmithr, @eitsupi, #3669)

**Web**:

- Allow cmd-/ (Mac) or ctrl-/ (Windows) to toggle comments in the playground
  editor (@AaronMoat, #3522)

- Limit maximum height of the playground editor's error panel to avoid taking
  over whole screen (@AaronMoat, #3524)

- The playground now uses [Vite](https://vitejs.dev/) (@vanillajonathan).

**Integrations**:

- Add a CLI command `prqlc collect` to collect a project's modules into a single
  file (@aljazerzen, #3739)
- Add a CLI command `prqlc debug expand-pl` to parse & and expand into PL
  without resolving (@aljazerzen, #3739)
- Bump `prqlc`'s MSRV to 1.70.0 (@eitsupi, #3521)
- [Pygments](https://pygments.org/), a syntax highlighting library now has
  syntax highlighting for PRQL. (@vanillajonathan, #3564)
- [chroma](https://github.com/alecthomas/chroma), a syntax highlighting library
  written in Go and used by the static website generator
  [Hugo](https://gohugo.io/). (@vanillajonathan, #3597)
- [scc](https://github.com/boyter/scc), a source lines of code counter now has
  support for `.prql` files. (@vanillajonathan)
- [gcloc](https://github.com/JoaoDanielRufino/gcloc) a source lines of code
  counter now has support for `.prql` files. (@vanillajonathan)
- [cloc](https://github.com/AlDanial/cloc) a source lines of code counter now
  has support for `.prql` files. (@AlDanial)
- [gocloc](https://github.com/hhatto/gocloc) a source lines of code counter now
  has support for `.prql` files. (@vanillajonathan)
- [The Quarto VS Code extension](https://marketplace.visualstudio.com/items?itemName=quarto.quarto)
  supports editing PRQL code blocks
  ([`prqlr`](https://prql-lang.org/book/project/bindings/r.html) is required to
  render Quarto Markdown with PRQL code blocks). (@jjallaire)

**Internal**:

- Rename some of the internal crates, and refactored their paths in the repo.
  (@aljazerzen, #3683).
- Add a `justfile` for developers who prefer that above our `Taskfile.yml`
  (@aljazerzen, #3681)

**New Contributors**:

- @hulxv, with #3533
- @AaronMoat, with #3522
- @jangorecki, with #3634

## 0.9.5 — 2023-09-16

0.9.5 adds a line-wrapping character, fixes a few bugs, and improves our CI. The
release has 77 commits from 8 contributors. Selected changes are below.

Look out for some conference talks coming up over the next few weeks, including
[QCon SF on Oct 2](https://qconsf.com/presentation/oct2023/prql-simple-powerful-pipelined-sql-replacement)
and
[date2day on Oct 12](https://www.data2day.de/veranstaltung-21353-0-prql-a-modern-language-for-data-transformation.html).

**Language**:

- A new line-wrapping character, for lines that are long and we want to break up
  into multiple physical lines. This is slightly different from from many
  languages — it's on the subsequent line:

  ```prql no-eval
  from artists
  select is_europe =
  \ country == "DE"
  \ || country == "FR"
  \ || country == "ES"
  ```

  This allows for easily commenting out physical lines while maintaining a
  correct logical line; for example:

  ```diff
  from artists
  select is_europe =
  \ country == "DE"
  \ || country == "FR"
  \ || country == "FR"
  -\ || country == "ES"
  +#\ || country == "ES"
  ```

  (@max-sixty, #3408)

**Fixes**:

- Fix stack overflow on very long queries in Windows debug builds (@max-sixty,
  #2908)

- Fix panic when unresolved lineage appears in group or window (@davidot, #3266)

- Fix a corner-case in handling precedence, and remove unneeded parentheses in
  some outputs (@max-sixty, #3472)

**Web**:

- Compiler panics are now printed to the console (@max-sixty, #3446)

**Integrations**:

- [Ace](https://ace.c9.io/), the JavaScript code editor now has syntax
  highlighting for PRQL. (@vanillajonathan, #3493)

**Internal changes**:

- Simplify & speed up lexer (@max-sixty, #3426, #3418)

**New Contributors**:

- @davidot, with #3450

## 0.9.4 — 2023-08-24

0.9.4 is a small release with some improvements and bug fixes in the compiler
and `prqlc`. And, the documentation and CI are continually being improved.

This release has 110 commits from 9 contributors. Selected changes:

**Features**:

- Strings can be delimited with any odd number of quote characters. The logic
  for lexing quotes is now simpler and slightly faster. Escapes in
  single-quote-delimited strings escape single-quotes rather than double-quotes.
  (@max-sixty, #3274)

**Fixes**:

- S-strings within double braces now parse correctly (@max-sixty, #3265)

**Documentation**:

- New docs for strings (@max-sixty, #3281)

**Web**:

- Improve syntax highlighting for numbers in the book & website (@max-sixty,
  #3261)
- Add ClickHouse integration to docs (@max-sixty, #3251)

**Integrations**:

- `prqlc` no longer displays a prompt when piping a query into its stdin
  (@max-sixty, #3248).
- Add a minimal example for use `prql-lib` with Zig (@vanillajonathan, #3372)

**Internal changes**:

- Overhaul our CI to run a cohesive set of tests depending on the specific
  changes in the PR, and elide all others. This cuts CI latency to less than
  three minutes for most changes, and enables GitHub's auto-merge to wait for
  all relevant tests. It also reduces the CI time on merging to main, by moving
  some tests to only run on specific path changes or on our nightly run.

  We now have one label we can add to PRs to run more tests — `pr-nightly`.
  (@max-sixty, #3317 & others).

- Auto-merge PRs for backports or pre-commit updates (@max-sixty, #3246)
- Add a workflow to create an issue when the scheduled nightly workflow fails
  (@max-sixty, #3304)

**New Contributors**:

- @FinnRG, with #3292
- @sitiom, with #3353

## 0.9.3 — 2023-08-02

0.9.3 is a small release, with mostly documentation, internal, and CI changes.

This release has 85 commits from 10 contributors.

We'd like to welcome @not-my-profile as someone who has helped with lots of
internal refactoring in the past couple of weeks.

**New Contributors**:

- @vthriller, with #3171
- @postmeback, with #3216

## 0.9.2 — 2023-07-25

0.9.2 is a hotfix release to fix an issue in the 0.9.0 & 0.9.1 release
pipelines.

## 0.9.1 — 2023-07-25

0.9.1 is a hotfix release to fix an issue in the 0.9.0 release pipeline.

## 0.9.0 — 2023-07-24

0.9.0 is probably PRQL's biggest ever release. We have dialect-specific
standard-libraries, a regex operator, an initial implementation of multiple-file
projects & modules, lots of bug fixes, and many many internal changes.

We've made a few backward incompatible syntax changes. Most queries will work
with a simple find/replace; see below for details.

The release has 421 commits from 12 contributors.

A small selection of the changes:

**Language**:

- The major breaking change is a new syntax for lists, which have been renamed
  to _tuples_, and are now represented with braces `{}` rather than brackets
  `[]`.

  To convert previous PRQL queries to this new syntax simply change `[ ... ]` to
  `{ ... }`.

  We made the syntax change to incorporate arrays. Almost every major language
  uses `[]` for arrays. We are adopting that convention — arrays use `[]`,
  tuples will use `{}`. (Though we recognize that `{}` for tuples is also rare
  (Hi, Erlang!), but didn't want to further load parentheses with meaning.)

  Arrays are conceptually similar to columns — their elements have a single
  type. Array syntax can't contain assignments.

  As part of this, we've also formalized tuples as containing both individual
  items (`select {foo, baz}`), and assignments (`select {foo=bar, baz=fuz}`).

- Some significant changes regarding SQL dialects:

  - Operators and functions can be defined on per-dialect basis. (@aljazerzen,
    #2681)
  - _Breaking_: The `sql.duckdb` target supports DuckDB 0.8 (@eitsupi, #2810).
  - _Breaking_: The `sql.hive` target is removed (@eitsupi, #2837).

- New arithmetic operators. These compile to different function or operator
  depending on the target.

  - _Breaking_: Operator `/` now always performs floating division (@aljazerzen,
    #2684). See the
    [Division docs](https://prql-lang.org/book/reference/syntax/operators.html#division-and-integer-division)
    for details.

  - Truncated integer division operator `//` (@aljazerzen, #2684). See the
    [Division docs](https://prql-lang.org/book/reference/syntax/operators.html#division-and-integer-division)
    for details.

  - Regex search operator `~=` (@max-sixty, #2458). An example:

    ```prql no-eval
    from tracks
    filter (name ~= "Love")
    ```

    ...compiles to;

    ```sql
    SELECT
      *
    FROM
      tracks
    WHERE
      REGEXP(name, 'Love')
    ```

    ...though the exact form differs by dialect; see the
    [Regex docs](https://prql-lang.org/book/reference/syntax/operators.html#regex)
    for more details.

- New aggregation functions: `every`, `any`, `average`, and `concat_array`.
  _Breaking:_ Remove `avg` in favor of `average`.

- _Breaking:_ We've changed our function declaration syntax to match other
  declarations. Functions were one of the first language constructs in PRQL, and
  since then we've added normal declarations there's no compelling reason for
  functions to be different.

  ```prql no-eval
  let add = a b -> a + b
  ```

  Previously, this was:

  ```prql no-eval
  func add a b -> a + b
  ```

- Experimental modules, which allow importing declarations from other files.
  Docs are forthcoming.

- Relation literals create a relation (a "table") as an _array_ of _tuples_.
  This example demonstrates the new syntax for arrays `[]` and tuples `{}`.
  (@aljazerzen, #2605)

  ```prql no-eval
  from [{a=5, b=false}, {a=6, b=true}]
  filter b == true
  select a
  ```

- `this` can be used to refer to the current pipeline, for situations where
  plain column name would be ambiguous:

  ```prql no-eval
  from x
  derive sum = my_column
  select this.sum   # does not conflict with `std.sum`
  ```

  Within a `join` transform, there is also a reference to the right relation:
  `that`.

- _Breaking:_ functions `count`, `rank` and `row_number` now require an argument
  of the array to operate on. In most cases you can directly replace `count`
  with `count this`. The `non_null` argument of `count` has been removed.

**Features**:

- We've changed how we handle colors.

  `Options::color` is deprecated and has no effect. Code which consumes
  `prql_compiler::compile` should instead accept the output with colors and use
  a library such as `anstream` to handle the presentation of colors. To ensure
  minimal disruption, `prql_compiler` will currently strip color codes when a
  standard environment variable such as `CLI_COLOR=0` is set or when it detects
  `stderr` is not a TTY.

  We now use the [`anstream`](https://github.com/rust-cli/anstyle) library in
  `prqlc` & `prql-compiler`.

  (@max-sixty, #2773)

- `prqlc` can now show backtraces when the standard backtrace env var
  (`RUST_BACKTRACE`) is active. (@max-sixty, #2751)

**Fixes**:

- Numbers expressed with scientific notation — `1e9` — are now handled correctly
  by the compiler (@max-sixty, #2865).

**Integrations**:

- prql-python now provides type hints (@philpep, #2912)

**Internal changes**:

- Annotations in PRQL. These have limited support but are currently used to
  specify binding strengths. They're modeled after Rust's annotations, but with
  `@` syntax, more similar to traditional decorators. (#2729)

  ```prql no-eval
  @{binding_strength=11}
  let mod = l r -> s"{l} % {r}"
  ```

- Remove BigQuery's special handling of quoted identifiers, now that our module
  system handles its semantics (@max-sixty, #2609).

- ClickHouse is tested in CI (@eitsupi, #2815).

**New Contributors**:

- @maxmcd, with #2533
- @khoa165, with #2876
- @philpep, with #2912
- @not-my-profile, with #2971

## 0.8.1 — 2023-04-29

0.8.1 is a small release with a new `list-targets` command in `prqlc`, some
documentation improvements, and some internal improvements.

This release has 41 commits from 8 contributors.

From the broader perspective of the project, we're increasing the relative
prioritization of it being easy for folks to actually use PRQL — either with
existing tools, or a tool we'd build. We'll be thinking about & discussing the
best way to do that over the next few weeks.

## 0.8.0 — 2023-04-14

0.8.0 renames the `and` & `or` operators to `&&` & `||` respectively,
reorganizes the Syntax section in the book, and introduces `read_parquet` &
`read_csv` functions for reading files with DuckDB.

This release has 38 commits from 8 contributors. Selected changes:

**Features**:

- Rename `and` to `&&` and `or` to `||`. Operators which are symbols are now
  consistently infix, while "words" are now consistently functions (@aljazerzen,
  #2422).

- New functions `read_parquet` and `read_csv`, which mirror the DuckDB
  functions, instructing the database to read from files (@max-sixty, #2409).

## 0.7.1 — 2023-04-03

0.7.1 is a hotfix release to fix `prql-js`'s `npm install` behavior when being
installed as a dependency.

This release has 17 commits from 4 contributors.

## 0.7.0 — 2023-04-01

0.7.0 is a fairly small release in terms of new features, with lots of internal
improvements, such as integration tests with a whole range of DBs, a blog post
on Pi day, RFCs for a type system, and more robust language bindings.

There's a very small breaking change to the rust API, hence the minor version
bump.

Here's our April 2023 Update, from our
[Readme](https://github.com/PRQL/prql/blob/main/README.md):

> ### April 2023 update
>
> PRQL is being actively developed by a growing community. It's ready to use by
> the intrepid, either as part of one of our supported extensions, or within
> your own tools, using one of our supported language bindings.
>
> PRQL still has some minor bugs and some missing features, and probably is only
> ready to be rolled out to non-technical teams for fairly simple queries.
>
> Here's our current [Roadmap](https://prql-lang.org/roadmap/) and our
> [Milestones.](https://github.com/PRQL/prql/milestones)
>
> Our immediate focus for the code is on:
>
> - Building out the next few big features, including
>   [types](https://github.com/PRQL/prql/pull/1964) and
>   [modules](https://github.com/PRQL/prql/pull/2129).
> - Ensuring our supported features feel extremely robust; resolving any
>   [priority bugs](https://github.com/PRQL/prql/issues?q=is%3Aissue+is%3Aopen+label%3Abug+label%3Apriority).
>
> We're also spending time thinking about:
>
> - Making it really easy to start using PRQL. We're doing that by building
>   integrations with tools that folks already use; for example our VS Code
>   extension & Jupyter integration. If there are tools you're familiar with
>   that you think would be open to integrating with PRQL, please let us know in
>   an issue.
> - Making it easier to contribute to the compiler. We have a wide group of
>   contributors to the project, but contributions to the compiler itself are
>   quite concentrated. We're keen to expand this;
>   [#1840](https://github.com/PRQL/prql/issues/1840) for feedback.

---

The release has 131 commits from 10 contributors. Particular credit goes to to
@eitsupi & @jelenkee, who have made significant contributions, and
@vanillajonathan, whose prolific contribution include our growing language
bindings.

A small selection of the changes:

**Features**:

- `prqlc compile` adds `--color` & `--include-signature-comment` options.
  (@max-sixty, #2267)

**Web**:

- Added the PRQL snippets from the book to the
  [Playground](https://prql-lang.org/playground/) (@jelenkee, #2197)

**Internal changes**:

- _Breaking_: The `compile` function's `Options` now includes a `color` member,
  which determines whether error messages use ANSI color codes. This is
  technically a breaking change to the API. (@max-sixty, #2251)
- The `Error` struct now exposes the `MessageKind` enum. (@vanillajonathan,
  #2307)
- Integration tests run in CI with DuckDB, SQLite, PostgreSQL, MySQL and SQL
  Server (@jelenkee, #2286)

**New Contributors**:

- @k-nut, with #2294

## 0.6.1 — 2023-03-12

0.6.1 is a small release containing an internal refactoring and improved
bindings for C, PHP & .NET.

This release has 54 commits from 6 contributors. Selected changes:

**Fixes**:

- No longer incorrectly compile to `DISTINCT` when a `take 1` refers to a
  different set of columns than are in the `group`. (@max-sixty, with thanks to
  @cottrell, #2109)
- The version specification of the dependency Chumsky was bumped from `0.9.0` to
  `0.9.2`. `0.9.0` has a bug that causes an infinite loop. (@eitsupi, #2110)

**Documentation**:

- Add a policy for which bindings are supported / unsupported / nascent. See
  <https://prql-lang.org/book/project/bindings/index.html> for more details
  (@max-sixty, #2062) (@max-sixty, #2062)

**Integrations**:

- [prql-lib] Added C++ header file. (@vanillajonathan, #2126)

**Internal changes**:

- Many of the items that were in the root of the repo have been aggregated into
  `web` & `bindings`, simplifying the repo's structure. There's also `grammars`
  & `packages` (@max-sixty, #2135, #2117, #2121).

## 0.6.0 — 2023-03-08

0.6.0 introduces a rewritten parser, giving us the ability to dramatically
improve error messages, renames `switch` to `case` and includes lots of minor
improvements and fixes. It also introduces `loop`, which compiles to
`WITH RECURSIVE`, as a highly experimental feature.

There are a few cases of breaking changes, including switching `switch` to
`case`, in case that's confusing. There are also some minor parsing changes
outlined below.

This release has 108 commits from 11 contributors. Selected changes:

**Features**:

- Add a (highly experimental) `loop` language feature, which translates to
  `WITH RECURSIVE`. We expect changes and refinements in upcoming releases.
  (#1642, @aljazerzen)
- Rename the experimental `switch` function to `case` given it more closely
  matches the traditional semantics of `case`. (@max-sixty, #2036)
- Change the `case` syntax to use `=>` instead of `->` to distinguish it from
  function syntax.
- Convert parser from pest to Chumsky (@aljazerzen, #1818)
  - Improved error messages, and the potential to make even better in the
    future. Many of these improvements come from error recovery.
  - String escapes (`\n \t`).
  - Raw strings that don't escape backslashes.
  - String interpolations can only contain identifiers and not any expression.
  - Operator associativity has been changed from right-to-left to left-to-right
    to be more similar to other conventional languages.
  - `and` now has a higher precedence than `or` (of same reason as the previous
    point).
  - Dates, times and timestamps have stricter parsing rules.
  - `let`, `func`, `prql`, `case` are now treated as keywords.
  - Float literals without fraction part are not allowed anymore (`1.`).
- Add a `--format` option to `prqlc parse` which can return the AST in YAML
  (@max-sixty, #1962)
- Add a new subcommand `prqlc jinja`. (@aljazerzen, #1722)
- _Breaking_: prql-compiler no longer passes text containing `{{` & `}}` through
  to the output. (@aljazerzen, #1722)

  For example, the following PRQL query

  ```prql no-eval
  from {{foo}}
  ```

  was compiled to the following SQL previously, but now it raises an error.

  ```sql
  SELECT
    *
  FROM
    {{ foo }}
  ```

  This pass-through feature existed for integration with dbt.

  We're again considering how to best integrate with dbt, and this change is
  based on the idea that the jinja macro should run before the PRQL compiler.

  If you're interested in dbt integration, subscribe or 👍 to
  <https://github.com/dbt-labs/dbt-core/pull/5982>.

- A new compile target `"sql.any"`. When `"sql.any"` is used as the target of
  the compile function's option, the target contained in the query header will
  be used. (@aljazerzen, #1995)
- Support for SQL parameters with similar syntax (#1957, @aljazerzen)
- Allow `:` to be elided in timezones, such as `0800` in
  `@2020-01-01T13:19:55-0800` (@max-sixty, #1991).
- Add `std.upper` and `std.lower` functions for changing string casing
  (@Jelenkee, #2019).

**Fixes**:

- `prqlc compile` returns a non-zero exit code for invalid queries. (@max-sixty,
  #1924)
- Identifiers can contain any alphabetic unicode characters (@max-sixty, #2003)

**Documentation**:

- Operator precedence (@aljazerzen, #1818)
- Error messages for invalid queries are displayed in the book (@max-sixty,
  #2015)

**Integrations**:

- [prql-php] Added PHP bindings. (@vanillajonathan, #1860)
- [prql-dotnet] Added .NET bindings. (@vanillajonathan, #1917)
- [prql-lib] Added C header file. (@vanillajonathan, #1879)
- Added a workflow building a `.deb` on each release. (Note that it's not yet
  published on each release). (@vanillajonathan, #1883)
- Added a workflow building a `.rpm` on each release. (Note that it's not yet
  published on each release). (@vanillajonathan, #1918)
- Added a workflow building a Snap package on each release. (@vanillajonathan,
  #1881)

**Internal changes**:

- Test that the output of our nascent autoformatter can be successfully compiled
  into SQL. Failing examples are now clearly labeled. (@max-sixty, #2016)
- Definition files have been added to configure
  [Dev Containers](https://containers.dev/) for Rust development environment.
  (@eitsupi, #1893, #2025, #2028)

**New Contributors**:

- @linux-china, with #1971
- @Jelenkee, with #2019

## 0.5.2 — 2023-02-18

0.5.2 is a tiny release to fix an build issue in yesterday's `prql-js` 0.5.1
release.

This release has 7 commits from 2 contributors.

**New Contributors**:

- @matthias-Q, with #1873

## 0.5.1 — 2023-02-17

0.5.1 contains a few fixes, and another change to how bindings handle default
target / dialects.

This release has 53 commits from 7 contributors. Selected changes:

**Fixes**:

- Delegate dividing literal integers to the DB. Previously integer division was
  executed during PRQL compilation, which could be confusing given that behavior
  is different across DBs. Other arithmetic operations are still executed during
  compilation. (@max-sixty, #1747)

**Documentation**:

- Add docs on the `from_text` transform (@max-sixty, #1756)

**Integrations**:

- [prql-js] Default compile target changed from `Sql(Generic)` to `Sql(None)`.
  (@eitsupi, #1856)
- [prql-python] Compilation options can now be specified from Python. (@eitsupi,
  #1807)
- [prql-python] Default compile target changed from `Sql(Generic)` to
  `Sql(None)`. (@eitsupi, #1861)

**New Contributors**:

- @vanillajonathan, with #1766

## 0.5.0 — 2023-02-08

0.5.0 contains a few fixes, some improvements to bindings, lots of docs
improvements, and some work on forthcoming features. It contains one breaking
change in the compiler's `Options` interface.

This release has 74 commits from 12 contributors. Selected changes:

**Features**:

- Change public API to use target instead of dialect in preparation for feature
  work (@aljazerzen, #1684)

- `prqlc watch` command which watches filesystem for changes and compiles .prql
  files to .sql (@aljazerzen, #1708)

**Fixes**:

- Support double brackets in s-strings which aren't symmetric (@max-sixty,
  #1650)
- Support Postgres's Interval syntax (@max-sixty, #1649)
- Fixed tests for `prql-elixir` with MacOS (@kasvith, #1707)

**Documentation**:

- Add a documentation test for prql-compiler, update prql-compiler README, and
  include the README in the prql book section for Rust bindings. The code
  examples in the README are included and tested as doctests in the
  prql-compiler (@nkicg6, #1679)

**Internal changes**:

- Add tests for all PRQL website examples to prql-python to ensure compiled
  results match expected SQL (@nkicg6, #1719)

**New Contributors**:

- @ruslandoga, with #1628
- @RalfNorthman, with #1632
- @nicot, with #1662

## 0.4.2 — 2023-01-25

**Features**:

- New `from_text format-arg string-arg` function that supports JSON and CSV
  formats. _format-arg_ can be `format:csv` or `format:json`. _string-arg_ can
  be a string in any format. (@aljazerzen & @snth, #1514)

  ```prql no-eval
  from_text format:csv """
  a,b,c
  1,2,3
  4,5,6
  """
  ```

  ```prql no-eval
  from_text format:json '''
      [{"a": 1, "b": "x", "c": false }, {"a": 4, "b": "y", "c": null }]
  '''
  ```

  ```prql no-eval
  from_text format:json '''{
      "columns": ["a", "b", "c"],
      "data": [
          [1, "x", false],
          [4, "y", null]
      ]
  }'''
  ```

  For now, the argument is limited to string constants.

**Fixes**

- Export constructor for SQLCompileOptions (@bcho, #1621)
- Remove backticks in count_distinct (@aljazerzen, #1611)

**New Contributors**

- @1Kinoti, with #1596
- @veenaamb, with #1614

## 0.4.1 — 2023-01-18

0.4.1 comes a few days after 0.4.0, with a couple of features and the release of
`prqlc`, the CLI crate.

0.4.1 has 35 commits from 6 contributors.

**Features**:

- Inferred column names include the relation name (@aljazerzen, #1550):

  ```prql no-eval
  from albums
  select title # name used to be inferred as title only
  select albums.title # so using albums was not possible here
  ```

- Quoted identifiers such as `dir/*.parquet` are passed through to SQL.
  (@max-sixty, #1516).

- The CLI is installed with `cargo install prqlc`. The binary was renamed in
  0.4.0 but required an additional `--features` flag, which has been removed in
  favor of this new crate (@max-sixty & @aljazerzen, #1549).

**New Contributors**:

- @fool1280, with #1554
- @nkicg6, with #1567

## 0.4.0 — 2023-01-15

0.4.0 brings lots of new features including `case`, `select ![]` and numbers
with underscores. We have initial (unpublished) bindings to Elixir. And there's
the usual improvements to fixes & documentation (only a minority are listed
below in this release).

0.4.0 also has some breaking changes: `table` is `let`, `dialect` is renamed to
`target`, and the compiler's API has changed. Full details below.

**Features**:

- Defining a temporary table is now expressed as `let` rather than `table`
  (@aljazerzen, #1315). See the
  [tables docs](https://prql-lang.org/book/reference/declarations/variables.html)
  for details.

- _Experimental:_ The
  [`case`](https://prql-lang.org/book/reference/syntax/case.html) function sets
  a variable to a value based on one of several expressions (@aljazerzen,
  #1278).

  ```prql no-eval
  derive var = case [
    score <= 10 -> "low",
    score <= 30 -> "medium",
    score <= 70 -> "high",
    true -> "very high",
  ]
  ```

  ...compiles to:

  ```sql
  SELECT
    *,
    CASE
      WHEN score <= 10 THEN 'low'
      WHEN score <= 30 THEN 'medium'
      WHEN score <= 70 THEN 'high'
      ELSE 'very high'
    END AS var
  FROM
    bar
  ```

  Check out the
  [`case` docs](https://prql-lang.org/book/reference/syntax/case.html) for more
  details.

- _Experimental:_ Columns can be excluded by name with `select` (@aljazerzen,
  #1329)

  ```prql no-eval
  from albums
  select ![title, composer]
  ```

- _Experimental:_ `append` transform, equivalent to `UNION ALL` in SQL.
  (@aljazerzen, #894)

  ```prql no-eval
  from employees
  append managers
  ```

  Check out the
  [`append` docs](https://prql-lang.org/book/reference/stdlib/transforms/append.html)
  for more details.

- Numbers can contain underscores, which can make reading long numbers easier
  (@max-sixty, #1467):

  ```prql no-eval
  from numbers
  select {
      small = 1.000_000_1,
      big = 5_000_000,
  }
  ```

- The SQL output contains a comment with the PRQL compiler version (@aljazerzen,
  #1322)
- `dialect` is renamed to `target`, and its values are prefixed with `sql.`
  (@max-sixty, #1388); for example:

  ```prql no-eval
  prql target:sql.bigquery  # previously was `dialect:bigquery`

  from employees
  ```

  This gives us the flexibility to target other languages than SQL in the long
  term.

- Tables definitions can contain a bare s-string (@max-sixty, #1422), which
  enables us to include a full CTE of SQL, for example:

  ```prql no-eval
  let grouping = s"""
    SELECT SUM(a)
    FROM tbl
    GROUP BY
      GROUPING SETS
      ((b, c, d), (d), (b, d))
  """
  ```

- Ranges supplied to `in` can be half-open (@aljazerzen, #1330).

- The crate's external API has changed to allow for compiling to intermediate
  representation. This also affects bindings. See
  [`prql-compiler` docs](https://docs.rs/prql-compiler/latest/prql_compiler/)
  for more details.

**Fixes**:

[This release, the changelog only contains a subset of fixes]

- Allow interpolations in table s-strings (@aljazerzen, #1337)

**Documentation**:

[This release, the changelog only contains a subset of documentation
improvements]

- Add docs on aliases in
  [Select](https://prql-lang.org/book/reference/stdlib/transforms/select.html)
- Add JS template literal and multiline example (@BCsabaEngine, #1432)
- JS template literal and multiline example (@BCsabaEngine, #1432)
- Improve prql-compiler docs & examples (@aljazerzen, #1515)
- Fix string highlighting in book (@max-sixty, #1264)

**Web**:

- The playground allows querying some sample data. As before, the result updates
  on every keystroke. (@aljazerzen, #1305)

**Integrations**:

[This release, the changelog only contains a subset of integration improvements]

- Added Elixir integration exposing PRQL functions as NIFs (#1500, @kasvith)
- Exposed Elixir flavor with exceptions (#1513, @kasvith)
- Rename `prql-compiler` binary to `prqlc` (@aljazerzen #1515)

**Internal changes**:

[This release, the changelog only contains a subset of internal changes]

- Add parsing for negative select (@max-sixty, #1317)
- Allow for additional builtin functions (@aljazerzen, #1325)
- Add an automated check for typos (@max-sixty, #1421)
- Add tasks for running playground & book (@max-sixty, #1265)
- Add tasks for running tests on every file change (@max-sixty, #1380)

**New contributors**:

- @EArazli, with #1359
- @boramalper, with #1362
- @allurefx, with #1377
- @bcho, with #1375
- @JettChenT, with #1385
- @BlurrechDev, with #1411
- @BCsabaEngine, with #1432
- @kasvith, with #1500

## 0.3.1 - 2022-12-03

0.3.1 brings a couple of small improvements and fixes.

**Features**:

- Support for using s-strings for `from` (#1197, @aljazerzen)

  ```prql no-eval
  from s"SELECT * FROM employees WHERE foo > 5"
  ```

- Helpful error message when referencing a table in an s-string (#1203,
  @aljazerzen)

**Fixes**:

- Multiple columns with same name created (#1211, @aljazerzen)
- Renaming via select breaks preceding sorting (#1204, @aljazerzen)
- Same column gets selected multiple times (#1186, @mklopets)

**Internal**:

- Update Github Actions and Workflows to current version numbers (and avoid
  using Node 12)

## 0.3.0 — 2022-11-29

🎉 0.3.0 is the biggest ever change in PRQL's compiler, rewriting much of the
internals: the compiler now has a semantic understanding of expressions,
including resolving names & building a DAG of column lineage 🎉.

While the immediate changes to the language are modest — some long-running bugs
are fixed — this unlocks the development of many of the project's long-term
priorities, such as type-checking & auto-complete. And it simplifies the
building of our next language features, such as match-case expressions, unions &
table expressions.

@aljazerzen has (mostly single-handedly) done this work over the past few
months. The project owes him immense appreciation.

**Breaking changes**:

We've had to make some modest breaking changes for 0.3:

- _Pipelines must start with `from`_. For example, a pipeline with only
  `derive foo = 5`, with no `from` transform, is no longer valid. Depending on
  demand for this feature, it would be possible to add this back.

- _Shared column names now require `==` in a join_. The existing approach is
  ambiguous to the compiler — `id` in the following example could be a boolean
  column.

  ```diff
  from employees
  -join positions [id]
  +join positions [==id]
  ```

- _Table references containing periods must be surrounded by backticks_. For
  example, when referencing a schema name:

  ```diff
  -from public.sometable
  +from `public.sometable`
  ```

**Features**:

- Change self equality op to `==` (#1176, @aljazerzen)
- Add logging (@aljazerzen)
- Add clickhouse dialect (#1090, @max-sixty)
- Allow namespaces & tables to contain `.` (#1079, @aljazerzen)

**Fixes**:

- Deduplicate column appearing in `SELECT` multiple times (#1186, @aljazerzen)
- Fix uppercase table names (#1184, @aljazerzen)
- Omit table name when only one ident in SELECT (#1094, @aljazerzen)

**Documentation**:

- Add chapter on semantics' internals (@aljazerzen, #1028)
- Add note about nesting variables in s-strings (@max-sixty, #1163)

**Internal changes**:

- Flatten group and window (#1120, @aljazerzen)
- Split ast into expr and stmt (@aljazerzen)
- Refactor associativity (#1156, @aljazerzen)
- Rename Ident constructor to `from_name` (#1084, @aljazerzen)
- Refactor rq folding (#1177, @aljazerzen)
- Add tests for reported bugs fixes in semantic (#1174, @aljazerzen)
- Bump duckdb from 0.5.0 to 0.6.0 (#1132)
- Bump once_cell from 1.15.0 to 1.16.0 (#1101)
- Bump pest from 2.4.0 to 2.5.0 (#1161)
- Bump pest_derive from 2.4.0 to 2.5.0 (#1179)
- Bump sqlparser from 0.25.0 to 0.27.0 (#1131)
- Bump trash from 2.1.5 to 3.0.0 (#1178)

## 0.2.11 — 2022-11-20

0.2.11 contains a few helpful fixes.

Work continues on our `semantic` refactor — look out for 0.3.0 soon! Many thanks
to @aljazerzen for his continued contributions to this.

Note: 0.2.10 was skipped due to this maintainer's inability to read his own docs
on bumping versions...

**Features**:

- Detect when compiler version is behind query version (@MarinPostma, #1058)
- Add `__version__` to prql-python package (@max-sixty, #1034)

**Fixes**:

- Fix nesting of expressions with equal binding strength and left associativity,
  such as `a - (b - c)` (@max-sixty, #1136)
- Retain floats without significant digits as floats (@max-sixty, #1141)

**Documentation**:

- Add documentation of `prqlr` bindings (@eitsupi, #1091)
- Add a 'Why PRQL' section to the website (@max-sixty, #1098)
- Add @snth to core-devs (@max-sixty, #1050)

**Internal changes**:

- Use workspace versioning (@max-sixty, #1065)

## 0.2.9 — 2022-10-14

0.2.9 is a small release containing a bug fix for empty strings.

**Fixes**:

- Fix parsing of empty strings (@aljazerzen, #1024)

## 0.2.8 — 2022-10-10

0.2.8 is another modest release with some fixes, doc improvements, bindings
improvements, and lots of internal changes. Note that one of the fixes causes
the behavior of `round` and `cast` to change slightly — though it's handled as a
fix rather than a breaking change in semantic versioning.

**Fixes**:

- Change order of the `round` & `cast` function parameters to have the column
  last; for example `round 2 foo_col` / `cast int foo`. This is consistent with
  other functions, and makes piping possible:

  ```prql no-eval
  derive [
    gross_salary = (salary + payroll_tax | as int),
    gross_salary_rounded = (gross_salary | round 0),
  ]
  ```

**Documentation**:

- Split `DEVELOPMENT.md` from `CONTRIBUTING.md` (@richb-hanover, #1010)
- Make s-strings more prominent in website intro (@max-sixty, #982)

**Web**:

- Add GitHub star count to website (@max-sixty, #990)

**Integrations**:

- Expose a shortened error message, in particular for the VS Code extension
  (@aljazerzen, #1005)

**Internal changes**:

- Specify 1.60.0 as minimum Rust version (@max-sixty, #1011)
- Remove old `wee-alloc` code (@max-sixty, #1013)
- Upgrade clap to version 4 (@aj-bagwell, #1004)
- Improve book-building script in Taskfile (@max-sixty, #989)
- Publish website using an artifact rather than a long-lived branch (@max-sixty,
  #1009)

## 0.2.7 — 2022-09-17

0.2.7 is a fairly modest release, six weeks after 0.2.6. We have some more
significant features, including a `union` operator and an overhaul of our type
system, as open PRs which will follow in future releases.

We also have new features in the
[VS Code extension](https://github.com/PRQL/prql-code), courtesy of
@jiripospisil, including a live output panel.

**Fixes**:

- `range_of_ranges` checks the Range end is smaller than its start (@shuozeli,
  #946)

**Documentation**:

- Improve various docs (@max-sixty, #974, #971, #972, #970, #925)
- Add reference to EdgeDB's blog post in our FAQ (@max-sixty, #922)
- Fix typos (@kianmeng, #943)

**Integrations**:

- Add `prql-lib`, enabling language bindings with `go` (@sigxcpu76, #923)
- Fix line numbers in JS exceptions (@charlie-sanders, #929)

**Internal changes**:

- Lock the version of the rust-toolchain, with auto-updates (@max-sixty, #926,
  #927)

## 0.2.6 — 2022-08-05

**Fixes**:

- Adjust `fmt` to only escape names when needed (@aljazerzen, #907)
- Fix quoting on upper case `table` names (@max-sixty, #893)
- Fix scoping of identical column names from multiple tables (@max-sixty, #908)
- Fix parse error on newlines in a `table` (@sebastiantoh 🆕, #902)
- Fix quoting of upper case table names (@max-sixty, #893)

**Documentation**:

- Add docs on Architecture (@aljazerzen, #904)
- Add Changelog (@max-sixty, #890 #891)

**Internal changes**:

- Start trial using Conventional Commits (@max-sixty, #889)
- Add crates.io release workflow, docs (@max-sixty, #887)

## 0.2.5 - 2022-07-29

0.2.5 is a very small release following 0.2.4 yesterday. It includes:

- Add the ability to represent single brackets in an s-string, with two brackets
  (#752, @max-sixty)
- Fix the "Copy to Clipboard" command in the Playground, for Firefox (#880,
  @mklopets)

## 0.2.4 - 2022-07-28

0.2.4 is a small release following 0.2.3 a few days ago. The 0.2.4 release
includes:

- Enrich our CLI, adding commands to get different stages of the compilation
  process (@aljazerzen , #863)
- Fix multiple `take n` statements in a query, leading to duplicate proxy
  columns in generated SQL (@charlie-sanders)
- Fix BigQuery quoting of identifiers in `SELECT` statements (@max-sixty)
- Some internal changes — reorganize top-level functions (@aljazerzen), add a
  workflow to track our Rust compilation time (@max-sixty), simplify our simple
  prql-to-sql tests (@max-sixty)

Thanks to @ankane, `prql-compiler` is now available from homebrew core;
`brew install prql-compiler`[^1].

[^1]:
    we still need to update docs and add a release workflow for this:
    <https://github.com/PRQL/prql/issues/866>

## 0.2.3 - 2022-07-24

A couple of weeks since the 0.2.2 release: we've squashed a few bugs, added some
mid-sized features to the language, and made a bunch of internal improvements.

The 0.2.3 release includes:

- Allow for escaping otherwise-invalid identifiers (@aljazerzen & @max-sixty)
- Fix a bug around operator precedence (@max-sixty)
- Add a section the book on the language bindings (@charlie-sanders)
- Add tests for our `Display` representation while fixing some existing bugs.
  This is gradually becoming our code formatter (@arrizalamin)
- Add a "copy to clipboard" button in the Playground (@mklopets)
- Add lots of guidance to our `CONTRIBUTING.md` around our tests and process for
  merging (@max-sixty)
- Add a `prql!` macro for parsing a prql query at compile time (@aljazerzen)
- Add tests for `prql-js` (@charlie-sanders)
- Add a `from_json` method for transforming json to a PRQL string (@arrizalamin)
- Add a workflow to release `prql-java` to Maven (@doki23)
- Enable running all tests from a PR by adding a `pr-run-all-tests` label
  (@max-sixty)
- Have `cargo-release` to bump all crate & npm versions (@max-sixty)
- Update `prql-js` to use the bundler build of `prql-js` (@mklopets)

As well as those contribution changes, thanks to those who've reported issues,
such as @mklopets @huw @mm444 @ajfriend.

From here, we're planning to continue squashing bugs (albeit more minor than
those in this release), adding some features like `union`, while working on
bigger issues such as type-inference.

We're also going to document and modularize the compiler further. It's important
that we give more people an opportunity to contribute to the guts of PRQL,
especially given the number and enthusiasm of contributions to project in
general — and it's not that easy to do so at the moment. While this is ongoing
if anyone has something they'd like to work on in the more difficult parts of
the compiler, let us know on GitHub or Discord, and we'd be happy to work
together on it.

Thank you!

## 0.2.2 - 2022-07-10

We're a couple of weeks since our 0.2.0 release. Thanks for the surge in
interest and contributions! 0.2.2 has some fixes & some internal improvements:

- We now test against SQLite & DuckDB on every commit, to ensure we're producing
  correct SQL. (@aljazerzen)
- We have the beginning of Java bindings! (@doki23)
- Idents surrounded by backticks are passed through to SQL (@max-sixty)
- More examples on homepage; e.g. `join` & `window`, lots of small docs
  improvements
- Automated releases to homebrew (@roG0d)
- [prql-js](https://github.com/PRQL/prql/tree/main/prqlc/bindings/js) is now a
  single package for Node, browsers & webpack (@charlie-sanders)
- Parsing has some fixes, including `>=` and leading underscores in idents
  (@mklopets)
- Ranges receive correct syntax highlighting (@max-sixty)

Thanks to Aljaž Mur Eržen @aljazerzen , George Roldugin @roldugin , Jasper
McCulloch @Jaspooky , Jie Han @doki23 , Marko Klopets @mklopets , Maximilian
Roos @max-sixty , Rodrigo Garcia @roG0d , Ryan Russell @ryanrussell , Steven
Maude @StevenMaude , Charlie Sanders @charlie-sanders .

We're planning to continue collecting bugs & feature requests from users, as
well as working on some of the bigger features, like type-inference.

For those interesting in joining, we also have a new
[Contributing page](https://github.com/PRQL/prql/blob/main/.github/CONTRIBUTING.md).

## 0.2.0 - 2022-06-27

🎉 🎉 **After several months of building, PRQL is ready to use!** 🎉 🎉

---

How we got here:

At the end of January, we published a proposal of a better language for data
transformation: PRQL. The reception was better than I could have hoped for — we
were no. 2 on HackerNews for a day, and gained 2.5K GitHub stars over the next
few days.

But man cannot live on GitHub Stars alone — we had to do the work to build it.
So over the next several months, during many evenings & weekends, a growing
group of us gradually built the compiler, evolved the language, and wrote some
integrations.

We want to double-down on the community and its roots in open source — it's
incredible that a few of us from all over the globe have collaborated on a
project without ever having met. We decided early-on that PRQL would always be
open-source and would never have a commercial product (despite lots of outside
interest to fund a seed round!). Because languages are so deep in the stack, and
the data stack has so many players, the best chance of building a great language
is to build an open language.

---

We still have a long way to go. While PRQL is usable, it has lots of missing
features, and an incredible amount of unfulfilled potential, including a
language server, cohesion with databases, and type inference. Over the coming
weeks, we'd like to grow the number of intrepid users experimenting PRQL in
their projects, prioritize features that will unblock them, and then start
fulfilling PRQL's potential by working through our
[roadmap](https://prql-lang.org/roadmap/).

The best way to experience PRQL is to try it. Check out our
[website](https://prql-lang.org) and the
[Playground](https://prql-lang.org/playground). Start using PRQL for your own
projects in [dbt](https://github.com/prql/dbt-prql),
[Jupyter notebooks](https://pyprql.readthedocs.io/en/latest/magic_readme.html)
and Prefect workflows.

Keep in touch with PRQL by following the project on
[Twitter](https://twitter.com/prql_lang), joining us on
[Discord](https://discord.gg/eQcfaCmsNc), starring the
[repo](https://github.com/PRQL/prql).

[Contribute](https://github.com/PRQL/prql/blob/main/.github/CONTRIBUTING.md) to
the project — we're a really friendly community, whether you're a recent SQL
user or an advanced Rust programmer. We need bug reports, documentation tweaks &
feature requests — just as much as we need compiler improvements written in
Rust.

---

I especially want to give [Aljaž Mur Eržen](https://github.com/aljazerzen)
(@aljazerzen) the credit he deserves, who has contributed the majority of the
difficult work of building out the compiler. Much credit also goes to
[Charlie Sanders](https://github.com/charlie-sanders) (@charlie-sanders), one of
PRQL's earliest supporters and the author of pyprql, and
[Ryan Patterson-Cross](https://github.com/rbpatt2019) (@rbpatt2019), who built
the Jupyter integration among other Python contributions.

Other contributors who deserve a special mention include: @roG0d, @snth,
@kwigley

---

Thank you, and we look forward to your feedback!<|MERGE_RESOLUTION|>--- conflicted
+++ resolved
@@ -8,13 +8,10 @@
 
 **Fixes**:
 
-<<<<<<< HEAD
+- Do not compile to `DISTINCT ON` when `take n` is used with `group` for the
+  targets `clickhouse`, `duckdb` and `postgres`. (@PrettyWood, #3988)
 - Fix `take` n rows for `mssql` dialect by switching from TOP to FETCH
   (@PrettyWood, #3994)
-=======
-- Do not compile to `DISTINCT ON` when `take n` is used with `group` for the
-  targets `clickhouse`, `duckdb` and `postgres`. (@PrettyWood, #3988)
->>>>>>> efb4f176
 
 **Documentation**:
 
