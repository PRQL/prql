# PRQL Changelog

## 0.6.1 — [unreleased]

**Features**:

**Fixes**:

<<<<<<< HEAD
- No longer incorrectly compile to `DISTINCT` when a `take 1` refers to a
  different set of columns than are in the `group`. (@max-sixty, with thanks to
  @cottrell, #2109)
=======
- The version specification of the dependent Chumsky was bumped from `0.9.0` to
  `0.9.2`. `0.9.0` has a bug that causes an infinite loop. (@eitsupi, #2110)
>>>>>>> 12a488a9

**Documentation**:

**Web**:

**Integrations**:

**Internal changes**:

**New Contributors**:

## 0.6.0 — 2022-03-08

0.6.0 introduces a rewritten parser, giving us the ability to dramatically
improve error messages, renames `switch` to `case` and includes lots of minor
improvements and fixes. It also introduces `loop`, which compiles to
`WITH RECURSIVE`, as a highly experimental feature.

There are a few cases of breaking changes, including switching `switch` to
`case`, in case that's confusing. There are also some minor parsing changes
outlined below.

This release has 108 commits from 11 contributors. Selected changes:

**Features**:

- Add a (highly experimental) `loop` language feature, which translates to
  `WITH RECURSIVE`. We expect changes and refinements in upcoming releases.
  (#1642, @aljazerzen)
- Rename the experimental `switch` function to `case` given it more closely
  matches the traditional semantics of `case`. (@max-sixty, #2036)
- Change the `case` syntax to use `=>` instead of `->` to distinguish it from
  function syntax.
- Convert parser from pest to Chumsky (@aljazerzen, #1818)
  - Improved error messages, and the potential to make even better in the
    future. Many of these improvements come from error recovery.
  - String escapes (`\n \t`).
  - Raw strings that don't escape backslashes.
  - String interpolations can only contain identifiers and not any expression.
  - Operator associativity has been changed from right-to-left to left-to-right
    to be more similar to other conventional languages.
  - `and` now has a higher precedence than `or` (of same reason as the previous
    point).
  - Dates, times and timestamps have stricter parsing rules.
  - `let`, `func`, `prql`, `case` are now treated as keywords.
  - Float literals without fraction part are not allowed anymore (`1.`).
- Add a `--format` option to `prqlc parse` which can return the AST in YAML
  (@max-sixty, #1962)
- A new compile target `"sql.any"`. When `"sql.any"` is used as the target of
  the compile function's option, the target contained in the query header will
  be used. (@aljazerzen, #1995)
- Support for SQL parameters with similar syntax (#1957, @aljazerzen)
- Allow `:` to be elided in timezones, such as `0800` in
  `@2020-01-01T13:19:55-0800` (@max-sixty, #1991).
- Add `std.upper` and `std.lower` functions for changing string casing
  (@Jelenkee, #2019).

**Fixes**:

- `prqlc compile` returns a non-zero exit code for invalid queries. (@max-sixty,
  #1924)
- Identifiers can contain any alphabetic unicode characters (@max-sixty, #2003)

**Documentation**:

- Operator precedence (@aljazerzen, #1818)
- Error messages for invalid queries are displayed in the book (@max-sixty,
  #2015)

**Integrations**:

- [prql-php] Added PHP bindings. (@vanillajonathan, #1860)
- [prql-dotnet] Added .NET bindings. (@vanillajonathan, #1917)
- [prql-lib] Added C header file. (@vanillajonathan, #1879)
- Added a workflow building a `.deb` on each release. (Note that it's not yet
  published on each release). (@vanillajonathan, #1883)
- Added a workflow building a Snap package on each release. (@vanillajonathan,
  #1881)

**Internal changes**:

- Test that the output of our nascent autoformatter can be successfully compiled
  into SQL. Failing examples are now clearly labeled. (@max-sixty, #2016)
- Definition files have been added to configure
  [Dev Containers](https://containers.dev/) for Rust development environment.
  (@eitsupi, #1893, #2025, #2028)

**New Contributors**:

- @linux-china, with #1971
- @Jelenkee, with #2019

## 0.5.2 — 2022-02-18

0.5.2 is a tiny release to fix an build issue in yesterday's `prql-js` 0.5.1
release.

This release has 7 commits from 2 contributors.

**New Contributors**:

- @matthias-Q, with #1873

## 0.5.1 — 2022-02-17

0.5.1 contains a few fixes, and another change to how bindings handle default
target / dialects.

This release has 53 commits from 7 contributors. Selected changes:

**Fixes**:

- Delegate dividing literal integers to the DB. Previously integer division was
  executed during PRQL compilation, which could be confusing given that behavior
  is different across DBs. Other arithmetic operations are still executed during
  compilation. (@max-sixty, #1747)

**Documentation**:

- Add docs on the `from_text` transform (@max-sixty, #1756)

**Integrations**:

- [prql-js] Default compile target changed from `Sql(Generic)` to `Sql(None)`.
  (@eitsupi, #1856)
- [prql-python] Compilation options can now be specified from Python. (@eitsupi,
  #1807)
- [prql-python] Default compile target changed from `Sql(Generic)` to
  `Sql(None)`. (@eitsupi, #1861)

**New Contributors**:

- @vanillajonathan, with #1766

## 0.5.0 — 2022-02-08

0.5.0 contains a few fixes, some improvements to bindings, lots of docs
improvements, and some work on forthcoming features. It contains one breaking
change in the compiler's `Options` interface.

This release has 74 commits from 12 contributors. Selected changes:

**Features**:

- Change public API to use target instead of dialect in preparation for feature
  work (@aljazerzen, #1684)

- `prqlc watch` command which watches filesystem for changes and compiles .prql
  files to .sql (@aljazerzen, #1708)

**Fixes**:

- Support double brackets in s-strings which aren't symmetric (@max-sixty,
  #1650)
- Support Postgres's Interval syntax (@max-sixty, #1649)
- Fixed tests for `prql-elixir` with MacOS (@kasvith, #1707)

**Documentation**:

- Add a documentation test for prql-compiler, update prql-compiler README, and
  include the README in the prql book section for Rust bindings. The code
  examples in the README are included and tested as doctests in the
  prql-compiler (@nkicg6, #1679)

**Internal changes**:

- Add tests for all PRQL website examples to prql-python to ensure compiled
  results match expected SQL (@nkicg6, #1719)

**New Contributors**:

- @ruslandoga, with #1628
- @RalfNorthman, with #1632
- @nicot, with #1662

## 0.4.2 — 2022-01-25

**Features**:

- New `from_text format-arg string-arg` function that supports JSON and CSV
  formats. _format-arg_ can be `format:csv` or `format:json`. _string-arg_ can
  be a string in any format. (@aljazerzen & @snth, #1514)

  ```prql
  from_text format:csv """
  a,b,c
  1,2,3
  4,5,6
  """

  from_text format:json '''
      [{"a": 1, "b": "x", "c": false }, {"a": 4, "b": "y", "c": null }]
  '''

  from_text format:json '''{
      "columns": ["a", "b", "c"],
      "data": [
          [1, "x", false],
          [4, "y", null]
      ]
  }'''
  ```

  For now, the argument is limited to string constants.

**Fixes**

- Export constructor for SQLCompileOptions (@bcho, #1621)
- Remove backticks in count_distinct (@aljazerzen, #1611)

**New Contributors**

- @1Kinoti, with #1596
- @veenaamb, with #1614

## 0.4.1 — 2022-01-18

0.4.1 comes a few days after 0.4.0, with a couple of features and the release of
`prqlc`, the CLI crate.

0.4.1 has 35 commits from 6 contributors.

**Features**:

- Inferred column names include the relation name (@aljazerzen, #1550):

  ```prql
  from albums
  select title # name used to be inferred as title only
  select albums.title # so using albums was not possible here
  ```

- Quoted identifiers such as `dir/*.parquet` are passed through to SQL.
  (@max-sixty, #1516).

- The CLI is installed with `cargo install prqlc`. The binary was renamed in
  0.4.0 but required an additional `--features` flag, which has been removed in
  favor of this new crate (@max-sixty & @aljazerzen, #1549).

**New Contributors**:

- @fool1280, with #1554
- @nkicg6, with #1567

## 0.4.0 — 2022-01-15

0.4.0 brings lots of new features including `case`, `select ![]` and numbers
with underscores. We have initial (unpublished) bindings to Elixir. And there's
the usual improvements to fixes & documentation (only a minority are listed
below in this release).

0.4.0 also has some breaking changes: `table` is `let`, `dialect` is renamed to
`target`, and the compiler's API has changed. Full details below.

**Features**:

- Defining a temporary table is now expressed as `let` rather than `table`
  (@aljazerzen, #1315). See the
  [tables docs](https://prql-lang.org/book/queries/variables.html) for details.

- _Experimental:_ The
  [`case`](https://prql-lang.org/book/language-features/case.html) function sets
  a variable to a value based on one of several expressions (@aljazerzen,
  #1278).

  ```prql
  derive var = case [
    score <= 10 -> "low",
    score <= 30 -> "medium",
    score <= 70 -> "high",
    true -> "very high",
  ]
  ```

  ...compiles to:

  ```sql
  SELECT
    *,
    CASE
      WHEN score <= 10 THEN 'low'
      WHEN score <= 30 THEN 'medium'
      WHEN score <= 70 THEN 'high'
      ELSE 'very high'
    END AS var
  FROM
    bar
  ```

  Check out the
  [`case` docs](https://prql-lang.org/book/language-features/case.html) for more
  details.

- _Experimental:_ Columns can be excluded by name with `select` (@aljazerzen,
  #1329)

  ```prql
  from albums
  select ![title, composer]
  ```

- _Experimental:_ `append` transform, equivalent to `UNION ALL` in SQL.
  (@aljazerzen, #894)

  ```prql
  from employees
  append managers
  ```

  Check out the
  [`append` docs](https://prql-lang.org/book/transforms/append.html) for more
  details.

- Numbers can contain underscores, which can make reading long numbers easier
  (@max-sixty, #1467):

  ```prql
  from numbers
  select [
      small = 1.000_000_1,
      big = 5_000_000,
  ]
  ```

- The SQL output contains a comment with the PRQL compiler version (@aljazerzen,
  #1322)
- `dialect` is renamed to `target`, and its values are prefixed with `sql.`
  (@max-sixty, #1388); for example:

  ```prql
  prql target:sql.bigquery  # previously was `dialect:bigquery`

  from employees
  ```

  This gives us the flexibility to target other languages than SQL in the long
  term.

- Tables definitions can contain a bare s-string (@max-sixty, #1422), which
  enables us to include a full CTE of SQL, for example:

  ```prql
  let grouping = s"""
    SELECT SUM(a)
    FROM tbl
    GROUP BY
      GROUPING SETS
      ((b, c, d), (d), (b, d))
  """
  ```

- Ranges supplied to `in` can be half-open (@aljazerzen, #1330).

- The crate's external API has changed to allow for compiling to intermediate
  representation. This also affects bindings. See
  [`prql_compiler` docs](https://docs.rs/prql-compiler/latest/prql_compiler/)
  for more details.

**Fixes**:

[This release, the changelog only contains a subset of fixes]

- Allow interpolations in table s-strings (@aljazerzen, #1337)

**Documentation**:

[This release, the changelog only contains a subset of documentation
improvements]

- Add docs on aliases in
  [Select](https://prql-lang.org/book/transforms/select.html)
- Add JS template literal and multiline example (@BCsabaEngine, #1432)
- JS template literal and multiline example (@BCsabaEngine, #1432)
- Improve prql-compiler docs & examples (@aljazerzen, #1515)
- Fix string highlighting in book (@max-sixty, #1264)

**Web**:

- The playground allows querying some sample data. As before, the result updates
  on every keystroke. (@aljazerzen, #1305)

**Integrations**:

[This release, the changelog only contains a subset of integration improvements]

- Added Elixir integration exposing PRQL functions as NIFs (#1500, @kasvith)
- Exposed Elixir flavor with exceptions (#1513, @kasvith)
- Rename `prql-compiler` binary to `prqlc` (@aljazerzen #1515)

**Internal changes**:

[This release, the changelog only contains a subset of internal changes]

- Add parsing for negative select (@max-sixty, #1317)
- Allow for additional builtin functions (@aljazerzen, #1325)
- Add an automated check for typos (@max-sixty, #1421)
- Add tasks for running playground & book (@max-sixty, #1265)
- Add tasks for running tests on every file change (@max-sixty, #1380)

**New contributors**:

- @EArazli, with #1359
- @boramalper, with #1362
- @allurefx, with #1377
- @bcho, with #1375
- @JettChenT, with #1385
- @BlurrechDev, with #1411
- @BCsabaEngine, with #1432
- @kasvith, with #1500

## 0.3.1 - 2022-12-03

0.3.1 brings a couple of small improvements and fixes.

**Features**:

- Support for using s-strings for `from` (#1197, @aljazerzen)

  ```prql
  from s"SELECT * FROM employees WHERE foo > 5"
  ```

- Helpful error message when referencing a table in an s-string (#1203,
  @aljazerzen)

**Fixes**:

- Multiple columns with same name created (#1211, @aljazerzen)
- Renaming via select breaks preceding sorting (#1204, @aljazerzen)
- Same column gets selected multiple times (#1186, @mklopets)

**Internal**:

- Update Github Actions and Workflows to current version numbers (and avoid
  using Node 12)

## 0.3.0 — 2022-11-29

🎉 0.3.0 is the biggest ever change in PRQL's compiler, rewriting much of the
internals: the compiler now has a semantic understanding of expressions,
including resolving names & building a DAG of column lineage 🎉.

While the immediate changes to the language are modest — some long-running bugs
are fixed — this unlocks the development of many of the project's long-term
priorities, such as type-checking & auto-complete. And it simplifies the
building of our next language features, such as match-case expressions, unions &
table expressions.

@aljazerzen has (mostly single-handedly) done this work over the past few
months. The project owes him immense appreciation.

**Breaking changes**:

We've had to make some modest breaking changes for 0.3:

- _Pipelines must start with `from`_. For example, a pipeline with only
  `derive foo = 5`, with no `from` transform, is no longer valid. Depending on
  demand for this feature, it would be possible to add this back.

- _Shared column names now require `==` in a join_. The existing approach is
  ambiguous to the compiler — `id` in the following example could be a boolean
  column.

  ```diff
  from employees
  -join positions [id]
  +join positions [==id]
  ```

- _Table references containing periods must be surrounded by backticks_. For
  example, when referencing a schema name:

  ```diff
  -from public.sometable
  +from `public.sometable`
  ```

**Features**:

- Change self equality op to `==` (#1176, @aljazerzen)
- Add logging (@aljazerzen)
- Add clickhouse dialect (#1090, @max-sixty)
- Allow namespaces & tables to contain `.` (#1079, @aljazerzen)

**Fixes**:

- Deduplicate column appearing in `SELECT` multiple times (#1186, @aljazerzen)
- Fix uppercase table names (#1184, @aljazerzen)
- Omit table name when only one ident in SELECT (#1094, @aljazerzen)

**Documentation**:

- Add chapter on semantics' internals (@aljazerzen, #1028)
- Add note about nesting variables in s-strings (@max-sixty, #1163)

**Internal changes**:

- Flatten group and window (#1120, @aljazerzen)
- Split ast into expr and stmt (@aljazerzen)
- Refactor associativity (#1156, @aljazerzen)
- Rename Ident constructor to `from_name` (#1084, @aljazerzen)
- Refactor rq folding (#1177, @aljazerzen)
- Add tests for reported bugs fixes in semantic (#1174, @aljazerzen)
- Bump duckdb from 0.5.0 to 0.6.0 (#1132)
- Bump once_cell from 1.15.0 to 1.16.0 (#1101)
- Bump pest from 2.4.0 to 2.5.0 (#1161)
- Bump pest_derive from 2.4.0 to 2.5.0 (#1179)
- Bump sqlparser from 0.25.0 to 0.27.0 (#1131)
- Bump trash from 2.1.5 to 3.0.0 (#1178)

## 0.2.11 — 2022-11-20

0.2.11 contains a few helpful fixes.

Work continues on our `semantic` refactor — look out for 0.3.0 soon! Many thanks
to @aljazerzen for his continued contributions to this.

Note: 0.2.10 was skipped due to this maintainer's inability to read his own docs
on bumping versions...

**Features**:

- Detect when compiler version is behind query version (@MarinPostma, #1058)
- Add `__version__` to prql-python package (@max-sixty, #1034)

**Fixes**:

- Fix nesting of expressions with equal binding strength and left associativity,
  such as `a - (b - c)` (@max-sixty, #1136)
- Retain floats without significant digits as floats (@max-sixty, #1141)

**Documentation**:

- Add documentation of `prqlr` bindings (@eitsupi, #1091)
- Add a 'Why PRQL' section to the website (@max-sixty, #1098)
- Add @snth to core-devs (@max-sixty, #1050)

**Internal changes**:

- Use workspace versioning (@max-sixty, #1065)

## 0.2.9 — 2022-10-14

0.2.9 is a small release containing a bug fix for empty strings.

**Fixes**:

- Fix parsing of empty strings (@aljazerzen, #1024)

## 0.2.8 — 2022-10-10

0.2.8 is another modest release with some fixes, doc improvements, bindings
improvements, and lots of internal changes. Note that one of the fixes causes
the behavior of `round` and `cast` to change slightly — though it's handled as a
fix rather than a breaking change in semantic versioning.

**Fixes**:

- Change order of the `round` & `cast` function parameters to have the column
  last; for example `round 2 foo_col` / `cast int foo`. This is consistent with
  other functions, and makes piping possible:

  ```prql
  derive [
    gross_salary = (salary + payroll_tax | as int),
    gross_salary_rounded = (gross_salary | round 0),
  ]
  ```

**Documentation**:

- Split `DEVELOPMENT.md` from `CONTRIBUTING.md` (@richb-hanover, #1010)
- Make s-strings more prominent in website intro (@max-sixty, #982)

**Web**:

- Add GitHub star count to website (@max-sixty, #990)

**Integrations**:

- Expose a shortened error message, in particular for the VS Code extension
  (@aljazerzen, #1005)

**Internal changes**:

- Specify 1.60.0 as minimum Rust version (@max-sixty, #1011)
- Remove old `wee-alloc` code (@max-sixty, #1013)
- Upgrade clap to version 4 (@aj-bagwell, #1004)
- Improve book-building script in Taskfile (@max-sixty, #989)
- Publish website using an artifact rather than a long-lived branch (@max-sixty,
  #1009)

## 0.2.7 — 2022-09-17

0.2.7 is a fairly modest release, six weeks after 0.2.6. We have some more
significant features, including a `union` operator and an overhaul of our type
system, as open PRs which will follow in future releases.

We also have new features in the
[VS Code extension](https://github.com/PRQL/prql-code), courtesy of
@jiripospisil, including a live output panel.

**Fixes**:

- `range_of_ranges` checks the Range end is smaller than its start (@shuozeli,
  #946)

**Documentation**:

- Improve various docs (@max-sixty, #974, #971, #972, #970, #925)
- Add reference to EdgeDB's blog post in our FAQ (@max-sixty, #922)
- Fix typos (@kianmeng, #943)

**Integrations**:

- Add `prql-lib`, enabling language bindings with `go` (@sigxcpu76, #923)
- Fix line numbers in JS exceptions (@charlie-sanders, #929)

**Internal changes**:

- Lock the version of the rust-toolchain, with auto-updates (@max-sixty, #926,
  #927)

## 0.2.6 — 2022-08-05

**Fixes**:

- Adjust `fmt` to only escape names when needed (@aljazerzen, #907)
- Fix quoting on upper case `table` names (@max-sixty, #893)
- Fix scoping of identical column names from multiple tables (@max-sixty, #908)
- Fix parse error on newlines in a `table` (@sebastiantoh 🆕, #902)
- Fix quoting of upper case table names (@max-sixty, #893)

**Documentation**:

- Add docs on
  [Architecture](https://prql-lang.org/book/internals/compiler-architecture.html)
  (@aljazerzen, #904)
- Add Changelog (@max-sixty, #890 #891)

**Internal changes**:

- Start trial using Conventional Commits (@max-sixty, #889)
- Add crates.io release workflow, docs (@max-sixty, #887)

## 0.2.5 - 2022-07-29

0.2.5 is a very small release following 0.2.4 yesterday. It includes:

- Add the ability to represent single brackets in an s-string, with two brackets
  (#752, @max-sixty )
- Fix the "Copy to Clipboard" command in the Playground, for Firefox (#880,
  @mklopets )

## 0.2.4 - 2022-07-28

0.2.4 is a small release following 0.2.3 a few days ago. The 0.2.4 release
includes:

- Enrich our CLI, adding commands to get different stages of the compilation
  process (@aljazerzen , #863)
- Fix multiple `take n` statements in a query, leading to duplicate proxy
  columns in generated SQL (@charlie-sanders )
- Fix BigQuery quoting of identifiers in `SELECT` statements (@max-sixty )
- Some internal changes — reorganize top-level functions (@aljazerzen ), add a
  workflow to track our Rust compilation time (@max-sixty ), simplify our simple
  prql-to-sql tests (@max-sixty )

Thanks to @ankane, `prql-compiler` is now available from homebrew core;
`brew install prql-compiler`[^2].

[^2]:
    we still need to update docs and add a release workflow for this:
    <https://github.com/PRQL/prql/issues/866>

## 0.2.3 - 2022-07-24

A couple of weeks since the 0.2.2 release: we've squashed a few bugs, added some
mid-sized features to the language, and made a bunch of internal improvements.

The 0.2.3 release includes:

- Allow for escaping otherwise-invalid identifiers (@aljazerzen & @max-sixty )
- Fix a bug around operator precedence (@max-sixty )
- Add a section the book on the language bindings (@charlie-sanders )
- Add tests for our `Display` representation while fixing some existing bugs.
  This is gradually becoming our code formatter (@arrizalamin )
- Add a "copy to clipboard" button in the Playground (@mklopets )
- Add lots of guidance to our `CONTRIBUTING.md` around our tests and process for
  merging (@max-sixty )
- Add a `prql!` macro for parsing a prql query at compile time (@aljazerzen )
- Add tests for `prql-js` (@charlie-sanders )
- Add a `from_json` method for transforming json to a PRQL string (@arrizalamin
  )
- Add a workflow to release `prql-java` to Maven (@doki23 )
- Enable running all tests from a PR by adding a `pr-run-all-tests` label
  (@max-sixty )
- Have `cargo-release` to bump all crate & npm versions (@max-sixty )
- Update `prql-js` to use the bundler build of `prql-js` (@mklopets )

As well as those contribution changes, thanks to those who've reported issues,
such as @mklopets @huw @mm444 @ajfriend.

From here, we're planning to continue squashing bugs (albeit more minor than
those in this release), adding some features like `union`, while working on
bigger issues such as type-inference.

We're also going to document and modularize the compiler further. It's important
that we give more people an opportunity to contribute to the guts of PRQL,
especially given the number and enthusiasm of contributions to project in
general — and it's not that easy to do so at the moment. While this is ongoing
if anyone has something they'd like to work on in the more difficult parts of
the compiler, let us know on GitHub or Discord, and we'd be happy to work
together on it.

Thank you!

## 0.2.2 - 2022-07-10

We're a couple of weeks since our 0.2.0 release. Thanks for the surge in
interest and contributions! 0.2.2[^1] has some fixes & some internal
improvements:

- We now test against SQLite & DuckDB on every commit, to ensure we're producing
  correct SQL. (@aljazerzen )
- We have the beginning of Java bindings! (@doki23 )
- Idents surrounded by backticks are passed through to SQL (@max-sixty )
- More examples on homepage; e.g. `join` & `window`, lots of small docs
  improvements
- Automated releases to homebrew (@roG0d )
- [prql-js](https://github.com/PRQL/prql/tree/main/prql-js) is now a single
  package for node, browsers & webpack (@charlie-sanders )
- Parsing has some fixes, including `>=` and leading underscores in idents
  (@mklopets )
- Ranges receive correct syntax highlighting (@max-sixty )

Thanks to Aljaž Mur Eržen @aljazerzen , George Roldugin @roldugin , Jasper
McCulloch @Jaspooky , Jie Han @doki23 , Marko Klopets @mklopets , Maximilian
Roos @max-sixty , Rodrigo Garcia @roG0d , Ryan Russell @ryanrussell , Steven
Maude @StevenMaude , Charlie Sanders @charlie-sanders .

We're planning to continue collecting bugs & feature requests from users, as
well as working on some of the bigger features, like type-inference.

For those interesting in joining, we also have a new
[Contributing page](https://github.com/PRQL/prql/blob/main/CONTRIBUTING.md).

[^1]: Think of 0.2.1 like C+ :)

## 0.2.0 - 2022-06-27

🎉 🎉 **After several months of building, PRQL is ready to use!** 🎉 🎉

---

How we got here:

At the end of January, we published a proposal of a better language for data
transformation: PRQL. The reception was better than I could have hoped for — we
were no. 2 on HackerNews for a day, and gained 2.5K GitHub stars over the next
few days.

But man cannot live on GitHub Stars alone — we had to do the work to build it.
So over the next several months, during many evenings & weekends, a growing
group of us gradually built the compiler, evolved the language, and wrote some
integrations.

We want to double-down on the community and its roots in open source — it's
incredible that a few of us from all over the globe have collaborated on a
project without ever having met. We decided early-on that PRQL would always be
open-source and would never have a commercial product (despite lots of outside
interest to fund a seed round!). Because languages are so deep in the stack, and
the data stack has so many players, the best chance of building a great language
is to build an open language.

---

We still have a long way to go. While PRQL is usable, it has lots of missing
features, and an incredible amount of unfulfilled potential, including a
language server, cohesion with databases, and type inference. Over the coming
weeks, we'd like to grow the number of intrepid users experimenting PRQL in
their projects, prioritize features that will unblock them, and then start
fulfilling PRQL's potential by working through our
[roadmap](https://prql-lang.org/roadmap/).

The best way to experience PRQL is to try it. Check out our
[website](https://prql-lang.org) and the
[Playground](https://prql-lang.org/playground). Start using PRQL for your own
projects in [dbt](https://github.com/prql/dbt-prql),
[Jupyter notebooks](https://pyprql.readthedocs.io/en/latest/magic_readme.html)
and Prefect workflows.

Keep in touch with PRQL by following the project on
[Twitter](https://twitter.com/prql_lang), joining us on
[Discord](https://discord.gg/eQcfaCmsNc), starring the
[repo](https://github.com/PRQL/prql).

[Contribute](https://github.com/PRQL/prql/blob/main/CONTRIBUTING.md) to the
project — we're a really friendly community, whether you're a recent SQL user or
an advanced Rust programmer. We need bug reports, documentation tweaks & feature
requests — just as much as we need compiler improvements written in Rust.

---

I especially want to give [Aljaž Mur Eržen](https://github.com/aljazerzen)
(@aljazerzen) the credit he deserves, who has contributed the majority of the
difficult work of building out the compiler. Much credit also goes to
[Charlie Sanders](https://github.com/charlie-sanders) (@charlie-sanders), one of
PRQL's earliest supporters and the author of PyPrql, and
[Ryan Patterson-Cross](https://github.com/orgs/prql/people/rbpatt2019)
(@rbpatt2019), who built the Jupyter integration among other Python
contributions.

Other contributors who deserve a special mention include: @roG0d, @snth,
@kwigley

---

Thank you, and we look forward to your feedback!<|MERGE_RESOLUTION|>--- conflicted
+++ resolved
@@ -6,14 +6,11 @@
 
 **Fixes**:
 
-<<<<<<< HEAD
 - No longer incorrectly compile to `DISTINCT` when a `take 1` refers to a
   different set of columns than are in the `group`. (@max-sixty, with thanks to
   @cottrell, #2109)
-=======
 - The version specification of the dependent Chumsky was bumped from `0.9.0` to
   `0.9.2`. `0.9.0` has a bug that causes an infinite loop. (@eitsupi, #2110)
->>>>>>> 12a488a9
 
 **Documentation**:
 
