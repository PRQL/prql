# PRQL Changelog

## 0.5.3 — [unreleased]

**Features**:

- `loop`, which translates to `WITH RECURSIVE` (#1642, @aljazerzen)
<<<<<<< HEAD
- Convert parser from pest to Chumsky (@aljazerzen, #1818)
  - Improved error messages, and the potential to make even better in the
    future. Many of these improvements come from error recovery.
  - String escapes (`\n \t`).
  - Raw strings that don't escape backslashes.
  - String interpolations can only contain identifiers and not any expression.
  - Operator associativity has been changed from right-to-left to left-to-right
    to be more similar to other conventional languages.
  - `and` now has a higher precedence than `or` (of same reason as the previous
    point).
  - Dates, times and timestamps have a stricter parsing rules.
  - `let`, `func`, `prql`, `switch` are now treated as keywords.
  - Float literals without fraction part are not allowed anymore (`1.`).
=======
- Add a `--format` option to `prqlc parse` which can return the AST in YAML
  (@max-sixty, #1962)
>>>>>>> 002b1065

**Fixes**:

- `prqlc compile` returns a non-zero exit code for invalid queries. (@max-sixty,
  #1924)

**Documentation**:

- Operator precedence (@aljazerzen, #1818)

**Web**:

**Integrations**:

- [prql-php] Added PHP bindings. (@vanillajonathan, #1860)
- [prql-dotnet] Added .NET bindings. (@vanillajonathan, #1917)
- [prql-lib] Added C header file. (@vanillajonathan, #1879)
- Added a workflow building a `.deb` on each release. (Note that it's not yet
  published on each release). (@vanillajonathan, #1883)
- Added a workflow building a Snap package on each release. (@vanillajonathan,
  #1881)

**Internal changes**:

**New Contributors**:

## 0.5.2 — 2022-02-18

0.5.2 is a tiny release to fix an build issue in yesterday's `prql-js` 0.5.1
release.

This release has 7 commits from 2 contributors.

**New Contributors**:

- @matthias-Q, with #1873

## 0.5.1 — 2022-02-17

0.5.1 contains a few fixes, and another change to how bindings handle default
target / dialects.

This release has 53 commits from 7 contributors. Selected changes:

**Fixes**:

- Delegate dividing literal integers to the DB. Previously integer division was
  executed during PRQL compilation, which could be confusing given that behavior
  is different across DBs. Other arithmetic operations are still executed during
  compilation. (@max-sixty, #1747)

**Documentation**:

- Add docs on the `from_text` transform (@max-sixty, #1756)

**Integrations**:

- [prql-js] Default compile target changed from `Sql(Generic)` to `Sql(None)`.
  (@eitsupi, #1856)
- [prql-python] Compilation options can now be specified from Python. (@eitsupi,
  #1807)
- [prql-python] Default compile target changed from `Sql(Generic)` to
  `Sql(None)`. (@eitsupi, #1861)

**New Contributors**:

- @vanillajonathan, with #1766

## 0.5.0 — 2022-02-08

0.5.0 contains a few fixes, some improvements to bindings, lots of docs
improvements, and some work on forthcoming features. It contains one breaking
change in the compiler's `Options` interface.

This release has 74 commits from 12 contributors. Selected changes:

**Features**:

- Change public API to use target instead of dialect in preparation for feature
  work (@aljazerzen, #1684)

- `prqlc watch` command which watches filesystem for changes and compiles .prql
  files to .sql (@aljazerzen, #1708)

**Fixes**:

- Support double brackets in s-strings which aren't symmetric (@max-sixty,
  #1650)
- Support Postgres's Interval syntax (@max-sixty, #1649)
- Fixed tests for `prql-elixir` with MacOS (@kasvith, #1707)

**Documentation**:

- Add a documentation test for prql-compiler, update prql-compiler README, and
  include the README in the prql book section for Rust bindings. The code
  examples in the README are included and tested as doctests in the
  prql-compiler (@nkicg6, #1679)

**Internal changes**:

- Add tests for all PRQL website examples to prql-python to ensure compiled
  results match expected SQL (@nkicg6, #1719)

**New Contributors**:

- @ruslandoga, with #1628
- @RalfNorthman, with #1632
- @nicot, with #1662

## 0.4.2 — 2022-01-25

**Features**:

- New `from_text format-arg string-arg` function that supports JSON and CSV
  formats. _format-arg_ can be `format:csv` or `format:json`. _string-arg_ can
  be a string in any format. (@aljazerzen & @snth, #1514)

  ```prql
  from_text format:csv """
  a,b,c
  1,2,3
  4,5,6
  """

  from_text format:json '''
      [{"a": 1, "b": "x", "c": false }, {"a": 4, "b": "y", "c": null }]
  '''

  from_text format:json '''{
      "columns": ["a", "b", "c"],
      "data": [
          [1, "x", false],
          [4, "y", null]
      ]
  }'''
  ```

  For now, the argument is limited to string constants.

**Fixes**

- Export constructor for SQLCompileOptions (@bcho, #1621)
- Remove backticks in count_distinct (@aljazerzen, #1611)

**New Contributors**

- @1Kinoti, with #1596
- @veenaamb, with #1614

## 0.4.1 — 2022-01-18

0.4.1 comes a few days after 0.4.0, with a couple of features and the release of
`prqlc`, the CLI crate.

0.4.1 has 35 commits from 6 contributors.

**Features**:

- Inferred column names include the relation name (@aljazerzen, #1550):

  ```prql
  from albums
  select title # name used to be inferred as title only
  select albums.title # so using albums was not possible here
  ```

- Quoted identifiers such as `dir/*.parquet` are passed through to SQL.
  (@max-sixty, #1516).

- The CLI is installed with `cargo install prqlc`. The binary was renamed in
  0.4.0 but required an additional `--features` flag, which has been removed in
  favor of this new crate (@max-sixty & @aljazerzen, #1549).

**New Contributors**:

- @fool1280, with #1554
- @nkicg6, with #1567

## 0.4.0 — 2022-01-15

0.4.0 brings lots of new features including `switch`, `select ![]` and numbers
with underscores. We have initial (unpublished) bindings to Elixir. And there's
the usual improvements to fixes & documentation (only a minority are listed
below in this release).

0.4.0 also has some breaking changes: `table` is `let`, `dialect` is renamed to
`target`, and the compiler's API has changed. Full details below.

**Features**:

- Defining a temporary table is now expressed as `let` rather than `table`
  (@aljazerzen, #1315). See the
  [tables docs](https://prql-lang.org/book/queries/variables.html) for details.

- _Experimental:_ The
  [`switch`](https://prql-lang.org/book/language-features/switch.html) function
  sets a variable to a value based on one of several expressions (@aljazerzen,
  #1278).

  ```prql
  derive var = switch [
    score <= 10 -> "low",
    score <= 30 -> "medium",
    score <= 70 -> "high",
    true -> "very high",
  ]
  ```

  ...compiles to:

  ```sql
  SELECT
    *,
    CASE
      WHEN score <= 10 THEN 'low'
      WHEN score <= 30 THEN 'medium'
      WHEN score <= 70 THEN 'high'
      ELSE 'very high'
    END AS var
  FROM
    bar
  ```

  Check out the
  [`switch` docs](https://prql-lang.org/book/language-features/switch.html) for
  more details.

- _Experimental:_ Columns can be excluded by name with `select` (@aljazerzen,
  #1329)

  ```prql
  from albums
  select ![title, composer]
  ```

- _Experimental:_ `append` transform, equivalent to `UNION ALL` in SQL.
  (@aljazerzen, #894)

  ```prql
  from employees
  append managers
  ```

  Check out the
  [`append` docs](https://prql-lang.org/book/transforms/append.html) for more
  details.

- Numbers can contain underscores, which can make reading long numbers easier
  (@max-sixty, #1467):

  ```prql
  from numbers
  select [
      small = 1.000_000_1,
      big = 5_000_000,
  ]
  ```

- The SQL output contains a comment with the PRQL compiler version (@aljazerzen,
  #1322)
- `dialect` is renamed to `target`, and its values are prefixed with `sql.`
  (@max-sixty, #1388); for example:

  ```prql
  prql target:sql.bigquery  # previously was `dialect:bigquery`

  from employees
  ```

  This gives us the flexibility to target other languages than SQL in the long
  term.

- Tables definitions can contain a bare s-string (@max-sixty, #1422), which
  enables us to include a full CTE of SQL, for example:

  ```prql
  let grouping = s"""
    SELECT SUM(a)
    FROM tbl
    GROUP BY
      GROUPING SETS
      ((b, c, d), (d), (b, d))
  """
  ```

- Ranges supplied to `in` can be half-open (@aljazerzen, #1330).

- The crate's external API has changed to allow for compiling to intermediate
  representation. This also affects bindings. See
  [`prql_compiler` docs](https://docs.rs/prql-compiler/latest/prql_compiler/)
  for more details.

**Fixes**:

[This release, the changelog only contains a subset of fixes]

- Allow interpolations in table s-strings (@aljazerzen, #1337)

**Documentation**:

[This release, the changelog only contains a subset of documentation
improvements]

- Add docs on aliases in
  [Select](https://prql-lang.org/book/transforms/select.html)
- Add JS template literal and multiline example (@BCsabaEngine, #1432)
- JS template literal and multiline example (@BCsabaEngine, #1432)
- Improve prql-compiler docs & examples (@aljazerzen, #1515)
- Fix string highlighting in book (@max-sixty, #1264)

**Web**:

- The playground allows querying some sample data. As before, the result updates
  on every keystroke. (@aljazerzen, #1305)

**Integrations**:

[This release, the changelog only contains a subset of integration improvements]

- Added Elixir integration exposing PRQL functions as NIFs (#1500, @kasvith)
- Exposed Elixir flavor with exceptions (#1513, @kasvith)
- Rename `prql-compiler` binary to `prqlc` (@aljazerzen #1515)

**Internal changes**:

[This release, the changelog only contains a subset of internal changes]

- Add parsing for negative select (@max-sixty, #1317)
- Allow for additional builtin functions (@aljazerzen, #1325)
- Add an automated check for typos (@max-sixty, #1421)
- Add tasks for running playground & book (@max-sixty, #1265)
- Add tasks for running tests on every file change (@max-sixty, #1380)

**New contributors**:

- @EArazli, with #1359
- @boramalper, with #1362
- @allurefx, with #1377
- @bcho, with #1375
- @JettChenT, with #1385
- @BlurrechDev, with #1411
- @BCsabaEngine, with #1432
- @kasvith, with #1500

## 0.3.1 - 2022-12-03

0.3.1 brings a couple of small improvements and fixes.

**Features**:

- Support for using s-strings for `from` (#1197, @aljazerzen)

  ```prql
  from s"SELECT * FROM employees WHERE foo > 5"
  ```

- Helpful error message when referencing a table in an s-string (#1203,
  @aljazerzen)

**Fixes**:

- Multiple columns with same name created (#1211, @aljazerzen)
- Renaming via select breaks preceding sorting (#1204, @aljazerzen)
- Same column gets selected multiple times (#1186, @mklopets)

**Internal**:

- Update Github Actions and Workflows to current version numbers (and avoid
  using Node 12)

## 0.3.0 — 2022-11-29

🎉 0.3.0 is the biggest ever change in PRQL's compiler, rewriting much of the
internals: the compiler now has a semantic understanding of expressions,
including resolving names & building a DAG of column lineage 🎉.

While the immediate changes to the language are modest — some long-running bugs
are fixed — this unlocks the development of many of the project's long-term
priorities, such as type-checking & auto-complete. And it simplifies the
building of our next language features, such as match-case expressions, unions &
table expressions.

@aljazerzen has (mostly single-handedly) done this work over the past few
months. The project owes him immense appreciation.

**Breaking changes**:

We've had to make some modest breaking changes for 0.3:

- _Pipelines must start with `from`_. For example, a pipeline with only
  `derive foo = 5`, with no `from` transform, is no longer valid. Depending on
  demand for this feature, it would be possible to add this back.

- _Shared column names now require `==` in a join_. The existing approach is
  ambiguous to the compiler — `id` in the following example could be a boolean
  column.

  ```diff
  from employees
  -join positions [id]
  +join positions [==id]
  ```

- _Table references containing periods must be surrounded by backticks_. For
  example, when referencing a schema name:

  ```diff
  -from public.sometable
  +from `public.sometable`
  ```

**Features**:

- Change self equality op to `==` (#1176, @aljazerzen)
- Add logging (@aljazerzen)
- Add clickhouse dialect (#1090, @max-sixty)
- Allow namespaces & tables to contain `.` (#1079, @aljazerzen)

**Fixes**:

- Deduplicate column appearing in `SELECT` multiple times (#1186, @aljazerzen)
- Fix uppercase table names (#1184, @aljazerzen)
- Omit table name when only one ident in SELECT (#1094, @aljazerzen)

**Documentation**:

- Add chapter on semantics' internals (@aljazerzen, #1028)
- Add note about nesting variables in s-strings (@max-sixty, #1163)

**Internal changes**:

- Flatten group and window (#1120, @aljazerzen)
- Split ast into expr and stmt (@aljazerzen)
- Refactor associativity (#1156, @aljazerzen)
- Rename Ident constructor to `from_name` (#1084, @aljazerzen)
- Refactor rq folding (#1177, @aljazerzen)
- Add tests for reported bugs fixes in semantic (#1174, @aljazerzen)
- Bump duckdb from 0.5.0 to 0.6.0 (#1132)
- Bump once_cell from 1.15.0 to 1.16.0 (#1101)
- Bump pest from 2.4.0 to 2.5.0 (#1161)
- Bump pest_derive from 2.4.0 to 2.5.0 (#1179)
- Bump sqlparser from 0.25.0 to 0.27.0 (#1131)
- Bump trash from 2.1.5 to 3.0.0 (#1178)

## 0.2.11 — 2022-11-20

0.2.11 contains a few helpful fixes.

Work continues on our `semantic` refactor — look out for 0.3.0 soon! Many thanks
to @aljazerzen for his continued contributions to this.

Note: 0.2.10 was skipped due to this maintainer's inability to read his own docs
on bumping versions...

**Features**:

- Detect when compiler version is behind query version (@MarinPostma, #1058)
- Add `__version__` to prql-python package (@max-sixty, #1034)

**Fixes**:

- Fix nesting of expressions with equal binding strength and left associativity,
  such as `a - (b - c)` (@max-sixty, #1136)
- Retain floats without significant digits as floats (@max-sixty, #1141)

**Documentation**:

- Add documentation of `prqlr` bindings (@eitsupi, #1091)
- Add a 'Why PRQL' section to the website (@max-sixty, #1098)
- Add @snth to core-devs (@max-sixty, #1050)

**Internal changes**:

- Use workspace versioning (@max-sixty, #1065)

## 0.2.9 — 2022-10-14

0.2.9 is a small release containing a bug fix for empty strings.

**Fixes**:

- Fix parsing of empty strings (@aljazerzen, #1024)

## 0.2.8 — 2022-10-10

0.2.8 is another modest release with some fixes, doc improvements, bindings
improvements, and lots of internal changes. Note that one of the fixes causes
the behavior of `round` and `cast` to change slightly — though it's handled as a
fix rather than a breaking change in semantic versioning.

**Fixes**:

- Change order of the `round` & `cast` function parameters to have the column
  last; for example `round 2 foo_col` / `cast int foo`. This is consistent with
  other functions, and makes piping possible:

  ```prql
  derive [
    gross_salary = (salary + payroll_tax | as int),
    gross_salary_rounded = (gross_salary | round 0),
  ]
  ```

**Documentation**:

- Split `DEVELOPMENT.md` from `CONTRIBUTING.md` (@richb-hanover, #1010)
- Make s-strings more prominent in website intro (@max-sixty, #982)

**Web**:

- Add GitHub star count to website (@max-sixty, #990)

**Integrations**:

- Expose a shortened error message, in particular for the VS Code extension
  (@aljazerzen, #1005)

**Internal changes**:

- Specify 1.60.0 as minimum Rust version (@max-sixty, #1011)
- Remove old `wee-alloc` code (@max-sixty, #1013)
- Upgrade clap to version 4 (@aj-bagwell, #1004)
- Improve book-building script in Taskfile (@max-sixty, #989)
- Publish website using an artifact rather than a long-lived branch (@max-sixty,
  #1009)

## 0.2.7 — 2022-09-17

0.2.7 is a fairly modest release, six weeks after 0.2.6. We have some more
significant features, including a `union` operator and an overhaul of our type
system, as open PRs which will follow in future releases.

We also have new features in the
[VS Code extension](https://github.com/PRQL/prql-code), courtesy of
@jiripospisil, including a live output panel.

**Fixes**:

- `range_of_ranges` checks the Range end is smaller than its start (@shuozeli,
  #946)

**Documentation**:

- Improve various docs (@max-sixty, #974, #971, #972, #970, #925)
- Add reference to EdgeDB's blog post in our FAQ (@max-sixty, #922)
- Fix typos (@kianmeng, #943)

**Integrations**:

- Add `prql-lib`, enabling language bindings with `go` (@sigxcpu76, #923)
- Fix line numbers in JS exceptions (@charlie-sanders, #929)

**Internal changes**:

- Lock the version of the rust-toolchain, with auto-updates (@max-sixty, #926,
  #927)

## 0.2.6 — 2022-08-05

**Fixes**:

- Adjust `fmt` to only escape names when needed (@aljazerzen, #907)
- Fix quoting on upper case `table` names (@max-sixty, #893)
- Fix scoping of identical column names from multiple tables (@max-sixty, #908)
- Fix parse error on newlines in a `table` (@sebastiantoh 🆕, #902)
- Fix quoting of upper case table names (@max-sixty, #893)

**Documentation**:

- Add docs on
  [Architecture](https://prql-lang.org/book/internals/compiler-architecture.html)
  (@aljazerzen, #904)
- Add Changelog (@max-sixty, #890 #891)

**Internal changes**:

- Start trial using Conventional Commits (@max-sixty, #889)
- Add crates.io release workflow, docs (@max-sixty, #887)

## 0.2.5 - 2022-07-29

0.2.5 is a very small release following 0.2.4 yesterday. It includes:

- Add the ability to represent single brackets in an s-string, with two brackets
  (#752, @max-sixty )
- Fix the "Copy to Clipboard" command in the Playground, for Firefox (#880,
  @mklopets )

## 0.2.4 - 2022-07-28

0.2.4 is a small release following 0.2.3 a few days ago. The 0.2.4 release
includes:

- Enrich our CLI, adding commands to get different stages of the compilation
  process (@aljazerzen , #863)
- Fix multiple `take n` statements in a query, leading to duplicate proxy
  columns in generated SQL (@charlie-sanders )
- Fix BigQuery quoting of identifiers in `SELECT` statements (@max-sixty )
- Some internal changes — reorganize top-level functions (@aljazerzen ), add a
  workflow to track our Rust compilation time (@max-sixty ), simplify our simple
  prql-to-sql tests (@max-sixty )

Thanks to @ankane, `prql-compiler` is now available from homebrew core;
`brew install prql-compiler`[^2].

[^2]:
    we still need to update docs and add a release workflow for this:
    <https://github.com/PRQL/prql/issues/866>

## 0.2.3 - 2022-07-24

A couple of weeks since the 0.2.2 release: we've squashed a few bugs, added some
mid-sized features to the language, and made a bunch of internal improvements.

The 0.2.3 release includes:

- Allow for escaping otherwise-invalid identifiers (@aljazerzen & @max-sixty )
- Fix a bug around operator precedence (@max-sixty )
- Add a section the book on the language bindings (@charlie-sanders )
- Add tests for our `Display` representation while fixing some existing bugs.
  This is gradually becoming our code formatter (@arrizalamin )
- Add a "copy to clipboard" button in the Playground (@mklopets )
- Add lots of guidance to our `CONTRIBUTING.md` around our tests and process for
  merging (@max-sixty )
- Add a `prql!` macro for parsing a prql query at compile time (@aljazerzen )
- Add tests for `prql-js` (@charlie-sanders )
- Add a `from_json` method for transforming json to a PRQL string (@arrizalamin
  )
- Add a workflow to release `prql-java` to Maven (@doki23 )
- Enable running all tests from a PR by adding a `pr-run-all-tests` label
  (@max-sixty )
- Have `cargo-release` to bump all crate & npm versions (@max-sixty )
- Update `prql-js` to use the bundler build of `prql-js` (@mklopets )

As well as those contribution changes, thanks to those who've reported issues,
such as @mklopets @huw @mm444 @ajfriend.

From here, we're planning to continue squashing bugs (albeit more minor than
those in this release), adding some features like `union`, while working on
bigger issues such as type-inference.

We're also going to document and modularize the compiler further. It's important
that we give more people an opportunity to contribute to the guts of PRQL,
especially given the number and enthusiasm of contributions to project in
general — and it's not that easy to do so at the moment. While this is ongoing
if anyone has something they'd like to work on in the more difficult parts of
the compiler, let us know on GitHub or Discord, and we'd be happy to work
together on it.

Thank you!

## 0.2.2 - 2022-07-10

We're a couple of weeks since our 0.2.0 release. Thanks for the surge in
interest and contributions! 0.2.2[^1] has some fixes & some internal
improvements:

- We now test against SQLite & DuckDB on every commit, to ensure we're producing
  correct SQL. (@aljazerzen )
- We have the beginning of Java bindings! (@doki23 )
- Idents surrounded by backticks are passed through to SQL (@max-sixty )
- More examples on homepage; e.g. `join` & `window`, lots of small docs
  improvements
- Automated releases to homebrew (@roG0d )
- [prql-js](https://github.com/PRQL/prql/tree/main/prql-js) is now a single
  package for node, browsers & webpack (@charlie-sanders )
- Parsing has some fixes, including `>=` and leading underscores in idents
  (@mklopets )
- Ranges receive correct syntax highlighting (@max-sixty )

Thanks to Aljaž Mur Eržen @aljazerzen , George Roldugin @roldugin , Jasper
McCulloch @Jaspooky , Jie Han @doki23 , Marko Klopets @mklopets , Maximilian
Roos @max-sixty , Rodrigo Garcia @roG0d , Ryan Russell @ryanrussell , Steven
Maude @StevenMaude , Charlie Sanders @charlie-sanders .

We're planning to continue collecting bugs & feature requests from users, as
well as working on some of the bigger features, like type-inference.

For those interesting in joining, we also have a new
[Contributing page](https://github.com/PRQL/prql/blob/main/CONTRIBUTING.md).

[^1]: Think of 0.2.1 like C+ :)

## 0.2.0 - 2022-06-27

🎉 🎉 **After several months of building, PRQL is ready to use!** 🎉 🎉

---

How we got here:

At the end of January, we published a proposal of a better language for data
transformation: PRQL. The reception was better than I could have hoped for — we
were no. 2 on HackerNews for a day, and gained 2.5K GitHub stars over the next
few days.

But man cannot live on GitHub Stars alone — we had to do the work to build it.
So over the next several months, during many evenings & weekends, a growing
group of us gradually built the compiler, evolved the language, and wrote some
integrations.

We want to double-down on the community and its roots in open source — it's
incredible that a few of us from all over the globe have collaborated on a
project without ever having met. We decided early-on that PRQL would always be
open-source and would never have a commercial product (despite lots of outside
interest to fund a seed round!). Because languages are so deep in the stack, and
the data stack has so many players, the best chance of building a great language
is to build an open language.

---

We still have a long way to go. While PRQL is usable, it has lots of missing
features, and an incredible amount of unfulfilled potential, including a
language server, cohesion with databases, and type inference. Over the coming
weeks, we'd like to grow the number of intrepid users experimenting PRQL in
their projects, prioritize features that will unblock them, and then start
fulfilling PRQL's potential by working through our
[roadmap](https://prql-lang.org/roadmap/).

The best way to experience PRQL is to try it. Check out our
[website](https://prql-lang.org) and the
[Playground](https://prql-lang.org/playground). Start using PRQL for your own
projects in [dbt](https://github.com/prql/dbt-prql),
[Jupyter notebooks](https://pyprql.readthedocs.io/en/latest/magic_readme.html)
and Prefect workflows.

Keep in touch with PRQL by following the project on
[Twitter](https://twitter.com/prql_lang), joining us on
[Discord](https://discord.gg/eQcfaCmsNc), starring the
[repo](https://github.com/PRQL/prql).

[Contribute](https://github.com/PRQL/prql/blob/main/CONTRIBUTING.md) to the
project — we're a really friendly community, whether you're a recent SQL user or
an advanced Rust programmer. We need bug reports, documentation tweaks & feature
requests — just as much as we need compiler improvements written in Rust.

---

I especially want to give [Aljaž Mur Eržen](https://github.com/aljazerzen)
(@aljazerzen) the credit he deserves, who has contributed the majority of the
difficult work of building out the compiler. Much credit also goes to
[Charlie Sanders](https://github.com/charlie-sanders) (@charlie-sanders), one of
PRQL's earliest supporters and the author of PyPrql, and
[Ryan Patterson-Cross](https://github.com/orgs/prql/people/rbpatt2019)
(@rbpatt2019), who built the Jupyter integration among other Python
contributions.

Other contributors who deserve a special mention include: @roG0d, @snth,
@kwigley

---

Thank you, and we look forward to your feedback!<|MERGE_RESOLUTION|>--- conflicted
+++ resolved
@@ -5,7 +5,6 @@
 **Features**:
 
 - `loop`, which translates to `WITH RECURSIVE` (#1642, @aljazerzen)
-<<<<<<< HEAD
 - Convert parser from pest to Chumsky (@aljazerzen, #1818)
   - Improved error messages, and the potential to make even better in the
     future. Many of these improvements come from error recovery.
@@ -19,10 +18,8 @@
   - Dates, times and timestamps have a stricter parsing rules.
   - `let`, `func`, `prql`, `switch` are now treated as keywords.
   - Float literals without fraction part are not allowed anymore (`1.`).
-=======
 - Add a `--format` option to `prqlc parse` which can return the AST in YAML
   (@max-sixty, #1962)
->>>>>>> 002b1065
 
 **Fixes**:
 
