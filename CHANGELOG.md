# PRQL Changelog

## [unreleased]

**Language**:

- _Breaking_: Exclude `group`'s `by` columns from the partition. See #3490
- _Breaking_: `lower` and `upper` are now in the `str` module and need to be
  called via `str.lower` and `str.upper`. See #3913

**Features**:

- The `std.in` function now supports a list of values (@PrettyWood, #3883)
- Most standard mathematical functions are now supported: `abs`, `floor`,
  `ceil`, `pi`, `exp`, `ln`, `log10`, `log`, `sqrt`, `degrees`, `radians`,
<<<<<<< HEAD
  `cos`, `acos`, `sin`, `asin`, `tan`, `atan` and `pow` (@PrettyWood, #3909)
- Those mathematical functions are in the `math` module (@PrettyWood, #3916)
- Most standard string functions are now supported: `ltrim`, `rtrim`, `trim`,
  `length`, `substring`, `replace`. Utility functions `starts_with`, `contains`
  and `ends_with` are also available. All those functions are in the `str`
  module (@PrettyWood, #3913)
=======
  `cos`, `acos`, `sin`, `asin`, `tan`, `atan` and `pow`.\
  Those functions are in the `math` module (@PrettyWood, #3909 & #3916)
>>>>>>> 4ebf1fbe

**Fixes**:

- Fix an issue with arithmetic precedence (@max-sixty, #3846)
- `+` and `-` can be used after a cast (@PrettyWood, #3923)

**Documentation**:

**Web**:

**Integrations**:

**Internal changes**:

- Bump `prql-compiler`'s MSRV to 1.70.0 (@eitsupi, #3876)

**New Contributors**:

- @PrettyWood, with #3883

## 0.10.1 — 2023-11-14

0.10.1 is a small release containing some internal fixes of the compiler.

This release has 36 commits from 7 contributors. Selected changes:

**Features**:

- The `std.sql.read_csv` function and the `std.sql.read_parquet` function
  supports the `sql.glaredb` target. (@eitsupi, #3749)

**Fixes**:

- Fix the bug of compiling to `DISTINCT ON` when `take 1` is used with
  `group by` for the targets `sql.clickhouse`, `sql.duckdb` and `sql.postgres`.
  (@aljazerzen, #3792)

**Integrations**:

- Enable integration tests for GlareDB. (@eitsupi, #3749)
- [trapd00r/LS_COLORS](https://github.com/trapd00r/LS_COLORS), a collection of
  LS_COLORS definitions colorizes `.prql` files. (@vanillajonathan)
- [vivid](https://github.com/sharkdp/vivid), a themeable LS_COLORS generator
  colorizes `.prql` files. (@vanillajonathan)
- [colorls](https://github.com/athityakumar/colorls), displays `.prql` files
  with a database icon. (@vanillajonathan)
- [Emoji File Icons](https://marketplace.visualstudio.com/items?itemName=mightbesimon.emoji-icons),
  a VS Code extension displays `.prql` files with a database emoji icon.
  (@vanillajonathan)
- [eza](https://eza.rocks/), a modern ls replacement colorizes `.prql` files.
  (@vanillajonathan)
- [lsd](https://github.com/lsd-rs/lsd), next gen ls command displays `.prql`
  files with a database icon. (@vanillajonathan)

## 0.10.0 — 2023-10-26

0.10.0 contains lots of small improvements, including support for new types of
literal notation, support for `read_*` functions in more dialects, playground
improvements, and a better Lezer grammar (which we're planning on using for a
Jupyter extension).

This release has 155 commits from 9 contributors. Selected changes:

**Language**:

- _Breaking:_ Case syntax now uses brackets `[]` rather than braces `{}`. To
  convert previous PRQL queries to this new syntax simply change `case { ... }`
  to `case [ ... ]`. (@AaronMoat, #3517)

**Features**:

- _Breaking_: The `std.sql.read_csv` function is now compiled to `read_csv` by
  default. Please set the target `sql.duckdb` to use the DuckDB's
  `read_csv_auto` function as previously. (@eitsupi, #3599)
- _Breaking_: The `std.every` function is renamed to `std.all` (@aljazerzen,
  #3703)
- The `std.sql.read_csv` function and the `std.sql.read_parquet` function
  supports the `sql.clickhouse` target. (@eitsupi, #1533)
- Add `std.prql_version` function to return PRQL version (@hulxv, #3533)
- A new type `anytype` is added. (@aljazerzen, #3703)
- Add support for hex escape sequences in strings. Example `"Hello \x51"`.
  (@vanillajonathan, #3568)
- Add support for long Unicode escape sequences. Example `"Hello \u{01F422}"`.
  (@vanillajonathan, #3569)
- Add support for binary numerical notation. Example
  `filter status == 0b1111000011110000`. (@vanillajonathan, #3661)
- Add support for hexadecimal numerical notation. Example
  `filter status == 0xff`. (@vanillajonathan, #3654)
- Add support for octal numerical notation. Example `filter status == 0o777`.
  (@vanillajonathan, #3672)
- New compile target `sql.glaredb` for [GlareDB](https://docs.glaredb.com/) and
  integration tests for it (However, there is a bug in the test and it is
  currently not running). (@universalmind303, @scsmithr, @eitsupi, #3669)

**Web**:

- Allow cmd-/ (Mac) or ctrl-/ (Windows) to toggle comments in the playground
  editor (@AaronMoat, #3522)

- Limit maximum height of the playground editor's error panel to avoid taking
  over whole screen (@AaronMoat, #3524)

- The playground now uses [Vite](https://vitejs.dev/) (@vanillajonathan).

**Integrations**:

- Add a CLI command `prqlc collect` to collect a project's modules into a single
  file (@aljazerzen, #3739)
- Add a CLI command `prqlc debug expand-pl` to parse & and expand into PL
  without resolving (@aljazerzen, #3739)
- Bump `prqlc`'s MSRV to 1.70.0 (@eitsupi, #3521)
- [Pygments](https://pygments.org/), a syntax highlighting library now has
  syntax highlighting for PRQL. (@vanillajonathan, #3564)
- [chroma](https://github.com/alecthomas/chroma), a syntax highlighting library
  written in Go and used by the static website generator
  [Hugo](https://gohugo.io/). (@vanillajonathan, #3597)
- [scc](https://github.com/boyter/scc), a source lines of code counter now has
  support for `.prql` files. (@vanillajonathan)
- [gcloc](https://github.com/JoaoDanielRufino/gcloc) a source lines of code
  counter now has support for `.prql` files. (@vanillajonathan)
- [cloc](https://github.com/AlDanial/cloc) a source lines of code counter now
  has support for `.prql` files. (@AlDanial)
- [gocloc](https://github.com/hhatto/gocloc) a source lines of code counter now
  has support for `.prql` files. (@vanillajonathan)
- [The Quarto VS Code extension](https://marketplace.visualstudio.com/items?itemName=quarto.quarto)
  supports editing PRQL code blocks
  ([`prqlr`](https://prql-lang.org/book/project/bindings/r.html) is required to
  render Quarto Markdown with PRQL code blocks). (@jjallaire)

**Internal**:

- Rename some of the internal crates, and refactored their paths in the repo.
  (@aljazerzen, #3683).
- Add a `justfile` for developers who prefer that above our `Taskfile.yml`
  (@aljazerzen, #3681)

**New Contributors**:

- @hulxv, with #3533
- @AaronMoat, with #3522
- @jangorecki, with #3634

## 0.9.5 — 2023-09-16

0.9.5 adds a line-wrapping character, fixes a few bugs, and improves our CI. The
release has 77 commits from 8 contributors. Selected changes are below.

Look out for some conference talks coming up over the next few weeks, including
[QCon SF on Oct 2](https://qconsf.com/presentation/oct2023/prql-simple-powerful-pipelined-sql-replacement)
and
[date2day on Oct 12](https://www.data2day.de/veranstaltung-21353-0-prql-a-modern-language-for-data-transformation.html).

**Language**:

- A new line-wrapping character, for lines that are long and we want to break up
  into multiple physical lines. This is slightly different from from many
  languages — it's on the subsequent line:

  ```prql no-eval
  from artists
  select is_europe =
  \ country == "DE"
  \ || country == "FR"
  \ || country == "ES"
  ```

  This allows for easily commenting out physical lines while maintaining a
  correct logical line; for example:

  ```diff
  from artists
  select is_europe =
  \ country == "DE"
  \ || country == "FR"
  \ || country == "FR"
  -\ || country == "ES"
  +#\ || country == "ES"
  ```

  (@max-sixty, #3408)

**Fixes**:

- Fix stack overflow on very long queries in Windows debug builds (@max-sixty,
  #2908)

- Fix panic when unresolved lineage appears in group or window (@davidot, #3266)

- Fix a corner-case in handling precedence, and remove unneeded parentheses in
  some outputs (@max-sixty, #3472)

**Web**:

- Compiler panics are now printed to the console (@max-sixty, #3446)

**Integrations**:

- [Ace](https://ace.c9.io/), the JavaScript code editor now has syntax
  highlighting for PRQL. (@vanillajonathan, #3493)

**Internal changes**:

- Simplify & speed up lexer (@max-sixty, #3426, #3418)

**New Contributors**:

- @davidot, with #3450

## 0.9.4 — 2023-08-24

0.9.4 is a small release with some improvements and bug fixes in the compiler
and `prqlc`. And, the documentation and CI are continually being improved.

This release has 110 commits from 9 contributors. Selected changes:

**Features**:

- Strings can be delimited with any odd number of quote characters. The logic
  for lexing quotes is now simpler and slightly faster. Escapes in
  single-quote-delimited strings escape single-quotes rather than double-quotes.
  (@max-sixty, #3274)

**Fixes**:

- S-strings within double braces now parse correctly (@max-sixty, #3265)

**Documentation**:

- New docs for strings (@max-sixty, #3281)

**Web**:

- Improve syntax highlighting for numbers in the book & website (@max-sixty,
  #3261)
- Add ClickHouse integration to docs (@max-sixty, #3251)

**Integrations**:

- `prqlc` no longer displays a prompt when piping a query into its stdin
  (@max-sixty, #3248).
- Add a minimal example for use `prql-lib` with Zig (@vanillajonathan, #3372)

**Internal changes**:

- Overhaul our CI to run a cohesive set of tests depending on the specific
  changes in the PR, and elide all others. This cuts CI latency to less than
  three minutes for most changes, and enables GitHub's auto-merge to wait for
  all relevant tests. It also reduces the CI time on merging to main, by moving
  some tests to only run on specific path changes or on our nightly run.

  We now have one label we can add to PRs to run more tests — `pr-nightly`.
  (@max-sixty, #3317 & others).

- Auto-merge PRs for backports or pre-commit updates (@max-sixty, #3246)
- Add a workflow to create an issue when the scheduled nightly workflow fails
  (@max-sixty, #3304)

**New Contributors**:

- @FinnRG, with #3292
- @sitiom, with #3353

## 0.9.3 — 2023-08-02

0.9.3 is a small release, with mostly documentation, internal, and CI changes.

This release has 85 commits from 10 contributors.

We'd like to welcome @not-my-profile as someone who has helped with lots of
internal refactoring in the past couple of weeks.

**New Contributors**:

- @vthriller, with #3171
- @postmeback, with #3216

## 0.9.2 — 2023-07-25

0.9.2 is a hotfix release to fix an issue in the 0.9.0 & 0.9.1 release
pipelines.

## 0.9.1 — 2023-07-25

0.9.1 is a hotfix release to fix an issue in the 0.9.0 release pipeline.

## 0.9.0 — 2023-07-24

0.9.0 is probably PRQL's biggest ever release. We have dialect-specific
standard-libraries, a regex operator, an initial implementation of multiple-file
projects & modules, lots of bug fixes, and many many internal changes.

We've made a few backward incompatible syntax changes. Most queries will work
with a simple find/replace; see below for details.

The release has 421 commits from 12 contributors.

A small selection of the changes:

**Language**:

- The major breaking change is a new syntax for lists, which have been renamed
  to _tuples_, and are now represented with braces `{}` rather than brackets
  `[]`.

  To convert previous PRQL queries to this new syntax simply change `[ ... ]` to
  `{ ... }`.

  We made the syntax change to incorporate arrays. Almost every major language
  uses `[]` for arrays. We are adopting that convention — arrays use `[]`,
  tuples will use `{}`. (Though we recognize that `{}` for tuples is also rare
  (Hi, Erlang!), but didn't want to further load parentheses with meaning.)

  Arrays are conceptually similar to columns — their elements have a single
  type. Array syntax can't contain assignments.

  As part of this, we've also formalized tuples as containing both individual
  items (`select {foo, baz}`), and assignments (`select {foo=bar, baz=fuz}`).

- Some significant changes regarding SQL dialects:

  - Operators and functions can be defined on per-dialect basis. (@aljazerzen,
    #2681)
  - _Breaking_: The `sql.duckdb` target supports DuckDB 0.8 (@eitsupi, #2810).
  - _Breaking_: The `sql.hive` target is removed (@eitsupi, #2837).

- New arithmetic operators. These compile to different function or operator
  depending on the target.

  - _Breaking_: Operator `/` now always performs floating division (@aljazerzen,
    #2684). See the
    [Division docs](https://prql-lang.org/book/reference/syntax/operators.html#division-and-integer-division)
    for details.

  - Truncated integer division operator `//` (@aljazerzen, #2684). See the
    [Division docs](https://prql-lang.org/book/reference/syntax/operators.html#division-and-integer-division)
    for details.

  - Regex search operator `~=` (@max-sixty, #2458). An example:

    ```prql no-eval
    from tracks
    filter (name ~= "Love")
    ```

    ...compiles to;

    ```sql
    SELECT
      *
    FROM
      tracks
    WHERE
      REGEXP(name, 'Love')
    ```

    ...though the exact form differs by dialect; see the
    [Regex docs](https://prql-lang.org/book/reference/syntax/operators.html#regex)
    for more details.

- New aggregation functions: `every`, `any`, `average`, and `concat_array`.
  _Breaking:_ Remove `avg` in favor of `average`.

- _Breaking:_ We've changed our function declaration syntax to match other
  declarations. Functions were one of the first language constructs in PRQL, and
  since then we've added normal declarations there's no compelling reason for
  functions to be different.

  ```prql no-eval
  let add = a b -> a + b
  ```

  Previously, this was:

  ```prql no-eval
  func add a b -> a + b
  ```

- Experimental modules, which allow importing declarations from other files.
  Docs are forthcoming.

- Relation literals create a relation (a "table") as an _array_ of _tuples_.
  This example demonstrates the new syntax for arrays `[]` and tuples `{}`.
  (@aljazerzen, #2605)

  ```prql no-eval
  from [{a=5, b=false}, {a=6, b=true}]
  filter b == true
  select a
  ```

- `this` can be used to refer to the current pipeline, for situations where
  plain column name would be ambiguous:

  ```prql no-eval
  from x
  derive sum = my_column
  select this.sum   # does not conflict with `std.sum`
  ```

  Within a `join` transform, there is also a reference to the right relation:
  `that`.

- _Breaking:_ functions `count`, `rank` and `row_number` now require an argument
  of the array to operate on. In most cases you can directly replace `count`
  with `count this`. The `non_null` argument of `count` has been removed.

**Features**:

- We've changed how we handle colors.

  `Options::color` is deprecated and has no effect. Code which consumes
  `prql_compiler::compile` should instead accept the output with colors and use
  a library such as `anstream` to handle the presentation of colors. To ensure
  minimal disruption, `prql_compiler` will currently strip color codes when a
  standard environment variable such as `CLI_COLOR=0` is set or when it detects
  `stderr` is not a TTY.

  We now use the [`anstream`](https://github.com/rust-cli/anstyle) library in
  `prqlc` & `prql-compiler`.

  (@max-sixty, #2773)

- `prqlc` can now show backtraces when the standard backtrace env var
  (`RUST_BACKTRACE`) is active. (@max-sixty, #2751)

**Fixes**:

- Numbers expressed with scientific notation — `1e9` — are now handled correctly
  by the compiler (@max-sixty, #2865).

**Integrations**:

- prql-python now provides type hints (@philpep, #2912)

**Internal changes**:

- Annotations in PRQL. These have limited support but are currently used to
  specify binding strengths. They're modeled after Rust's annotations, but with
  `@` syntax, more similar to traditional decorators. (#2729)

  ```prql no-eval
  @{binding_strength=11}
  let mod = l r -> s"{l} % {r}"
  ```

- Remove BigQuery's special handling of quoted identifiers, now that our module
  system handles its semantics (@max-sixty, #2609).

- ClickHouse is tested in CI (@eitsupi, #2815).

**New Contributors**:

- @maxmcd, with #2533
- @khoa165, with #2876
- @philpep, with #2912
- @not-my-profile, with #2971

## 0.8.1 — 2023-04-29

0.8.1 is a small release with a new `list-targets` command in `prqlc`, some
documentation improvements, and some internal improvements.

This release has 41 commits from 8 contributors.

From the broader perspective of the project, we're increasing the relative
prioritization of it being easy for folks to actually use PRQL — either with
existing tools, or a tool we'd build. We'll be thinking about & discussing the
best way to do that over the next few weeks.

## 0.8.0 — 2023-04-14

0.8.0 renames the `and` & `or` operators to `&&` & `||` respectively,
reorganizes the Syntax section in the book, and introduces `read_parquet` &
`read_csv` functions for reading files with DuckDB.

This release has 38 commits from 8 contributors. Selected changes:

**Features**:

- Rename `and` to `&&` and `or` to `||`. Operators which are symbols are now
  consistently infix, while "words" are now consistently functions (@aljazerzen,
  #2422).

- New functions `read_parquet` and `read_csv`, which mirror the DuckDB
  functions, instructing the database to read from files (@max-sixty, #2409).

## 0.7.1 — 2023-04-03

0.7.1 is a hotfix release to fix `prql-js`'s `npm install` behavior when being
installed as a dependency.

This release has 17 commits from 4 contributors.

## 0.7.0 — 2023-04-01

0.7.0 is a fairly small release in terms of new features, with lots of internal
improvements, such as integration tests with a whole range of DBs, a blog post
on Pi day, RFCs for a type system, and more robust language bindings.

There's a very small breaking change to the rust API, hence the minor version
bump.

Here's our April 2023 Update, from our
[Readme](https://github.com/PRQL/prql/blob/main/README.md):

> ### April 2023 update
>
> PRQL is being actively developed by a growing community. It's ready to use by
> the intrepid, either as part of one of our supported extensions, or within
> your own tools, using one of our supported language bindings.
>
> PRQL still has some minor bugs and some missing features, and probably is only
> ready to be rolled out to non-technical teams for fairly simple queries.
>
> Here's our current [Roadmap](https://prql-lang.org/roadmap/) and our
> [Milestones.](https://github.com/PRQL/prql/milestones)
>
> Our immediate focus for the code is on:
>
> - Building out the next few big features, including
>   [types](https://github.com/PRQL/prql/pull/1964) and
>   [modules](https://github.com/PRQL/prql/pull/2129).
> - Ensuring our supported features feel extremely robust; resolving any
>   [priority bugs](https://github.com/PRQL/prql/issues?q=is%3Aissue+is%3Aopen+label%3Abug+label%3Apriority).
>
> We're also spending time thinking about:
>
> - Making it really easy to start using PRQL. We're doing that by building
>   integrations with tools that folks already use; for example our VS Code
>   extension & Jupyter integration. If there are tools you're familiar with
>   that you think would be open to integrating with PRQL, please let us know in
>   an issue.
> - Making it easier to contribute to the compiler. We have a wide group of
>   contributors to the project, but contributions to the compiler itself are
>   quite concentrated. We're keen to expand this;
>   [#1840](https://github.com/PRQL/prql/issues/1840) for feedback.

---

The release has 131 commits from 10 contributors. Particular credit goes to to
@eitsupi & @jelenkee, who have made significant contributions, and
@vanillajonathan, whose prolific contribution include our growing language
bindings.

A small selection of the changes:

**Features**:

- `prqlc compile` adds `--color` & `--include-signature-comment` options.
  (@max-sixty, #2267)

**Web**:

- Added the PRQL snippets from the book to the
  [Playground](https://prql-lang.org/playground/) (@jelenkee, #2197)

**Internal changes**:

- _Breaking_: The `compile` function's `Options` now includes a `color` member,
  which determines whether error messages use ANSI color codes. This is
  technically a breaking change to the API. (@max-sixty, #2251)
- The `Error` struct now exposes the `MessageKind` enum. (@vanillajonathan,
  #2307)
- Integration tests run in CI with DuckDB, SQLite, PostgreSQL, MySQL and SQL
  Server (@jelenkee, #2286)

**New Contributors**:

- @k-nut, with #2294

## 0.6.1 — 2023-03-12

0.6.1 is a small release containing an internal refactoring and improved
bindings for C, PHP & .NET.

This release has 54 commits from 6 contributors. Selected changes:

**Fixes**:

- No longer incorrectly compile to `DISTINCT` when a `take 1` refers to a
  different set of columns than are in the `group`. (@max-sixty, with thanks to
  @cottrell, #2109)
- The version specification of the dependency Chumsky was bumped from `0.9.0` to
  `0.9.2`. `0.9.0` has a bug that causes an infinite loop. (@eitsupi, #2110)

**Documentation**:

- Add a policy for which bindings are supported / unsupported / nascent. See
  <https://prql-lang.org/book/project/bindings/index.html> for more details
  (@max-sixty, #2062) (@max-sixty, #2062)

**Integrations**:

- [prql-lib] Added C++ header file. (@vanillajonathan, #2126)

**Internal changes**:

- Many of the items that were in the root of the repo have been aggregated into
  `web` & `bindings`, simplifying the repo's structure. There's also `grammars`
  & `packages` (@max-sixty, #2135, #2117, #2121).

## 0.6.0 — 2023-03-08

0.6.0 introduces a rewritten parser, giving us the ability to dramatically
improve error messages, renames `switch` to `case` and includes lots of minor
improvements and fixes. It also introduces `loop`, which compiles to
`WITH RECURSIVE`, as a highly experimental feature.

There are a few cases of breaking changes, including switching `switch` to
`case`, in case that's confusing. There are also some minor parsing changes
outlined below.

This release has 108 commits from 11 contributors. Selected changes:

**Features**:

- Add a (highly experimental) `loop` language feature, which translates to
  `WITH RECURSIVE`. We expect changes and refinements in upcoming releases.
  (#1642, @aljazerzen)
- Rename the experimental `switch` function to `case` given it more closely
  matches the traditional semantics of `case`. (@max-sixty, #2036)
- Change the `case` syntax to use `=>` instead of `->` to distinguish it from
  function syntax.
- Convert parser from pest to Chumsky (@aljazerzen, #1818)
  - Improved error messages, and the potential to make even better in the
    future. Many of these improvements come from error recovery.
  - String escapes (`\n \t`).
  - Raw strings that don't escape backslashes.
  - String interpolations can only contain identifiers and not any expression.
  - Operator associativity has been changed from right-to-left to left-to-right
    to be more similar to other conventional languages.
  - `and` now has a higher precedence than `or` (of same reason as the previous
    point).
  - Dates, times and timestamps have stricter parsing rules.
  - `let`, `func`, `prql`, `case` are now treated as keywords.
  - Float literals without fraction part are not allowed anymore (`1.`).
- Add a `--format` option to `prqlc parse` which can return the AST in YAML
  (@max-sixty, #1962)
- Add a new subcommand `prqlc jinja`. (@aljazerzen, #1722)
- _Breaking_: prql-compiler no longer passes text containing `{{` & `}}` through
  to the output. (@aljazerzen, #1722)

  For example, the following PRQL query

  ```prql no-eval
  from {{foo}}
  ```

  was compiled to the following SQL previously, but now it raises an error.

  ```sql
  SELECT
    *
  FROM
    {{ foo }}
  ```

  This pass-through feature existed for integration with dbt.

  We're again considering how to best integrate with dbt, and this change is
  based on the idea that the jinja macro should run before the PRQL compiler.

  If you're interested in dbt integration, subscribe or 👍 to
  <https://github.com/dbt-labs/dbt-core/pull/5982>.

- A new compile target `"sql.any"`. When `"sql.any"` is used as the target of
  the compile function's option, the target contained in the query header will
  be used. (@aljazerzen, #1995)
- Support for SQL parameters with similar syntax (#1957, @aljazerzen)
- Allow `:` to be elided in timezones, such as `0800` in
  `@2020-01-01T13:19:55-0800` (@max-sixty, #1991).
- Add `std.upper` and `std.lower` functions for changing string casing
  (@Jelenkee, #2019).

**Fixes**:

- `prqlc compile` returns a non-zero exit code for invalid queries. (@max-sixty,
  #1924)
- Identifiers can contain any alphabetic unicode characters (@max-sixty, #2003)

**Documentation**:

- Operator precedence (@aljazerzen, #1818)
- Error messages for invalid queries are displayed in the book (@max-sixty,
  #2015)

**Integrations**:

- [prql-php] Added PHP bindings. (@vanillajonathan, #1860)
- [prql-dotnet] Added .NET bindings. (@vanillajonathan, #1917)
- [prql-lib] Added C header file. (@vanillajonathan, #1879)
- Added a workflow building a `.deb` on each release. (Note that it's not yet
  published on each release). (@vanillajonathan, #1883)
- Added a workflow building a `.rpm` on each release. (Note that it's not yet
  published on each release). (@vanillajonathan, #1918)
- Added a workflow building a Snap package on each release. (@vanillajonathan,
  #1881)

**Internal changes**:

- Test that the output of our nascent autoformatter can be successfully compiled
  into SQL. Failing examples are now clearly labeled. (@max-sixty, #2016)
- Definition files have been added to configure
  [Dev Containers](https://containers.dev/) for Rust development environment.
  (@eitsupi, #1893, #2025, #2028)

**New Contributors**:

- @linux-china, with #1971
- @Jelenkee, with #2019

## 0.5.2 — 2023-02-18

0.5.2 is a tiny release to fix an build issue in yesterday's `prql-js` 0.5.1
release.

This release has 7 commits from 2 contributors.

**New Contributors**:

- @matthias-Q, with #1873

## 0.5.1 — 2023-02-17

0.5.1 contains a few fixes, and another change to how bindings handle default
target / dialects.

This release has 53 commits from 7 contributors. Selected changes:

**Fixes**:

- Delegate dividing literal integers to the DB. Previously integer division was
  executed during PRQL compilation, which could be confusing given that behavior
  is different across DBs. Other arithmetic operations are still executed during
  compilation. (@max-sixty, #1747)

**Documentation**:

- Add docs on the `from_text` transform (@max-sixty, #1756)

**Integrations**:

- [prql-js] Default compile target changed from `Sql(Generic)` to `Sql(None)`.
  (@eitsupi, #1856)
- [prql-python] Compilation options can now be specified from Python. (@eitsupi,
  #1807)
- [prql-python] Default compile target changed from `Sql(Generic)` to
  `Sql(None)`. (@eitsupi, #1861)

**New Contributors**:

- @vanillajonathan, with #1766

## 0.5.0 — 2023-02-08

0.5.0 contains a few fixes, some improvements to bindings, lots of docs
improvements, and some work on forthcoming features. It contains one breaking
change in the compiler's `Options` interface.

This release has 74 commits from 12 contributors. Selected changes:

**Features**:

- Change public API to use target instead of dialect in preparation for feature
  work (@aljazerzen, #1684)

- `prqlc watch` command which watches filesystem for changes and compiles .prql
  files to .sql (@aljazerzen, #1708)

**Fixes**:

- Support double brackets in s-strings which aren't symmetric (@max-sixty,
  #1650)
- Support Postgres's Interval syntax (@max-sixty, #1649)
- Fixed tests for `prql-elixir` with MacOS (@kasvith, #1707)

**Documentation**:

- Add a documentation test for prql-compiler, update prql-compiler README, and
  include the README in the prql book section for Rust bindings. The code
  examples in the README are included and tested as doctests in the
  prql-compiler (@nkicg6, #1679)

**Internal changes**:

- Add tests for all PRQL website examples to prql-python to ensure compiled
  results match expected SQL (@nkicg6, #1719)

**New Contributors**:

- @ruslandoga, with #1628
- @RalfNorthman, with #1632
- @nicot, with #1662

## 0.4.2 — 2023-01-25

**Features**:

- New `from_text format-arg string-arg` function that supports JSON and CSV
  formats. _format-arg_ can be `format:csv` or `format:json`. _string-arg_ can
  be a string in any format. (@aljazerzen & @snth, #1514)

  ```prql no-eval
  from_text format:csv """
  a,b,c
  1,2,3
  4,5,6
  """
  ```

  ```prql no-eval
  from_text format:json '''
      [{"a": 1, "b": "x", "c": false }, {"a": 4, "b": "y", "c": null }]
  '''
  ```

  ```prql no-eval
  from_text format:json '''{
      "columns": ["a", "b", "c"],
      "data": [
          [1, "x", false],
          [4, "y", null]
      ]
  }'''
  ```

  For now, the argument is limited to string constants.

**Fixes**

- Export constructor for SQLCompileOptions (@bcho, #1621)
- Remove backticks in count_distinct (@aljazerzen, #1611)

**New Contributors**

- @1Kinoti, with #1596
- @veenaamb, with #1614

## 0.4.1 — 2023-01-18

0.4.1 comes a few days after 0.4.0, with a couple of features and the release of
`prqlc`, the CLI crate.

0.4.1 has 35 commits from 6 contributors.

**Features**:

- Inferred column names include the relation name (@aljazerzen, #1550):

  ```prql no-eval
  from albums
  select title # name used to be inferred as title only
  select albums.title # so using albums was not possible here
  ```

- Quoted identifiers such as `dir/*.parquet` are passed through to SQL.
  (@max-sixty, #1516).

- The CLI is installed with `cargo install prqlc`. The binary was renamed in
  0.4.0 but required an additional `--features` flag, which has been removed in
  favor of this new crate (@max-sixty & @aljazerzen, #1549).

**New Contributors**:

- @fool1280, with #1554
- @nkicg6, with #1567

## 0.4.0 — 2023-01-15

0.4.0 brings lots of new features including `case`, `select ![]` and numbers
with underscores. We have initial (unpublished) bindings to Elixir. And there's
the usual improvements to fixes & documentation (only a minority are listed
below in this release).

0.4.0 also has some breaking changes: `table` is `let`, `dialect` is renamed to
`target`, and the compiler's API has changed. Full details below.

**Features**:

- Defining a temporary table is now expressed as `let` rather than `table`
  (@aljazerzen, #1315). See the
  [tables docs](https://prql-lang.org/book/reference/declarations/variables.html)
  for details.

- _Experimental:_ The
  [`case`](https://prql-lang.org/book/reference/syntax/case.html) function sets
  a variable to a value based on one of several expressions (@aljazerzen,
  #1278).

  ```prql no-eval
  derive var = case [
    score <= 10 -> "low",
    score <= 30 -> "medium",
    score <= 70 -> "high",
    true -> "very high",
  ]
  ```

  ...compiles to:

  ```sql
  SELECT
    *,
    CASE
      WHEN score <= 10 THEN 'low'
      WHEN score <= 30 THEN 'medium'
      WHEN score <= 70 THEN 'high'
      ELSE 'very high'
    END AS var
  FROM
    bar
  ```

  Check out the
  [`case` docs](https://prql-lang.org/book/reference/syntax/case.html) for more
  details.

- _Experimental:_ Columns can be excluded by name with `select` (@aljazerzen,
  #1329)

  ```prql no-eval
  from albums
  select ![title, composer]
  ```

- _Experimental:_ `append` transform, equivalent to `UNION ALL` in SQL.
  (@aljazerzen, #894)

  ```prql no-eval
  from employees
  append managers
  ```

  Check out the
  [`append` docs](https://prql-lang.org/book/reference/stdlib/transforms/append.html)
  for more details.

- Numbers can contain underscores, which can make reading long numbers easier
  (@max-sixty, #1467):

  ```prql no-eval
  from numbers
  select {
      small = 1.000_000_1,
      big = 5_000_000,
  }
  ```

- The SQL output contains a comment with the PRQL compiler version (@aljazerzen,
  #1322)
- `dialect` is renamed to `target`, and its values are prefixed with `sql.`
  (@max-sixty, #1388); for example:

  ```prql no-eval
  prql target:sql.bigquery  # previously was `dialect:bigquery`

  from employees
  ```

  This gives us the flexibility to target other languages than SQL in the long
  term.

- Tables definitions can contain a bare s-string (@max-sixty, #1422), which
  enables us to include a full CTE of SQL, for example:

  ```prql no-eval
  let grouping = s"""
    SELECT SUM(a)
    FROM tbl
    GROUP BY
      GROUPING SETS
      ((b, c, d), (d), (b, d))
  """
  ```

- Ranges supplied to `in` can be half-open (@aljazerzen, #1330).

- The crate's external API has changed to allow for compiling to intermediate
  representation. This also affects bindings. See
  [`prql-compiler` docs](https://docs.rs/prql-compiler/latest/prql_compiler/)
  for more details.

**Fixes**:

[This release, the changelog only contains a subset of fixes]

- Allow interpolations in table s-strings (@aljazerzen, #1337)

**Documentation**:

[This release, the changelog only contains a subset of documentation
improvements]

- Add docs on aliases in
  [Select](https://prql-lang.org/book/reference/stdlib/transforms/select.html)
- Add JS template literal and multiline example (@BCsabaEngine, #1432)
- JS template literal and multiline example (@BCsabaEngine, #1432)
- Improve prql-compiler docs & examples (@aljazerzen, #1515)
- Fix string highlighting in book (@max-sixty, #1264)

**Web**:

- The playground allows querying some sample data. As before, the result updates
  on every keystroke. (@aljazerzen, #1305)

**Integrations**:

[This release, the changelog only contains a subset of integration improvements]

- Added Elixir integration exposing PRQL functions as NIFs (#1500, @kasvith)
- Exposed Elixir flavor with exceptions (#1513, @kasvith)
- Rename `prql-compiler` binary to `prqlc` (@aljazerzen #1515)

**Internal changes**:

[This release, the changelog only contains a subset of internal changes]

- Add parsing for negative select (@max-sixty, #1317)
- Allow for additional builtin functions (@aljazerzen, #1325)
- Add an automated check for typos (@max-sixty, #1421)
- Add tasks for running playground & book (@max-sixty, #1265)
- Add tasks for running tests on every file change (@max-sixty, #1380)

**New contributors**:

- @EArazli, with #1359
- @boramalper, with #1362
- @allurefx, with #1377
- @bcho, with #1375
- @JettChenT, with #1385
- @BlurrechDev, with #1411
- @BCsabaEngine, with #1432
- @kasvith, with #1500

## 0.3.1 - 2022-12-03

0.3.1 brings a couple of small improvements and fixes.

**Features**:

- Support for using s-strings for `from` (#1197, @aljazerzen)

  ```prql no-eval
  from s"SELECT * FROM employees WHERE foo > 5"
  ```

- Helpful error message when referencing a table in an s-string (#1203,
  @aljazerzen)

**Fixes**:

- Multiple columns with same name created (#1211, @aljazerzen)
- Renaming via select breaks preceding sorting (#1204, @aljazerzen)
- Same column gets selected multiple times (#1186, @mklopets)

**Internal**:

- Update Github Actions and Workflows to current version numbers (and avoid
  using Node 12)

## 0.3.0 — 2022-11-29

🎉 0.3.0 is the biggest ever change in PRQL's compiler, rewriting much of the
internals: the compiler now has a semantic understanding of expressions,
including resolving names & building a DAG of column lineage 🎉.

While the immediate changes to the language are modest — some long-running bugs
are fixed — this unlocks the development of many of the project's long-term
priorities, such as type-checking & auto-complete. And it simplifies the
building of our next language features, such as match-case expressions, unions &
table expressions.

@aljazerzen has (mostly single-handedly) done this work over the past few
months. The project owes him immense appreciation.

**Breaking changes**:

We've had to make some modest breaking changes for 0.3:

- _Pipelines must start with `from`_. For example, a pipeline with only
  `derive foo = 5`, with no `from` transform, is no longer valid. Depending on
  demand for this feature, it would be possible to add this back.

- _Shared column names now require `==` in a join_. The existing approach is
  ambiguous to the compiler — `id` in the following example could be a boolean
  column.

  ```diff
  from employees
  -join positions [id]
  +join positions [==id]
  ```

- _Table references containing periods must be surrounded by backticks_. For
  example, when referencing a schema name:

  ```diff
  -from public.sometable
  +from `public.sometable`
  ```

**Features**:

- Change self equality op to `==` (#1176, @aljazerzen)
- Add logging (@aljazerzen)
- Add clickhouse dialect (#1090, @max-sixty)
- Allow namespaces & tables to contain `.` (#1079, @aljazerzen)

**Fixes**:

- Deduplicate column appearing in `SELECT` multiple times (#1186, @aljazerzen)
- Fix uppercase table names (#1184, @aljazerzen)
- Omit table name when only one ident in SELECT (#1094, @aljazerzen)

**Documentation**:

- Add chapter on semantics' internals (@aljazerzen, #1028)
- Add note about nesting variables in s-strings (@max-sixty, #1163)

**Internal changes**:

- Flatten group and window (#1120, @aljazerzen)
- Split ast into expr and stmt (@aljazerzen)
- Refactor associativity (#1156, @aljazerzen)
- Rename Ident constructor to `from_name` (#1084, @aljazerzen)
- Refactor rq folding (#1177, @aljazerzen)
- Add tests for reported bugs fixes in semantic (#1174, @aljazerzen)
- Bump duckdb from 0.5.0 to 0.6.0 (#1132)
- Bump once_cell from 1.15.0 to 1.16.0 (#1101)
- Bump pest from 2.4.0 to 2.5.0 (#1161)
- Bump pest_derive from 2.4.0 to 2.5.0 (#1179)
- Bump sqlparser from 0.25.0 to 0.27.0 (#1131)
- Bump trash from 2.1.5 to 3.0.0 (#1178)

## 0.2.11 — 2022-11-20

0.2.11 contains a few helpful fixes.

Work continues on our `semantic` refactor — look out for 0.3.0 soon! Many thanks
to @aljazerzen for his continued contributions to this.

Note: 0.2.10 was skipped due to this maintainer's inability to read his own docs
on bumping versions...

**Features**:

- Detect when compiler version is behind query version (@MarinPostma, #1058)
- Add `__version__` to prql-python package (@max-sixty, #1034)

**Fixes**:

- Fix nesting of expressions with equal binding strength and left associativity,
  such as `a - (b - c)` (@max-sixty, #1136)
- Retain floats without significant digits as floats (@max-sixty, #1141)

**Documentation**:

- Add documentation of `prqlr` bindings (@eitsupi, #1091)
- Add a 'Why PRQL' section to the website (@max-sixty, #1098)
- Add @snth to core-devs (@max-sixty, #1050)

**Internal changes**:

- Use workspace versioning (@max-sixty, #1065)

## 0.2.9 — 2022-10-14

0.2.9 is a small release containing a bug fix for empty strings.

**Fixes**:

- Fix parsing of empty strings (@aljazerzen, #1024)

## 0.2.8 — 2022-10-10

0.2.8 is another modest release with some fixes, doc improvements, bindings
improvements, and lots of internal changes. Note that one of the fixes causes
the behavior of `round` and `cast` to change slightly — though it's handled as a
fix rather than a breaking change in semantic versioning.

**Fixes**:

- Change order of the `round` & `cast` function parameters to have the column
  last; for example `round 2 foo_col` / `cast int foo`. This is consistent with
  other functions, and makes piping possible:

  ```prql no-eval
  derive [
    gross_salary = (salary + payroll_tax | as int),
    gross_salary_rounded = (gross_salary | round 0),
  ]
  ```

**Documentation**:

- Split `DEVELOPMENT.md` from `CONTRIBUTING.md` (@richb-hanover, #1010)
- Make s-strings more prominent in website intro (@max-sixty, #982)

**Web**:

- Add GitHub star count to website (@max-sixty, #990)

**Integrations**:

- Expose a shortened error message, in particular for the VS Code extension
  (@aljazerzen, #1005)

**Internal changes**:

- Specify 1.60.0 as minimum Rust version (@max-sixty, #1011)
- Remove old `wee-alloc` code (@max-sixty, #1013)
- Upgrade clap to version 4 (@aj-bagwell, #1004)
- Improve book-building script in Taskfile (@max-sixty, #989)
- Publish website using an artifact rather than a long-lived branch (@max-sixty,
  #1009)

## 0.2.7 — 2022-09-17

0.2.7 is a fairly modest release, six weeks after 0.2.6. We have some more
significant features, including a `union` operator and an overhaul of our type
system, as open PRs which will follow in future releases.

We also have new features in the
[VS Code extension](https://github.com/PRQL/prql-code), courtesy of
@jiripospisil, including a live output panel.

**Fixes**:

- `range_of_ranges` checks the Range end is smaller than its start (@shuozeli,
  #946)

**Documentation**:

- Improve various docs (@max-sixty, #974, #971, #972, #970, #925)
- Add reference to EdgeDB's blog post in our FAQ (@max-sixty, #922)
- Fix typos (@kianmeng, #943)

**Integrations**:

- Add `prql-lib`, enabling language bindings with `go` (@sigxcpu76, #923)
- Fix line numbers in JS exceptions (@charlie-sanders, #929)

**Internal changes**:

- Lock the version of the rust-toolchain, with auto-updates (@max-sixty, #926,
  #927)

## 0.2.6 — 2022-08-05

**Fixes**:

- Adjust `fmt` to only escape names when needed (@aljazerzen, #907)
- Fix quoting on upper case `table` names (@max-sixty, #893)
- Fix scoping of identical column names from multiple tables (@max-sixty, #908)
- Fix parse error on newlines in a `table` (@sebastiantoh 🆕, #902)
- Fix quoting of upper case table names (@max-sixty, #893)

**Documentation**:

- Add docs on Architecture (@aljazerzen, #904)
- Add Changelog (@max-sixty, #890 #891)

**Internal changes**:

- Start trial using Conventional Commits (@max-sixty, #889)
- Add crates.io release workflow, docs (@max-sixty, #887)

## 0.2.5 - 2022-07-29

0.2.5 is a very small release following 0.2.4 yesterday. It includes:

- Add the ability to represent single brackets in an s-string, with two brackets
  (#752, @max-sixty)
- Fix the "Copy to Clipboard" command in the Playground, for Firefox (#880,
  @mklopets)

## 0.2.4 - 2022-07-28

0.2.4 is a small release following 0.2.3 a few days ago. The 0.2.4 release
includes:

- Enrich our CLI, adding commands to get different stages of the compilation
  process (@aljazerzen , #863)
- Fix multiple `take n` statements in a query, leading to duplicate proxy
  columns in generated SQL (@charlie-sanders)
- Fix BigQuery quoting of identifiers in `SELECT` statements (@max-sixty)
- Some internal changes — reorganize top-level functions (@aljazerzen), add a
  workflow to track our Rust compilation time (@max-sixty), simplify our simple
  prql-to-sql tests (@max-sixty)

Thanks to @ankane, `prql-compiler` is now available from homebrew core;
`brew install prql-compiler`[^1].

[^1]:
    we still need to update docs and add a release workflow for this:
    <https://github.com/PRQL/prql/issues/866>

## 0.2.3 - 2022-07-24

A couple of weeks since the 0.2.2 release: we've squashed a few bugs, added some
mid-sized features to the language, and made a bunch of internal improvements.

The 0.2.3 release includes:

- Allow for escaping otherwise-invalid identifiers (@aljazerzen & @max-sixty)
- Fix a bug around operator precedence (@max-sixty)
- Add a section the book on the language bindings (@charlie-sanders)
- Add tests for our `Display` representation while fixing some existing bugs.
  This is gradually becoming our code formatter (@arrizalamin)
- Add a "copy to clipboard" button in the Playground (@mklopets)
- Add lots of guidance to our `CONTRIBUTING.md` around our tests and process for
  merging (@max-sixty)
- Add a `prql!` macro for parsing a prql query at compile time (@aljazerzen)
- Add tests for `prql-js` (@charlie-sanders)
- Add a `from_json` method for transforming json to a PRQL string (@arrizalamin)
- Add a workflow to release `prql-java` to Maven (@doki23)
- Enable running all tests from a PR by adding a `pr-run-all-tests` label
  (@max-sixty)
- Have `cargo-release` to bump all crate & npm versions (@max-sixty)
- Update `prql-js` to use the bundler build of `prql-js` (@mklopets)

As well as those contribution changes, thanks to those who've reported issues,
such as @mklopets @huw @mm444 @ajfriend.

From here, we're planning to continue squashing bugs (albeit more minor than
those in this release), adding some features like `union`, while working on
bigger issues such as type-inference.

We're also going to document and modularize the compiler further. It's important
that we give more people an opportunity to contribute to the guts of PRQL,
especially given the number and enthusiasm of contributions to project in
general — and it's not that easy to do so at the moment. While this is ongoing
if anyone has something they'd like to work on in the more difficult parts of
the compiler, let us know on GitHub or Discord, and we'd be happy to work
together on it.

Thank you!

## 0.2.2 - 2022-07-10

We're a couple of weeks since our 0.2.0 release. Thanks for the surge in
interest and contributions! 0.2.2 has some fixes & some internal improvements:

- We now test against SQLite & DuckDB on every commit, to ensure we're producing
  correct SQL. (@aljazerzen)
- We have the beginning of Java bindings! (@doki23)
- Idents surrounded by backticks are passed through to SQL (@max-sixty)
- More examples on homepage; e.g. `join` & `window`, lots of small docs
  improvements
- Automated releases to homebrew (@roG0d)
- [prql-js](https://github.com/PRQL/prql/tree/main/prqlc/bindings/js) is now a
  single package for Node, browsers & webpack (@charlie-sanders)
- Parsing has some fixes, including `>=` and leading underscores in idents
  (@mklopets)
- Ranges receive correct syntax highlighting (@max-sixty)

Thanks to Aljaž Mur Eržen @aljazerzen , George Roldugin @roldugin , Jasper
McCulloch @Jaspooky , Jie Han @doki23 , Marko Klopets @mklopets , Maximilian
Roos @max-sixty , Rodrigo Garcia @roG0d , Ryan Russell @ryanrussell , Steven
Maude @StevenMaude , Charlie Sanders @charlie-sanders .

We're planning to continue collecting bugs & feature requests from users, as
well as working on some of the bigger features, like type-inference.

For those interesting in joining, we also have a new
[Contributing page](https://github.com/PRQL/prql/blob/main/.github/CONTRIBUTING.md).

## 0.2.0 - 2022-06-27

🎉 🎉 **After several months of building, PRQL is ready to use!** 🎉 🎉

---

How we got here:

At the end of January, we published a proposal of a better language for data
transformation: PRQL. The reception was better than I could have hoped for — we
were no. 2 on HackerNews for a day, and gained 2.5K GitHub stars over the next
few days.

But man cannot live on GitHub Stars alone — we had to do the work to build it.
So over the next several months, during many evenings & weekends, a growing
group of us gradually built the compiler, evolved the language, and wrote some
integrations.

We want to double-down on the community and its roots in open source — it's
incredible that a few of us from all over the globe have collaborated on a
project without ever having met. We decided early-on that PRQL would always be
open-source and would never have a commercial product (despite lots of outside
interest to fund a seed round!). Because languages are so deep in the stack, and
the data stack has so many players, the best chance of building a great language
is to build an open language.

---

We still have a long way to go. While PRQL is usable, it has lots of missing
features, and an incredible amount of unfulfilled potential, including a
language server, cohesion with databases, and type inference. Over the coming
weeks, we'd like to grow the number of intrepid users experimenting PRQL in
their projects, prioritize features that will unblock them, and then start
fulfilling PRQL's potential by working through our
[roadmap](https://prql-lang.org/roadmap/).

The best way to experience PRQL is to try it. Check out our
[website](https://prql-lang.org) and the
[Playground](https://prql-lang.org/playground). Start using PRQL for your own
projects in [dbt](https://github.com/prql/dbt-prql),
[Jupyter notebooks](https://pyprql.readthedocs.io/en/latest/magic_readme.html)
and Prefect workflows.

Keep in touch with PRQL by following the project on
[Twitter](https://twitter.com/prql_lang), joining us on
[Discord](https://discord.gg/eQcfaCmsNc), starring the
[repo](https://github.com/PRQL/prql).

[Contribute](https://github.com/PRQL/prql/blob/main/.github/CONTRIBUTING.md) to
the project — we're a really friendly community, whether you're a recent SQL
user or an advanced Rust programmer. We need bug reports, documentation tweaks &
feature requests — just as much as we need compiler improvements written in
Rust.

---

I especially want to give [Aljaž Mur Eržen](https://github.com/aljazerzen)
(@aljazerzen) the credit he deserves, who has contributed the majority of the
difficult work of building out the compiler. Much credit also goes to
[Charlie Sanders](https://github.com/charlie-sanders) (@charlie-sanders), one of
PRQL's earliest supporters and the author of pyprql, and
[Ryan Patterson-Cross](https://github.com/rbpatt2019) (@rbpatt2019), who built
the Jupyter integration among other Python contributions.

Other contributors who deserve a special mention include: @roG0d, @snth,
@kwigley

---

Thank you, and we look forward to your feedback!<|MERGE_RESOLUTION|>--- conflicted
+++ resolved
@@ -13,17 +13,12 @@
 - The `std.in` function now supports a list of values (@PrettyWood, #3883)
 - Most standard mathematical functions are now supported: `abs`, `floor`,
   `ceil`, `pi`, `exp`, `ln`, `log10`, `log`, `sqrt`, `degrees`, `radians`,
-<<<<<<< HEAD
-  `cos`, `acos`, `sin`, `asin`, `tan`, `atan` and `pow` (@PrettyWood, #3909)
-- Those mathematical functions are in the `math` module (@PrettyWood, #3916)
+  `cos`, `acos`, `sin`, `asin`, `tan`, `atan` and `pow`.\
+  Those functions are in the `math` module (@PrettyWood, #3909 & #3916)
 - Most standard string functions are now supported: `ltrim`, `rtrim`, `trim`,
   `length`, `substring`, `replace`. Utility functions `starts_with`, `contains`
-  and `ends_with` are also available. All those functions are in the `str`
-  module (@PrettyWood, #3913)
-=======
-  `cos`, `acos`, `sin`, `asin`, `tan`, `atan` and `pow`.\
-  Those functions are in the `math` module (@PrettyWood, #3909 & #3916)
->>>>>>> 4ebf1fbe
+  and `ends_with` are also available.\
+  Those functions are in the `str` module (@PrettyWood, #3913)
 
 **Fixes**:
 
