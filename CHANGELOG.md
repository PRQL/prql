# PRQL Changelog

## 0.6.1 — 2022-03-12

0.6.1 is a small release containing an internal refactoring and improved
bindings for C, PHP & .NET.

This release has 54 commits from 6 contributors. Selected changes:

**Fixes**:

- No longer incorrectly compile to `DISTINCT` when a `take 1` refers to a
  different set of columns than are in the `group`. (@max-sixty, with thanks to
  @cottrell, #2109)
- The version specification of the dependency Chumsky was bumped from `0.9.0` to
  `0.9.2`. `0.9.0` has a bug that causes an infinite loop. (@eitsupi, #2110)

**Documentation**:

- Add a policy for which bindings are supported / unsupported / nascent
  (@max-sixty, #2062)

**Integrations**:

- [prql-lib] Added C++ header file. (@vanillajonathan, #2126)

<<<<<<< HEAD
=======
**Internal changes**:

- Many of the items that were in the root of the repo have been aggregated into
  `web` & `bindings`, simplifying the repo's structure. There's also `grammars`
  & `packages` (@max-sixty, #2135, #2117, #2121).

**New Contributors**:

>>>>>>> 31ec9876
## 0.6.0 — 2022-03-08

0.6.0 introduces a rewritten parser, giving us the ability to dramatically
improve error messages, renames `switch` to `case` and includes lots of minor
improvements and fixes. It also introduces `loop`, which compiles to
`WITH RECURSIVE`, as a highly experimental feature.

There are a few cases of breaking changes, including switching `switch` to
`case`, in case that's confusing. There are also some minor parsing changes
outlined below.

This release has 108 commits from 11 contributors. Selected changes:

**Features**:

- Add a (highly experimental) `loop` language feature, which translates to
  `WITH RECURSIVE`. We expect changes and refinements in upcoming releases.
  (#1642, @aljazerzen)
- Rename the experimental `switch` function to `case` given it more closely
  matches the traditional semantics of `case`. (@max-sixty, #2036)
- Change the `case` syntax to use `=>` instead of `->` to distinguish it from
  function syntax.
- Convert parser from pest to Chumsky (@aljazerzen, #1818)
  - Improved error messages, and the potential to make even better in the
    future. Many of these improvements come from error recovery.
  - String escapes (`\n \t`).
  - Raw strings that don't escape backslashes.
  - String interpolations can only contain identifiers and not any expression.
  - Operator associativity has been changed from right-to-left to left-to-right
    to be more similar to other conventional languages.
  - `and` now has a higher precedence than `or` (of same reason as the previous
    point).
  - Dates, times and timestamps have stricter parsing rules.
  - `let`, `func`, `prql`, `case` are now treated as keywords.
  - Float literals without fraction part are not allowed anymore (`1.`).
- Add a `--format` option to `prqlc parse` which can return the AST in YAML
  (@max-sixty, #1962)
- A new compile target `"sql.any"`. When `"sql.any"` is used as the target of
  the compile function's option, the target contained in the query header will
  be used. (@aljazerzen, #1995)
- Support for SQL parameters with similar syntax (#1957, @aljazerzen)
- Allow `:` to be elided in timezones, such as `0800` in
  `@2020-01-01T13:19:55-0800` (@max-sixty, #1991).
- Add `std.upper` and `std.lower` functions for changing string casing
  (@Jelenkee, #2019).

**Fixes**:

- `prqlc compile` returns a non-zero exit code for invalid queries. (@max-sixty,
  #1924)
- Identifiers can contain any alphabetic unicode characters (@max-sixty, #2003)

**Documentation**:

- Operator precedence (@aljazerzen, #1818)
- Error messages for invalid queries are displayed in the book (@max-sixty,
  #2015)

**Integrations**:

- [prql-php] Added PHP bindings. (@vanillajonathan, #1860)
- [prql-dotnet] Added .NET bindings. (@vanillajonathan, #1917)
- [prql-lib] Added C header file. (@vanillajonathan, #1879)
- Added a workflow building a `.deb` on each release. (Note that it's not yet
  published on each release). (@vanillajonathan, #1883)
- Added a workflow building a `.rpm` on each release. (Note that it's not yet
  published on each release). (@vanillajonathan, #1918)
- Added a workflow building a Snap package on each release. (@vanillajonathan,
  #1881)

**Internal changes**:

- Test that the output of our nascent autoformatter can be successfully compiled
  into SQL. Failing examples are now clearly labeled. (@max-sixty, #2016)
- Definition files have been added to configure
  [Dev Containers](https://containers.dev/) for Rust development environment.
  (@eitsupi, #1893, #2025, #2028)

**New Contributors**:

- @linux-china, with #1971
- @Jelenkee, with #2019

## 0.5.2 — 2022-02-18

0.5.2 is a tiny release to fix an build issue in yesterday's `prql-js` 0.5.1
release.

This release has 7 commits from 2 contributors.

**New Contributors**:

- @matthias-Q, with #1873

## 0.5.1 — 2022-02-17

0.5.1 contains a few fixes, and another change to how bindings handle default
target / dialects.

This release has 53 commits from 7 contributors. Selected changes:

**Fixes**:

- Delegate dividing literal integers to the DB. Previously integer division was
  executed during PRQL compilation, which could be confusing given that behavior
  is different across DBs. Other arithmetic operations are still executed during
  compilation. (@max-sixty, #1747)

**Documentation**:

- Add docs on the `from_text` transform (@max-sixty, #1756)

**Integrations**:

- [prql-js] Default compile target changed from `Sql(Generic)` to `Sql(None)`.
  (@eitsupi, #1856)
- [prql-python] Compilation options can now be specified from Python. (@eitsupi,
  #1807)
- [prql-python] Default compile target changed from `Sql(Generic)` to
  `Sql(None)`. (@eitsupi, #1861)

**New Contributors**:

- @vanillajonathan, with #1766

## 0.5.0 — 2022-02-08

0.5.0 contains a few fixes, some improvements to bindings, lots of docs
improvements, and some work on forthcoming features. It contains one breaking
change in the compiler's `Options` interface.

This release has 74 commits from 12 contributors. Selected changes:

**Features**:

- Change public API to use target instead of dialect in preparation for feature
  work (@aljazerzen, #1684)

- `prqlc watch` command which watches filesystem for changes and compiles .prql
  files to .sql (@aljazerzen, #1708)

**Fixes**:

- Support double brackets in s-strings which aren't symmetric (@max-sixty,
  #1650)
- Support Postgres's Interval syntax (@max-sixty, #1649)
- Fixed tests for `prql-elixir` with MacOS (@kasvith, #1707)

**Documentation**:

- Add a documentation test for prql-compiler, update prql-compiler README, and
  include the README in the prql book section for Rust bindings. The code
  examples in the README are included and tested as doctests in the
  prql-compiler (@nkicg6, #1679)

**Internal changes**:

- Add tests for all PRQL website examples to prql-python to ensure compiled
  results match expected SQL (@nkicg6, #1719)

**New Contributors**:

- @ruslandoga, with #1628
- @RalfNorthman, with #1632
- @nicot, with #1662

## 0.4.2 — 2022-01-25

**Features**:

- New `from_text format-arg string-arg` function that supports JSON and CSV
  formats. _format-arg_ can be `format:csv` or `format:json`. _string-arg_ can
  be a string in any format. (@aljazerzen & @snth, #1514)

  ```prql
  from_text format:csv """
  a,b,c
  1,2,3
  4,5,6
  """

  from_text format:json '''
      [{"a": 1, "b": "x", "c": false }, {"a": 4, "b": "y", "c": null }]
  '''

  from_text format:json '''{
      "columns": ["a", "b", "c"],
      "data": [
          [1, "x", false],
          [4, "y", null]
      ]
  }'''
  ```

  For now, the argument is limited to string constants.

**Fixes**

- Export constructor for SQLCompileOptions (@bcho, #1621)
- Remove backticks in count_distinct (@aljazerzen, #1611)

**New Contributors**

- @1Kinoti, with #1596
- @veenaamb, with #1614

## 0.4.1 — 2022-01-18

0.4.1 comes a few days after 0.4.0, with a couple of features and the release of
`prqlc`, the CLI crate.

0.4.1 has 35 commits from 6 contributors.

**Features**:

- Inferred column names include the relation name (@aljazerzen, #1550):

  ```prql
  from albums
  select title # name used to be inferred as title only
  select albums.title # so using albums was not possible here
  ```

- Quoted identifiers such as `dir/*.parquet` are passed through to SQL.
  (@max-sixty, #1516).

- The CLI is installed with `cargo install prqlc`. The binary was renamed in
  0.4.0 but required an additional `--features` flag, which has been removed in
  favor of this new crate (@max-sixty & @aljazerzen, #1549).

**New Contributors**:

- @fool1280, with #1554
- @nkicg6, with #1567

## 0.4.0 — 2022-01-15

0.4.0 brings lots of new features including `case`, `select ![]` and numbers
with underscores. We have initial (unpublished) bindings to Elixir. And there's
the usual improvements to fixes & documentation (only a minority are listed
below in this release).

0.4.0 also has some breaking changes: `table` is `let`, `dialect` is renamed to
`target`, and the compiler's API has changed. Full details below.

**Features**:

- Defining a temporary table is now expressed as `let` rather than `table`
  (@aljazerzen, #1315). See the
  [tables docs](https://prql-lang.org/book/queries/variables.html) for details.

- _Experimental:_ The
  [`case`](https://prql-lang.org/book/language-features/case.html) function sets
  a variable to a value based on one of several expressions (@aljazerzen,
  #1278).

  ```prql
  derive var = case [
    score <= 10 -> "low",
    score <= 30 -> "medium",
    score <= 70 -> "high",
    true -> "very high",
  ]
  ```

  ...compiles to:

  ```sql
  SELECT
    *,
    CASE
      WHEN score <= 10 THEN 'low'
      WHEN score <= 30 THEN 'medium'
      WHEN score <= 70 THEN 'high'
      ELSE 'very high'
    END AS var
  FROM
    bar
  ```

  Check out the
  [`case` docs](https://prql-lang.org/book/language-features/case.html) for more
  details.

- _Experimental:_ Columns can be excluded by name with `select` (@aljazerzen,
  #1329)

  ```prql
  from albums
  select ![title, composer]
  ```

- _Experimental:_ `append` transform, equivalent to `UNION ALL` in SQL.
  (@aljazerzen, #894)

  ```prql
  from employees
  append managers
  ```

  Check out the
  [`append` docs](https://prql-lang.org/book/transforms/append.html) for more
  details.

- Numbers can contain underscores, which can make reading long numbers easier
  (@max-sixty, #1467):

  ```prql
  from numbers
  select [
      small = 1.000_000_1,
      big = 5_000_000,
  ]
  ```

- The SQL output contains a comment with the PRQL compiler version (@aljazerzen,
  #1322)
- `dialect` is renamed to `target`, and its values are prefixed with `sql.`
  (@max-sixty, #1388); for example:

  ```prql
  prql target:sql.bigquery  # previously was `dialect:bigquery`

  from employees
  ```

  This gives us the flexibility to target other languages than SQL in the long
  term.

- Tables definitions can contain a bare s-string (@max-sixty, #1422), which
  enables us to include a full CTE of SQL, for example:

  ```prql
  let grouping = s"""
    SELECT SUM(a)
    FROM tbl
    GROUP BY
      GROUPING SETS
      ((b, c, d), (d), (b, d))
  """
  ```

- Ranges supplied to `in` can be half-open (@aljazerzen, #1330).

- The crate's external API has changed to allow for compiling to intermediate
  representation. This also affects bindings. See
  [`prql_compiler` docs](https://docs.rs/prql-compiler/latest/prql_compiler/)
  for more details.

**Fixes**:

[This release, the changelog only contains a subset of fixes]

- Allow interpolations in table s-strings (@aljazerzen, #1337)

**Documentation**:

[This release, the changelog only contains a subset of documentation
improvements]

- Add docs on aliases in
  [Select](https://prql-lang.org/book/transforms/select.html)
- Add JS template literal and multiline example (@BCsabaEngine, #1432)
- JS template literal and multiline example (@BCsabaEngine, #1432)
- Improve prql-compiler docs & examples (@aljazerzen, #1515)
- Fix string highlighting in book (@max-sixty, #1264)

**Web**:

- The playground allows querying some sample data. As before, the result updates
  on every keystroke. (@aljazerzen, #1305)

**Integrations**:

[This release, the changelog only contains a subset of integration improvements]

- Added Elixir integration exposing PRQL functions as NIFs (#1500, @kasvith)
- Exposed Elixir flavor with exceptions (#1513, @kasvith)
- Rename `prql-compiler` binary to `prqlc` (@aljazerzen #1515)

**Internal changes**:

[This release, the changelog only contains a subset of internal changes]

- Add parsing for negative select (@max-sixty, #1317)
- Allow for additional builtin functions (@aljazerzen, #1325)
- Add an automated check for typos (@max-sixty, #1421)
- Add tasks for running playground & book (@max-sixty, #1265)
- Add tasks for running tests on every file change (@max-sixty, #1380)

**New contributors**:

- @EArazli, with #1359
- @boramalper, with #1362
- @allurefx, with #1377
- @bcho, with #1375
- @JettChenT, with #1385
- @BlurrechDev, with #1411
- @BCsabaEngine, with #1432
- @kasvith, with #1500

## 0.3.1 - 2022-12-03

0.3.1 brings a couple of small improvements and fixes.

**Features**:

- Support for using s-strings for `from` (#1197, @aljazerzen)

  ```prql
  from s"SELECT * FROM employees WHERE foo > 5"
  ```

- Helpful error message when referencing a table in an s-string (#1203,
  @aljazerzen)

**Fixes**:

- Multiple columns with same name created (#1211, @aljazerzen)
- Renaming via select breaks preceding sorting (#1204, @aljazerzen)
- Same column gets selected multiple times (#1186, @mklopets)

**Internal**:

- Update Github Actions and Workflows to current version numbers (and avoid
  using Node 12)

## 0.3.0 — 2022-11-29

🎉 0.3.0 is the biggest ever change in PRQL's compiler, rewriting much of the
internals: the compiler now has a semantic understanding of expressions,
including resolving names & building a DAG of column lineage 🎉.

While the immediate changes to the language are modest — some long-running bugs
are fixed — this unlocks the development of many of the project's long-term
priorities, such as type-checking & auto-complete. And it simplifies the
building of our next language features, such as match-case expressions, unions &
table expressions.

@aljazerzen has (mostly single-handedly) done this work over the past few
months. The project owes him immense appreciation.

**Breaking changes**:

We've had to make some modest breaking changes for 0.3:

- _Pipelines must start with `from`_. For example, a pipeline with only
  `derive foo = 5`, with no `from` transform, is no longer valid. Depending on
  demand for this feature, it would be possible to add this back.

- _Shared column names now require `==` in a join_. The existing approach is
  ambiguous to the compiler — `id` in the following example could be a boolean
  column.

  ```diff
  from employees
  -join positions [id]
  +join positions [==id]
  ```

- _Table references containing periods must be surrounded by backticks_. For
  example, when referencing a schema name:

  ```diff
  -from public.sometable
  +from `public.sometable`
  ```

**Features**:

- Change self equality op to `==` (#1176, @aljazerzen)
- Add logging (@aljazerzen)
- Add clickhouse dialect (#1090, @max-sixty)
- Allow namespaces & tables to contain `.` (#1079, @aljazerzen)

**Fixes**:

- Deduplicate column appearing in `SELECT` multiple times (#1186, @aljazerzen)
- Fix uppercase table names (#1184, @aljazerzen)
- Omit table name when only one ident in SELECT (#1094, @aljazerzen)

**Documentation**:

- Add chapter on semantics' internals (@aljazerzen, #1028)
- Add note about nesting variables in s-strings (@max-sixty, #1163)

**Internal changes**:

- Flatten group and window (#1120, @aljazerzen)
- Split ast into expr and stmt (@aljazerzen)
- Refactor associativity (#1156, @aljazerzen)
- Rename Ident constructor to `from_name` (#1084, @aljazerzen)
- Refactor rq folding (#1177, @aljazerzen)
- Add tests for reported bugs fixes in semantic (#1174, @aljazerzen)
- Bump duckdb from 0.5.0 to 0.6.0 (#1132)
- Bump once_cell from 1.15.0 to 1.16.0 (#1101)
- Bump pest from 2.4.0 to 2.5.0 (#1161)
- Bump pest_derive from 2.4.0 to 2.5.0 (#1179)
- Bump sqlparser from 0.25.0 to 0.27.0 (#1131)
- Bump trash from 2.1.5 to 3.0.0 (#1178)

## 0.2.11 — 2022-11-20

0.2.11 contains a few helpful fixes.

Work continues on our `semantic` refactor — look out for 0.3.0 soon! Many thanks
to @aljazerzen for his continued contributions to this.

Note: 0.2.10 was skipped due to this maintainer's inability to read his own docs
on bumping versions...

**Features**:

- Detect when compiler version is behind query version (@MarinPostma, #1058)
- Add `__version__` to prql-python package (@max-sixty, #1034)

**Fixes**:

- Fix nesting of expressions with equal binding strength and left associativity,
  such as `a - (b - c)` (@max-sixty, #1136)
- Retain floats without significant digits as floats (@max-sixty, #1141)

**Documentation**:

- Add documentation of `prqlr` bindings (@eitsupi, #1091)
- Add a 'Why PRQL' section to the website (@max-sixty, #1098)
- Add @snth to core-devs (@max-sixty, #1050)

**Internal changes**:

- Use workspace versioning (@max-sixty, #1065)

## 0.2.9 — 2022-10-14

0.2.9 is a small release containing a bug fix for empty strings.

**Fixes**:

- Fix parsing of empty strings (@aljazerzen, #1024)

## 0.2.8 — 2022-10-10

0.2.8 is another modest release with some fixes, doc improvements, bindings
improvements, and lots of internal changes. Note that one of the fixes causes
the behavior of `round` and `cast` to change slightly — though it's handled as a
fix rather than a breaking change in semantic versioning.

**Fixes**:

- Change order of the `round` & `cast` function parameters to have the column
  last; for example `round 2 foo_col` / `cast int foo`. This is consistent with
  other functions, and makes piping possible:

  ```prql
  derive [
    gross_salary = (salary + payroll_tax | as int),
    gross_salary_rounded = (gross_salary | round 0),
  ]
  ```

**Documentation**:

- Split `DEVELOPMENT.md` from `CONTRIBUTING.md` (@richb-hanover, #1010)
- Make s-strings more prominent in website intro (@max-sixty, #982)

**Web**:

- Add GitHub star count to website (@max-sixty, #990)

**Integrations**:

- Expose a shortened error message, in particular for the VS Code extension
  (@aljazerzen, #1005)

**Internal changes**:

- Specify 1.60.0 as minimum Rust version (@max-sixty, #1011)
- Remove old `wee-alloc` code (@max-sixty, #1013)
- Upgrade clap to version 4 (@aj-bagwell, #1004)
- Improve book-building script in Taskfile (@max-sixty, #989)
- Publish website using an artifact rather than a long-lived branch (@max-sixty,
  #1009)

## 0.2.7 — 2022-09-17

0.2.7 is a fairly modest release, six weeks after 0.2.6. We have some more
significant features, including a `union` operator and an overhaul of our type
system, as open PRs which will follow in future releases.

We also have new features in the
[VS Code extension](https://github.com/PRQL/prql-code), courtesy of
@jiripospisil, including a live output panel.

**Fixes**:

- `range_of_ranges` checks the Range end is smaller than its start (@shuozeli,
  #946)

**Documentation**:

- Improve various docs (@max-sixty, #974, #971, #972, #970, #925)
- Add reference to EdgeDB's blog post in our FAQ (@max-sixty, #922)
- Fix typos (@kianmeng, #943)

**Integrations**:

- Add `prql-lib`, enabling language bindings with `go` (@sigxcpu76, #923)
- Fix line numbers in JS exceptions (@charlie-sanders, #929)

**Internal changes**:

- Lock the version of the rust-toolchain, with auto-updates (@max-sixty, #926,
  #927)

## 0.2.6 — 2022-08-05

**Fixes**:

- Adjust `fmt` to only escape names when needed (@aljazerzen, #907)
- Fix quoting on upper case `table` names (@max-sixty, #893)
- Fix scoping of identical column names from multiple tables (@max-sixty, #908)
- Fix parse error on newlines in a `table` (@sebastiantoh 🆕, #902)
- Fix quoting of upper case table names (@max-sixty, #893)

**Documentation**:

- Add docs on
  [Architecture](https://prql-lang.org/book/internals/compiler-architecture.html)
  (@aljazerzen, #904)
- Add Changelog (@max-sixty, #890 #891)

**Internal changes**:

- Start trial using Conventional Commits (@max-sixty, #889)
- Add crates.io release workflow, docs (@max-sixty, #887)

## 0.2.5 - 2022-07-29

0.2.5 is a very small release following 0.2.4 yesterday. It includes:

- Add the ability to represent single brackets in an s-string, with two brackets
  (#752, @max-sixty )
- Fix the "Copy to Clipboard" command in the Playground, for Firefox (#880,
  @mklopets )

## 0.2.4 - 2022-07-28

0.2.4 is a small release following 0.2.3 a few days ago. The 0.2.4 release
includes:

- Enrich our CLI, adding commands to get different stages of the compilation
  process (@aljazerzen , #863)
- Fix multiple `take n` statements in a query, leading to duplicate proxy
  columns in generated SQL (@charlie-sanders )
- Fix BigQuery quoting of identifiers in `SELECT` statements (@max-sixty )
- Some internal changes — reorganize top-level functions (@aljazerzen ), add a
  workflow to track our Rust compilation time (@max-sixty ), simplify our simple
  prql-to-sql tests (@max-sixty )

Thanks to @ankane, `prql-compiler` is now available from homebrew core;
`brew install prql-compiler`[^2].

[^2]:
    we still need to update docs and add a release workflow for this:
    <https://github.com/PRQL/prql/issues/866>

## 0.2.3 - 2022-07-24

A couple of weeks since the 0.2.2 release: we've squashed a few bugs, added some
mid-sized features to the language, and made a bunch of internal improvements.

The 0.2.3 release includes:

- Allow for escaping otherwise-invalid identifiers (@aljazerzen & @max-sixty )
- Fix a bug around operator precedence (@max-sixty )
- Add a section the book on the language bindings (@charlie-sanders )
- Add tests for our `Display` representation while fixing some existing bugs.
  This is gradually becoming our code formatter (@arrizalamin )
- Add a "copy to clipboard" button in the Playground (@mklopets )
- Add lots of guidance to our `CONTRIBUTING.md` around our tests and process for
  merging (@max-sixty )
- Add a `prql!` macro for parsing a prql query at compile time (@aljazerzen )
- Add tests for `prql-js` (@charlie-sanders )
- Add a `from_json` method for transforming json to a PRQL string (@arrizalamin
  )
- Add a workflow to release `prql-java` to Maven (@doki23 )
- Enable running all tests from a PR by adding a `pr-run-all-tests` label
  (@max-sixty )
- Have `cargo-release` to bump all crate & npm versions (@max-sixty )
- Update `prql-js` to use the bundler build of `prql-js` (@mklopets )

As well as those contribution changes, thanks to those who've reported issues,
such as @mklopets @huw @mm444 @ajfriend.

From here, we're planning to continue squashing bugs (albeit more minor than
those in this release), adding some features like `union`, while working on
bigger issues such as type-inference.

We're also going to document and modularize the compiler further. It's important
that we give more people an opportunity to contribute to the guts of PRQL,
especially given the number and enthusiasm of contributions to project in
general — and it's not that easy to do so at the moment. While this is ongoing
if anyone has something they'd like to work on in the more difficult parts of
the compiler, let us know on GitHub or Discord, and we'd be happy to work
together on it.

Thank you!

## 0.2.2 - 2022-07-10

We're a couple of weeks since our 0.2.0 release. Thanks for the surge in
interest and contributions! 0.2.2[^1] has some fixes & some internal
improvements:

- We now test against SQLite & DuckDB on every commit, to ensure we're producing
  correct SQL. (@aljazerzen )
- We have the beginning of Java bindings! (@doki23 )
- Idents surrounded by backticks are passed through to SQL (@max-sixty )
- More examples on homepage; e.g. `join` & `window`, lots of small docs
  improvements
- Automated releases to homebrew (@roG0d )
- [prql-js](https://github.com/PRQL/prql/tree/main/bindings/prql-js) is now a
  single package for Node, browsers & webpack (@charlie-sanders )
- Parsing has some fixes, including `>=` and leading underscores in idents
  (@mklopets )
- Ranges receive correct syntax highlighting (@max-sixty )

Thanks to Aljaž Mur Eržen @aljazerzen , George Roldugin @roldugin , Jasper
McCulloch @Jaspooky , Jie Han @doki23 , Marko Klopets @mklopets , Maximilian
Roos @max-sixty , Rodrigo Garcia @roG0d , Ryan Russell @ryanrussell , Steven
Maude @StevenMaude , Charlie Sanders @charlie-sanders .

We're planning to continue collecting bugs & feature requests from users, as
well as working on some of the bigger features, like type-inference.

For those interesting in joining, we also have a new
[Contributing page](https://github.com/PRQL/prql/blob/main/CONTRIBUTING.md).

[^1]: Think of 0.2.1 like C+ :)

## 0.2.0 - 2022-06-27

🎉 🎉 **After several months of building, PRQL is ready to use!** 🎉 🎉

---

How we got here:

At the end of January, we published a proposal of a better language for data
transformation: PRQL. The reception was better than I could have hoped for — we
were no. 2 on HackerNews for a day, and gained 2.5K GitHub stars over the next
few days.

But man cannot live on GitHub Stars alone — we had to do the work to build it.
So over the next several months, during many evenings & weekends, a growing
group of us gradually built the compiler, evolved the language, and wrote some
integrations.

We want to double-down on the community and its roots in open source — it's
incredible that a few of us from all over the globe have collaborated on a
project without ever having met. We decided early-on that PRQL would always be
open-source and would never have a commercial product (despite lots of outside
interest to fund a seed round!). Because languages are so deep in the stack, and
the data stack has so many players, the best chance of building a great language
is to build an open language.

---

We still have a long way to go. While PRQL is usable, it has lots of missing
features, and an incredible amount of unfulfilled potential, including a
language server, cohesion with databases, and type inference. Over the coming
weeks, we'd like to grow the number of intrepid users experimenting PRQL in
their projects, prioritize features that will unblock them, and then start
fulfilling PRQL's potential by working through our
[roadmap](https://prql-lang.org/roadmap/).

The best way to experience PRQL is to try it. Check out our
[website](https://prql-lang.org) and the
[Playground](https://prql-lang.org/playground). Start using PRQL for your own
projects in [dbt](https://github.com/prql/dbt-prql),
[Jupyter notebooks](https://pyprql.readthedocs.io/en/latest/magic_readme.html)
and Prefect workflows.

Keep in touch with PRQL by following the project on
[Twitter](https://twitter.com/prql_lang), joining us on
[Discord](https://discord.gg/eQcfaCmsNc), starring the
[repo](https://github.com/PRQL/prql).

[Contribute](https://github.com/PRQL/prql/blob/main/CONTRIBUTING.md) to the
project — we're a really friendly community, whether you're a recent SQL user or
an advanced Rust programmer. We need bug reports, documentation tweaks & feature
requests — just as much as we need compiler improvements written in Rust.

---

I especially want to give [Aljaž Mur Eržen](https://github.com/aljazerzen)
(@aljazerzen) the credit he deserves, who has contributed the majority of the
difficult work of building out the compiler. Much credit also goes to
[Charlie Sanders](https://github.com/charlie-sanders) (@charlie-sanders), one of
PRQL's earliest supporters and the author of PyPrql, and
[Ryan Patterson-Cross](https://github.com/orgs/prql/people/rbpatt2019)
(@rbpatt2019), who built the Jupyter integration among other Python
contributions.

Other contributors who deserve a special mention include: @roG0d, @snth,
@kwigley

---

Thank you, and we look forward to your feedback!<|MERGE_RESOLUTION|>--- conflicted
+++ resolved
@@ -24,17 +24,12 @@
 
 - [prql-lib] Added C++ header file. (@vanillajonathan, #2126)
 
-<<<<<<< HEAD
-=======
 **Internal changes**:
 
 - Many of the items that were in the root of the repo have been aggregated into
   `web` & `bindings`, simplifying the repo's structure. There's also `grammars`
   & `packages` (@max-sixty, #2135, #2117, #2121).
 
-**New Contributors**:
-
->>>>>>> 31ec9876
 ## 0.6.0 — 2022-03-08
 
 0.6.0 introduces a rewritten parser, giving us the ability to dramatically
