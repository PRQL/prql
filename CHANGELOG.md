# PRQL Changelog

## [unreleased]

**Language**:

**Features**:

**Fixes**:

<<<<<<< HEAD
**Documentation**:

**Web**:

**Integrations**:

**Internal changes**:

**New Contributors**:

## [unreleased]

**Language**:

**Features**:

**Fixes**:

=======
>>>>>>> df4bbd4f
**Documentation**:

**Web**:

**Integrations**:

**Internal changes**:

**New Contributors**:

## 0.13.5 — 2025-10-09

0.13.5 has 237 commits from 14 contributors. Selected changes:

**Features**:

- Support for SQL arrays as `s[...]` syntax (@Robert Valek, #5312)
- Extract SQL column names from s-string tables when possible (@lukapeschke,
  #5310)

**Fixes**:

- Sort step before an aggregate step no longer requires its columns to avoid a
  group by clause error (@julien-pinchelimouroux, #5347)
- Always add quotes on identifiers for Snowflake dialect
  (@julien-pinchelimouroux, #5461)
- Join with table containing column named "source" now works correctly (@Priit
  Haamer, #5468)
- Columns required by sorting are properly redirected (@lukapeschke, #5464)
- Ensure sorts are done on columns of the right table (@lukapeschke, #5338)
- Deduplicate selected items in gen_projection (@lukapeschke, #5305)
- Handle complex append cases (@Elouan Poupard-Cosquer, #5366)
- Improve requirement logic (@Elouan Poupard-Cosquer, #5357)
- Avoid type mismatch with Postgres in append (@Elouan Poupard-Cosquer, #5343)
- Apply column order on CTEs in append (@Elouan Poupard-Cosquer, #5323)

**Documentation**:

- Fix binary literal example (@ftsfranklin, #5475)
- Use correct table in grouping tutorial (@fnuttens, #5332)

**Integrations**:

- TEA 63.3.1, a Qt-based text editor has syntax highlighting for PRQL
  (@vanillajonathan, #5220)
- Micro text editor grammar is now upstream (@vanillajonathan, #5353)
- Add LSP stub (@vanillajonathan, #5197)

**Internal changes**:

- Upgrade parser and lexer to chumsky 0.11, providing a 7x performance
  improvement (#5223, #5476, #5477)
- Set Rust linker on win64, fix build crash (@kgutwin, #5345)
- Integration tests compile all dialects and diff (@kgutwin, #5344)

**New Contributors**:

- @Elouan Poupard-Cosquer, with #5366
- @Priit Haamer, with #5468
- @Robert Valek, with #5312
- @fnuttens, with #5332
- @ftsfranklin, with #5475
- @julien-pinchelimouroux, with #5347

## 0.13.4 — 2025-03-26

0.13.4 is a small bugfix release.

It has 57 commits from 10 contributors. Selected changes (in particular, a few
bugfixes aren't listed here):

**Integrations**:

- Add syntax highlight file for KSyntaxHighlighting. (@vanillajonathan, #5177)
- Add syntax highlight file for Vim. (@vanillajonathan, #5185)
- Add syntax highlight file for GNU Emacs. (@vanillajonathan, #5189)
- [Kakoune](https://kakoune.org/), a terminal-based text editor has syntax
  highlighting for PRQL. (@vanillajonathan)
- [Neovim](https://neovim.io/) 0.11 has syntax highlighting for PRQL.
  (@vanillajonathan)

## 0.13.3 — 2025-01-25

0.13.3 is a small release containing a few bug fixes and improvements. It has 86
commits from 10 contributors. Selected changes:

**Fixes**:

- Sort steps in sub-pipelines no longer cause a column lookup error
  (@lukapeschke, #5066)
- Dereferencing of sort columns when rendering SQL now done in context of main
  pipeline (@kgutwin, #5098)

**New Contributors**:

- @lukapeschke, with #5066

## 0.13.2

0.13.2 is a tiny release to fix an issue publishing 0.13.1 to crates.io.

## 0.13.1

0.13.1 is a small release containing a few bug fixes and improvements. Velocity
has slowed down a bit in recent months, we're still hoping to finish the new
resolver and the new formatter in the near future.

It has 97 commits from 10 contributors. Selected changes:

**Features**:

- Add a option to the experimental documentation generator to output the docs in
  HTML format. The option is given using the `--format=html` option.
  (@vanillajonathan, 4791)

- The version of the library is now read from `git describe`. This doesn't
  affect libraries built on git tags (such as our releases), only those built
  when developing. When reporting bugs, this helps identify the exact version.
  (@max-sixty & @m-span, #4804)

**Fixes**:

- Raw strings (`r"..."`) are retained through `prqlc fmt` (@max-sixty, #4848)

- Strings containing an odd contiguous number of quotes are now delimited by an
  odd number of quotes when being formatted. The previous implementation would
  use an even number, which is invalid PRQL. (@max-sixty, #4850)

- A few more keywords are quoted, such as `user`, which is a reserved keyword in
  PostgreSQL. (@max-sixty)

## 0.13.0 — 2024-07-25

0.13.0 brings a new debug logging framework, a big refactor of the parser, a new
highlighter, an `**` operator for exponentiation, a few bug fixes, and lots of
other changes. It has 153 commits from 11 contributors.

Our work continues on rewriting the resolver and completing `prqlc fmt`.

Selected changes:

**Language**:

- Parentheses are always required around pipelines, even within tuples. For
  example:

  ```prql no-eval
  from artists
  # These parentheses are now required
  derive {a=(b | math.abs)}
  # No change — doesn't affect expressions or function calls without pipelines
  derive {x = 3 + 4}
  ```

  This is a small breaking change. The new behavior matches the existing
  documentation. (@max-sixty, #4775)

- A new `**` operator for exponentiation. (@aljazerzen & @max-sixty, #4125)

**Features**:

- `prqlc compile --debug-log=log.html` will generate an HTML file with a
  detailed log of the compilation process. (@aljazerzen, #4646)
- Added `prqlc debug json-schema` command to auto-generate JSON Schema
  representations of commonly exposed IR types such as PL and RQ. (@kgutwin,
  #4698)
- Add documentation comments to the output of the documentation generator.
  (@vanillajonathan, #4729)
- Add CLI syntax highlighting to `prqlc`. You can try it as
  `prqlc experimental highlight example.prql`. (@vanillajonathan, #4755)

**Fixes**:

- Using `in` with an empty array pattern (e.g. `expr | in []`) will now output a
  constant `false` condition instead of an `expr IN ()`, which is syntactically
  invalid in some SQL dialects (@Globidev, #4598)

**Integrations**:

- The Snap package previously released on the edge channel is now released on
  the stable channel. (@vanillajonathan, #4784)

**Internal changes**:

- Major reorganization of `prqlc-parser` — `prqlc-ast` is merged into
  `prqlc-parser`, and `prqlc-parser`'s files are rearranged, including its
  exports. This is part of an effort to modularize the compiler by stage,
  reducing the amount of context that's required to understand a single stage.
  There will likely be some further changes (more detail in the PR description).
  (@m-span, #4634)
  - This is a breaking change for any libraries that depend on `prqlc-parser`
    (which should be fairly rare).

- Renamed `prql-compiler-macros` to `prqlc-macros` for consistency with other
  crates (@max-sixty, #4565)

- `prql-compiler`, the old name for `prqlc`, is removed as a facade to `prqlc`.
  It had been deprecated for a few versions and will no longer be updated.
  (@max-sixty)

- New benchmarks (@max-sixty, #4654)

**New Contributors**:

- @Globidev, with #4598

## 0.12.2 — 2024-06-10

0.12.2 is a very small release which renames `prql-js` to `prqlc-js` to match
our standard naming scheme. Within node the package is imported as `prqlc`.

It also fixes a mistake in the `prqlc-python` release pipeline.

## 0.12.1 — 2024-06-09

0.12.1 is a tiny hotfix release which fixes how intra-prql crate dependencies
were specified.

## 0.12.0 — 2024-06-08

0.12.0 contains a few months of smaller features. Our focus has been on
rewriting the resolver, an effort that is still ongoing.

It has 239 commits from 12 contributors. Selected changes (most are not listed
here, possibly we should be more conscientious about adding them...):

**Features**:

- Add `prqlc lex` command to the CLI (@max-sixty)
- Add `prqlc debug lineage` command to the CLI, creating an expression lineage
  graph from a query (@kgutwin, #4533)
- Initial implementation of an experimental documentation generator that
  generates Markdown documentation from `.prql` files. (@vanillajonathan,
  #4152).
- Join's `side` parameter can take a reference that resolves to a literal (note:
  this is an experimental feature which may change in the future) (@kgutwin,
  #4499)

**Fixes**:

- Support expressions on left hand side of `std.in` operator. (@kgutwin, #4498)
- Prevent panic for `from {}` and `std` (@m-span, #4538)

**Web**:

- The `browser` dist files are now built with `wasm-pack`'s `web` target. As a
  result, they should be usable as ES Modules, through JS CDNs, and for example
  with Observable Framework (@srenatus, #4274).

**Integrations**:

- The syntax highlighter package for Sublime Text is now
  [published](https://packagecontrol.io/packages/PRQL) (@vanillajonathan).
- The
  [VSCode Great Icons](https://marketplace.visualstudio.com/items?itemName=emmanuelbeziat.vscode-great-icons)
  icon pack extension shows a database icon for `.prql` files. (@EmmanuelBeziat)
- [Tokei](https://github.com/XAMPPRocky/tokei), a source lines of code counter
  now has support for `.prql` files. (@vanillajonathan)
- Add syntax highlight file for the [micro](https://micro-editor.github.io/)
  text editor. (@vanillajonathan)

**New Contributors**:

- @srenatus, with #4274
- @jacquayj, with #4332
- @pdelewski, with #4337
- @m-span, with #4422
- @kgutwin, with #4498

## 0.11.4 — 2024-02-25

0.11.4 is a hotfix release, fixing a CI issue that caused the CLI binaries to be
built without the `cli` feature.

## 0.11.3 — 2024-02-10

0.11.3 is a very small release, mostly a rename of the Python bindings.

The release has 13 commits from 4 contributors.

**Internal changes**:

- As part of making our names more consistent, the Python bindings are renamed.
  `prql-python` becomes a package published and importable as `prqlc`. The
  internal Rust crate is named `prqlc-python`.

## 0.11.2 — 2024-02-07

0.11.2 contains lots of internal changes, lots of syntax highlighting, and the
beginning of `lutra`, a query runner.

This release has 122 commits from 9 contributors. Selected changes:

**Features**:

- Initial implementation of `lutra`, a query runner. (@aljazerzen, #4182, #4174,
  #4134)
- `prqlc fmt` works on projects with multiple files. (@max-sixty, #4028)

**Fixes**:

- Reduce stack memory usage (@aljazerzen, #4103)

**Integrations**:

- Add syntax highlight file for GtkSourceView. (@vanillajonathan, #4062)
- Add syntax highlight file for CotEditor. (@vanillajonathan)
- Add syntax highlight file for Sublime Text. (@vanillajonathan, #4127)
- [sloc](https://github.com/flosse/sloc), a source lines of code counter now has
  support for `.prql` files. (@vanillajonathan)

**Internal changes**:

- `prql-compiler` has been renamed to `prqlc`, and we've established a more
  consistent naming scheme. The existing crate will still be published,
  re-exporting `prqlc`, so no dependencies will break. A future version will add
  a deprecation warning.
- The `prqlc-clib` crate was renamed to `prqlc-c`, and associated artifacts were
  renamed. We're trying to make names consistent (ideally for the final time!),
  and have a plan to rename some other bindings. (@max-sixty, #4077)
- Add lots of whitespace items to the lexer, in preparation for the completion
  of `prqlc fmt` (@max-sixty, #4109, #4105)
- Table declarations (@aljazerzen, #4126)

**New Contributors**:

- @kaspermarstal, with #4124

## 0.11.1 — 2023-12-26

0.11.1 fixes a couple of small bugs; it comes a few days after 0.11.

This release has 16 commits from 6 contributors. Selected changes:

**Features**:

- Infer the type of array literals to be the union of types of its items.
  (@aljazerzen, #3989)
- `prql` module is added and the `prql_version` function is renamed to the
  `prql.version` function. The old `prql_version` function is deprecated and
  will be removed in the future release. (@eitsupi, #4006)

**Fixes**:

- Do not compile to `DISTINCT ON` when `take n` is used with `group` for the
  targets `clickhouse`, `duckdb` and `postgres`. (@PrettyWood, #3988)
- Fix `take` n rows for `mssql` dialect by switching from TOP to FETCH
  (@PrettyWood, #3994)

## 0.11.0 — 2023-12-19

0.11.0 introduces new `date`, `text` & `math` modules with lots of standard
functions, including a new `date.to_text` function. It contains a few bugs
fixes, and lots of internal improvements to the compiler.

This release has 119 commits from 9 contributors. Selected changes:

**Language**:

- _Breaking_: `group`'s `by` columns are now excluded from the partition.
  (#3490)
- _Breaking_: `round` is now in the `math` module and needs to be called via
  `math.round`. (#3928)
- _Breaking_: `lower` and `upper` are now in the `text` module and need to be
  called via `text.lower` and `text.upper`. (#3913, #3973)

**Features**:

- The `std.in` function now supports a list of values (@PrettyWood, #3883)
- Most standard mathematical functions are now supported: `abs`, `floor`,
  `ceil`, `pi`, `exp`, `ln`, `log10`, `log`, `sqrt`, `degrees`, `radians`,
  `cos`, `acos`, `sin`, `asin`, `tan`, `atan`, `pow` and `round`.\
  Those functions are in the `math` module (@PrettyWood, #3909, #3916 & 3928)
- Most standard string functions are now supported: `ltrim`, `rtrim`, `trim`,
  `length`, `extract`, `replace`. Utility functions `starts_with`, `contains`
  and `ends_with` are also available.\
  Those functions are in the `text` module (@PrettyWood, #3913, #3973)
- Formatting a date to a text is now available for Clickhouse, DuckDB, MySQL,
  MSSQL and Postgres. A new `date` module has been added with the `to_text`
  function (@PrettyWood, #3951, #3954 & #3955)

**Fixes**:

- Fix an issue with arithmetic precedence (@max-sixty, #3846)
- `+` and `-` can be used after a cast (@PrettyWood, #3923)
- The [Lezer](https://lezer.codemirror.net/) grammar had plenty of improvements
  and fixes. (@vanillajonathan)

**Web**:

- The Playground now uses [Vite](https://vitejs.dev/). (@vanillajonathan)

**Internal changes**:

- Bump `prql-compiler`'s MSRV to 1.70.0 (@eitsupi, #3876)

**New Contributors**:

- @PrettyWood, with #3883

## 0.10.1 — 2023-11-14

0.10.1 is a small release containing some internal fixes of the compiler.

This release has 36 commits from 7 contributors. Selected changes:

**Features**:

- The `std.sql.read_csv` function and the `std.sql.read_parquet` function
  supports the `sql.glaredb` target. (@eitsupi, #3749)

**Fixes**:

- Fix the bug of compiling to `DISTINCT ON` when `take 1` is used with
  `group by` for the targets `sql.clickhouse`, `sql.duckdb` and `sql.postgres`.
  (@aljazerzen, #3792)

**Integrations**:

- Enable integration tests for GlareDB. (@eitsupi, #3749)
- [trapd00r/LS_COLORS](https://github.com/trapd00r/LS_COLORS), a collection of
  LS_COLORS definitions colorizes `.prql` files. (@vanillajonathan)
- [vivid](https://github.com/sharkdp/vivid), a themeable LS_COLORS generator
  colorizes `.prql` files. (@vanillajonathan)
- [colorls](https://github.com/athityakumar/colorls), displays `.prql` files
  with a database icon. (@vanillajonathan)
- [Emoji File Icons](https://marketplace.visualstudio.com/items?itemName=mightbesimon.emoji-icons),
  a VS Code extension displays `.prql` files with a database emoji icon.
  (@vanillajonathan)
- [eza](https://eza.rocks/), a modern ls replacement colorizes `.prql` files.
  (@vanillajonathan)
- [lsd](https://github.com/lsd-rs/lsd), next gen ls command displays `.prql`
  files with a database icon. (@vanillajonathan)

## 0.10.0 — 2023-10-26

0.10.0 contains lots of small improvements, including support for new types of
literal notation, support for `read_*` functions in more dialects, playground
improvements, and a better Lezer grammar (which we're planning on using for a
Jupyter extension).

This release has 155 commits from 9 contributors. Selected changes:

**Language**:

- _Breaking:_ Case syntax now uses brackets `[]` rather than braces `{}`. To
  convert previous PRQL queries to this new syntax simply change `case { ... }`
  to `case [ ... ]`. (@AaronMoat, #3517)

**Features**:

- _Breaking_: The `std.sql.read_csv` function is now compiled to `read_csv` by
  default. Please set the target `sql.duckdb` to use the DuckDB's
  `read_csv_auto` function as previously. (@eitsupi, #3599)
- _Breaking_: The `std.every` function is renamed to `std.all` (@aljazerzen,
  #3703)
- The `std.sql.read_csv` function and the `std.sql.read_parquet` function
  supports the `sql.clickhouse` target. (@eitsupi, #1533)
- Add `std.prql_version` function to return PRQL version (@hulxv, #3533)
- A new type `anytype` is added. (@aljazerzen, #3703)
- Add support for hex escape sequences in strings. Example `"Hello \x51"`.
  (@vanillajonathan, #3568)
- Add support for long Unicode escape sequences. Example `"Hello \u{01F422}"`.
  (@vanillajonathan, #3569)
- Add support for binary numerical notation. Example
  `filter status == 0b1111000011110000`. (@vanillajonathan, #3661)
- Add support for hexadecimal numerical notation. Example
  `filter status == 0xff`. (@vanillajonathan, #3654)
- Add support for octal numerical notation. Example `filter status == 0o777`.
  (@vanillajonathan, #3672)
- New compile target `sql.glaredb` for [GlareDB](https://docs.glaredb.com/) and
  integration tests for it (However, there is a bug in the test and it is
  currently not running). (@universalmind303, @scsmithr, @eitsupi, #3669)

**Web**:

- Allow cmd-/ (Mac) or ctrl-/ (Windows) to toggle comments in the playground
  editor (@AaronMoat, #3522)

- Limit maximum height of the playground editor's error panel to avoid taking
  over whole screen (@AaronMoat, #3524)

- The playground now uses [Vite](https://vitejs.dev/) (@vanillajonathan).

**Integrations**:

- Add a CLI command `prqlc collect` to collect a project's modules into a single
  file (@aljazerzen, #3739)
- Add a CLI command `prqlc debug expand-pl` to parse & and expand into PL
  without resolving (@aljazerzen, #3739)
- Bump `prqlc`'s MSRV to 1.70.0 (@eitsupi, #3521)
- [Pygments](https://pygments.org/), a syntax highlighting library now has
  syntax highlighting for PRQL. (@vanillajonathan, #3564)
- [chroma](https://github.com/alecthomas/chroma), a syntax highlighting library
  written in Go and used by the static website generator
  [Hugo](https://gohugo.io/). (@vanillajonathan, #3597)
- [scc](https://github.com/boyter/scc), a source lines of code counter now has
  support for `.prql` files. (@vanillajonathan)
- [gcloc](https://github.com/JoaoDanielRufino/gcloc) a source lines of code
  counter now has support for `.prql` files. (@vanillajonathan)
- [cloc](https://github.com/AlDanial/cloc) a source lines of code counter now
  has support for `.prql` files. (@AlDanial)
- [gocloc](https://github.com/hhatto/gocloc) a source lines of code counter now
  has support for `.prql` files. (@vanillajonathan)
- [The Quarto VS Code extension](https://marketplace.visualstudio.com/items?itemName=quarto.quarto)
  supports editing PRQL code blocks
  ([`prqlr`](https://prql-lang.org/book/project/bindings/r.html) is required to
  render Quarto Markdown with PRQL code blocks). (@jjallaire)

**Internal**:

- Rename some of the internal crates, and refactored their paths in the repo.
  (@aljazerzen, #3683).
- Add a `justfile` for developers who prefer that above our `Taskfile.yaml`
  (@aljazerzen, #3681)

**New Contributors**:

- @hulxv, with #3533
- @AaronMoat, with #3522
- @jangorecki, with #3634

## 0.9.5 — 2023-09-16

0.9.5 adds a line-wrapping character, fixes a few bugs, and improves our CI. The
release has 77 commits from 8 contributors. Selected changes are below.

Look out for some conference talks coming up over the next few weeks, including
[QCon SF on Oct 2](https://qconsf.com/presentation/oct2023/prql-simple-powerful-pipelined-sql-replacement)
and
[date2day on Oct 12](https://www.data2day.de/veranstaltung-21353-0-prql-a-modern-language-for-data-transformation.html).

**Language**:

- A new line-wrapping character, for lines that are long and we want to break up
  into multiple physical lines. This is slightly different from from many
  languages — it's on the subsequent line:

  ```prql no-eval
  from artists
  select is_europe =
  \ country == "DE"
  \ || country == "FR"
  \ || country == "ES"
  ```

  This allows for easily commenting out physical lines while maintaining a
  correct logical line; for example:

  ```diff
  from artists
  select is_europe =
  \ country == "DE"
  \ || country == "FR"
  \ || country == "FR"
  -\ || country == "ES"
  +#\ || country == "ES"
  ```

  (@max-sixty, #3408)

**Fixes**:

- Fix stack overflow on very long queries in Windows debug builds (@max-sixty,
  #2908)

- Fix panic when unresolved lineage appears in group or window (@davidot, #3266)

- Fix a corner-case in handling precedence, and remove unneeded parentheses in
  some outputs (@max-sixty, #3472)

**Web**:

- Compiler panics are now printed to the console (@max-sixty, #3446)

**Integrations**:

- [Ace](https://ace.c9.io/), the JavaScript code editor now has syntax
  highlighting for PRQL. (@vanillajonathan, #3493)

**Internal changes**:

- Simplify & speed up lexer (@max-sixty, #3426, #3418)

**New Contributors**:

- @davidot, with #3450

## 0.9.4 — 2023-08-24

0.9.4 is a small release with some improvements and bug fixes in the compiler
and `prqlc`. And, the documentation and CI are continually being improved.

This release has 110 commits from 9 contributors. Selected changes:

**Features**:

- Strings can be delimited with any odd number of quote characters. The logic
  for lexing quotes is now simpler and slightly faster. Escapes in
  single-quote-delimited strings escape single-quotes rather than double-quotes.
  (@max-sixty, #3274)

**Fixes**:

- S-strings within double braces now parse correctly (@max-sixty, #3265)

**Documentation**:

- New docs for strings (@max-sixty, #3281)

**Web**:

- Improve syntax highlighting for numbers in the book & website (@max-sixty,
  #3261)
- Add ClickHouse integration to docs (@max-sixty, #3251)

**Integrations**:

- `prqlc` no longer displays a prompt when piping a query into its stdin
  (@max-sixty, #3248).
- Add a minimal example for use `prql-lib` with Zig (@vanillajonathan, #3372)

**Internal changes**:

- Overhaul our CI to run a cohesive set of tests depending on the specific
  changes in the PR, and elide all others. This cuts CI latency to less than
  three minutes for most changes, and enables GitHub's auto-merge to wait for
  all relevant tests. It also reduces the CI time on merging to main, by moving
  some tests to only run on specific path changes or on our nightly run.

  We now have one label we can add to PRs to run more tests — `pr-nightly`.
  (@max-sixty, #3317 & others).

- Auto-merge PRs for backports or pre-commit updates (@max-sixty, #3246)
- Add a workflow to create an issue when the scheduled nightly workflow fails
  (@max-sixty, #3304)

**New Contributors**:

- @FinnRG, with #3292
- @sitiom, with #3353

## 0.9.3 — 2023-08-02

0.9.3 is a small release, with mostly documentation, internal, and CI changes.

This release has 85 commits from 10 contributors.

We'd like to welcome @not-my-profile as someone who has helped with lots of
internal refactoring in the past couple of weeks.

**New Contributors**:

- @vthriller, with #3171
- @postmeback, with #3216

## 0.9.2 — 2023-07-25

0.9.2 is a hotfix release to fix an issue in the 0.9.0 & 0.9.1 release
pipelines.

## 0.9.1 — 2023-07-25

0.9.1 is a hotfix release to fix an issue in the 0.9.0 release pipeline.

## 0.9.0 — 2023-07-24

0.9.0 is probably PRQL's biggest ever release. We have dialect-specific
standard-libraries, a regex operator, an initial implementation of multiple-file
projects & modules, lots of bug fixes, and many many internal changes.

We've made a few backward incompatible syntax changes. Most queries will work
with a simple find/replace; see below for details.

The release has 421 commits from 12 contributors.

A small selection of the changes:

**Language**:

- The major breaking change is a new syntax for lists, which have been renamed
  to _tuples_, and are now represented with braces `{}` rather than brackets
  `[]`.

  To convert previous PRQL queries to this new syntax simply change `[ ... ]` to
  `{ ... }`.

  We made the syntax change to incorporate arrays. Almost every major language
  uses `[]` for arrays. We are adopting that convention — arrays use `[]`,
  tuples will use `{}`. (Though we recognize that `{}` for tuples is also rare
  (Hi, Erlang!), but didn't want to further load parentheses with meaning.)

  Arrays are conceptually similar to columns — their elements have a single
  type. Array syntax can't contain assignments.

  As part of this, we've also formalized tuples as containing both individual
  items (`select {foo, baz}`), and assignments (`select {foo=bar, baz=fuz}`).

- Some significant changes regarding SQL dialects:
  - Operators and functions can be defined on per-dialect basis. (@aljazerzen,
    #2681)
  - _Breaking_: The `sql.duckdb` target supports DuckDB 0.8 (@eitsupi, #2810).
  - _Breaking_: The `sql.hive` target is removed (@eitsupi, #2837).

- New arithmetic operators. These compile to different function or operator
  depending on the target.
  - _Breaking_: Operator `/` now always performs floating division (@aljazerzen,
    #2684). See the
    [Division docs](https://prql-lang.org/book/reference/syntax/operators.html#division-and-integer-division)
    for details.

  - Truncated integer division operator `//` (@aljazerzen, #2684). See the
    [Division docs](https://prql-lang.org/book/reference/syntax/operators.html#division-and-integer-division)
    for details.

  - Regex search operator `~=` (@max-sixty, #2458). An example:

    ```prql no-eval
    from tracks
    filter (name ~= "Love")
    ```

    ...compiles to;

    ```sql
    SELECT
      *
    FROM
      tracks
    WHERE
      REGEXP(name, 'Love')
    ```

    ...though the exact form differs by dialect; see the
    [Regex docs](https://prql-lang.org/book/reference/syntax/operators.html#regex)
    for more details.

- New aggregation functions: `every`, `any`, `average`, and `concat_array`.
  _Breaking:_ Remove `avg` in favor of `average`.

- _Breaking:_ We've changed our function declaration syntax to match other
  declarations. Functions were one of the first language constructs in PRQL, and
  since then we've added normal declarations there's no compelling reason for
  functions to be different.

  ```prql no-eval
  let add = a b -> a + b
  ```

  Previously, this was:

  ```prql no-eval
  func add a b -> a + b
  ```

- Experimental modules, which allow importing declarations from other files.
  Docs are forthcoming.

- Relation literals create a relation (a "table") as an _array_ of _tuples_.
  This example demonstrates the new syntax for arrays `[]` and tuples `{}`.
  (@aljazerzen, #2605)

  ```prql no-eval
  from [{a=5, b=false}, {a=6, b=true}]
  filter b == true
  select a
  ```

- `this` can be used to refer to the current pipeline, for situations where
  plain column name would be ambiguous:

  ```prql no-eval
  from x
  derive sum = my_column
  select this.sum   # does not conflict with `std.sum`
  ```

  Within a `join` transform, there is also a reference to the right relation:
  `that`.

- _Breaking:_ functions `count`, `rank` and `row_number` now require an argument
  of the array to operate on. In most cases you can directly replace `count`
  with `count this`. The `non_null` argument of `count` has been removed.

**Features**:

- We've changed how we handle colors.

  `Options::color` is deprecated and has no effect. Code which consumes
  `prql_compiler::compile` should instead accept the output with colors and use
  a library such as `anstream` to handle the presentation of colors. To ensure
  minimal disruption, `prql_compiler` will currently strip color codes when a
  standard environment variable such as `CLI_COLOR=0` is set or when it detects
  `stderr` is not a TTY.

  We now use the [`anstream`](https://github.com/rust-cli/anstyle) library in
  `prqlc` & `prql-compiler`.

  (@max-sixty, #2773)

- `prqlc` can now show backtraces when the standard backtrace env var
  (`RUST_BACKTRACE`) is active. (@max-sixty, #2751)

**Fixes**:

- Numbers expressed with scientific notation — `1e9` — are now handled correctly
  by the compiler (@max-sixty, #2865).

**Integrations**:

- prql-python now provides type hints (@philpep, #2912)

**Internal changes**:

- Annotations in PRQL. These have limited support but are currently used to
  specify binding strengths. They're modeled after Rust's annotations, but with
  `@` syntax, more similar to traditional decorators. (#2729)

  ```prql no-eval
  @{binding_strength=11}
  let mod = l r -> s"{l} % {r}"
  ```

- Remove BigQuery's special handling of quoted identifiers, now that our module
  system handles its semantics (@max-sixty, #2609).

- ClickHouse is tested in CI (@eitsupi, #2815).

**New Contributors**:

- @maxmcd, with #2533
- @khoa165, with #2876
- @philpep, with #2912
- @not-my-profile, with #2971

## 0.8.1 — 2023-04-29

0.8.1 is a small release with a new `list-targets` command in `prqlc`, some
documentation improvements, and some internal improvements.

This release has 41 commits from 8 contributors.

From the broader perspective of the project, we're increasing the relative
prioritization of it being easy for folks to actually use PRQL — either with
existing tools, or a tool we'd build. We'll be thinking about & discussing the
best way to do that over the next few weeks.

## 0.8.0 — 2023-04-14

0.8.0 renames the `and` & `or` operators to `&&` & `||` respectively,
reorganizes the Syntax section in the book, and introduces `read_parquet` &
`read_csv` functions for reading files with DuckDB.

This release has 38 commits from 8 contributors. Selected changes:

**Features**:

- Rename `and` to `&&` and `or` to `||`. Operators which are symbols are now
  consistently infix, while "words" are now consistently functions (@aljazerzen,
  #2422).

- New functions `read_parquet` and `read_csv`, which mirror the DuckDB
  functions, instructing the database to read from files (@max-sixty, #2409).

## 0.7.1 — 2023-04-03

0.7.1 is a hotfix release to fix `prql-js`'s `npm install` behavior when being
installed as a dependency.

This release has 17 commits from 4 contributors.

## 0.7.0 — 2023-04-01

0.7.0 is a fairly small release in terms of new features, with lots of internal
improvements, such as integration tests with a whole range of DBs, a blog post
on Pi day, RFCs for a type system, and more robust language bindings.

There's a very small breaking change to the Rust API, hence the minor version
bump.

Here's our April 2023 Update, from our
[Readme](https://github.com/PRQL/prql/blob/main/README.md):

> ### April 2023 update
>
> PRQL is being actively developed by a growing community. It's ready to use by
> the intrepid, either as part of one of our supported extensions, or within
> your own tools, using one of our supported language bindings.
>
> PRQL still has some minor bugs and some missing features, and probably is only
> ready to be rolled out to non-technical teams for fairly simple queries.
>
> Here's our current [Roadmap](https://prql-lang.org/roadmap/) and our
> [Milestones.](https://github.com/PRQL/prql/milestones)
>
> Our immediate focus for the code is on:
>
> - Building out the next few big features, including
>   [types](https://github.com/PRQL/prql/pull/1964) and
>   [modules](https://github.com/PRQL/prql/pull/2129).
> - Ensuring our supported features feel extremely robust; resolving any
>   [priority bugs](https://github.com/PRQL/prql/issues?q=is%3Aissue+is%3Aopen+label%3Abug+label%3Apriority).
>
> We're also spending time thinking about:
>
> - Making it really easy to start using PRQL. We're doing that by building
>   integrations with tools that folks already use; for example our VS Code
>   extension & Jupyter integration. If there are tools you're familiar with
>   that you think would be open to integrating with PRQL, please let us know in
>   an issue.
> - Making it easier to contribute to the compiler. We have a wide group of
>   contributors to the project, but contributions to the compiler itself are
>   quite concentrated. We're keen to expand this;
>   [#1840](https://github.com/PRQL/prql/issues/1840) for feedback.

---

The release has 131 commits from 10 contributors. Particular credit goes to to
@eitsupi & @jelenkee, who have made significant contributions, and
@vanillajonathan, whose prolific contribution include our growing language
bindings.

A small selection of the changes:

**Features**:

- `prqlc compile` adds `--color` & `--include-signature-comment` options.
  (@max-sixty, #2267)

**Web**:

- Added the PRQL snippets from the book to the
  [Playground](https://prql-lang.org/playground/) (@jelenkee, #2197)

**Internal changes**:

- _Breaking_: The `compile` function's `Options` now includes a `color` member,
  which determines whether error messages use ANSI color codes. This is
  technically a breaking change to the API. (@max-sixty, #2251)
- The `Error` struct now exposes the `MessageKind` enum. (@vanillajonathan,
  #2307)
- Integration tests run in CI with DuckDB, SQLite, PostgreSQL, MySQL and SQL
  Server (@jelenkee, #2286)

**New Contributors**:

- @k-nut, with #2294

## 0.6.1 — 2023-03-12

0.6.1 is a small release containing an internal refactoring and improved
bindings for C, PHP & .NET.

This release has 54 commits from 6 contributors. Selected changes:

**Fixes**:

- No longer incorrectly compile to `DISTINCT` when a `take 1` refers to a
  different set of columns than are in the `group`. (@max-sixty, with thanks to
  @cottrell, #2109)
- The version specification of the dependency Chumsky was bumped from `0.9.0` to
  `0.9.2`. `0.9.0` has a bug that causes an infinite loop. (@eitsupi, #2110)

**Documentation**:

- Add a policy for which bindings are supported / unsupported / nascent. See
  <https://prql-lang.org/book/project/bindings/index.html> for more details
  (@max-sixty, #2062) (@max-sixty, #2062)

**Integrations**:

- [prql-lib] Added C++ header file. (@vanillajonathan, #2126)

**Internal changes**:

- Many of the items that were in the root of the repo have been aggregated into
  `web` & `bindings`, simplifying the repo's structure. There's also `grammars`
  & `packages` (@max-sixty, #2135, #2117, #2121).

## 0.6.0 — 2023-03-08

0.6.0 introduces a rewritten parser, giving us the ability to dramatically
improve error messages, renames `switch` to `case` and includes lots of minor
improvements and fixes. It also introduces `loop`, which compiles to
`WITH RECURSIVE`, as a highly experimental feature.

There are a few cases of breaking changes, including switching `switch` to
`case`, in case that's confusing. There are also some minor parsing changes
outlined below.

This release has 108 commits from 11 contributors. Selected changes:

**Features**:

- Add a (highly experimental) `loop` language feature, which translates to
  `WITH RECURSIVE`. We expect changes and refinements in upcoming releases.
  (#1642, @aljazerzen)
- Rename the experimental `switch` function to `case` given it more closely
  matches the traditional semantics of `case`. (@max-sixty, #2036)
- Change the `case` syntax to use `=>` instead of `->` to distinguish it from
  function syntax.
- Convert parser from pest to Chumsky (@aljazerzen, #1818)
  - Improved error messages, and the potential to make even better in the
    future. Many of these improvements come from error recovery.
  - String escapes (`\n \t`).
  - Raw strings that don't escape backslashes.
  - String interpolations can only contain identifiers and not any expression.
  - Operator associativity has been changed from right-to-left to left-to-right
    to be more similar to other conventional languages.
  - `and` now has a higher precedence than `or` (of same reason as the previous
    point).
  - Dates, times and timestamps have stricter parsing rules.
  - `let`, `func`, `prql`, `case` are now treated as keywords.
  - Float literals without fraction part are not allowed anymore (`1.`).
- Add a `--format` option to `prqlc parse` which can return the AST in YAML
  (@max-sixty, #1962)
- Add a new subcommand `prqlc jinja`. (@aljazerzen, #1722)
- _Breaking_: prql-compiler no longer passes text containing `{{` & `}}` through
  to the output. (@aljazerzen, #1722)

  For example, the following PRQL query

  ```prql no-eval
  from {{foo}}
  ```

  was compiled to the following SQL previously, but now it raises an error.

  ```sql
  SELECT
    *
  FROM
    {{ foo }}
  ```

  This pass-through feature existed for integration with dbt.

  We're again considering how to best integrate with dbt, and this change is
  based on the idea that the jinja macro should run before the PRQL compiler.

  If you're interested in dbt integration, subscribe or 👍 to
  <https://github.com/dbt-labs/dbt-core/pull/5982>.

- A new compile target `"sql.any"`. When `"sql.any"` is used as the target of
  the compile function's option, the target contained in the query header will
  be used. (@aljazerzen, #1995)
- Support for SQL parameters with similar syntax (#1957, @aljazerzen)
- Allow `:` to be elided in timezones, such as `0800` in
  `@2020-01-01T13:19:55-0800` (@max-sixty, #1991).
- Add `std.upper` and `std.lower` functions for changing string casing
  (@Jelenkee, #2019).

**Fixes**:

- `prqlc compile` returns a non-zero exit code for invalid queries. (@max-sixty,
  #1924)
- Identifiers can contain any alphabetic unicode characters (@max-sixty, #2003)

**Documentation**:

- Operator precedence (@aljazerzen, #1818)
- Error messages for invalid queries are displayed in the book (@max-sixty,
  #2015)

**Integrations**:

- [prql-php] Added PHP bindings. (@vanillajonathan, #1860)
- [prql-dotnet] Added .NET bindings. (@vanillajonathan, #1917)
- [prql-lib] Added C header file. (@vanillajonathan, #1879)
- Added a workflow building a `.deb` on each release. (Note that it's not yet
  published on each release). (@vanillajonathan, #1883)
- Added a workflow building a `.rpm` on each release. (Note that it's not yet
  published on each release). (@vanillajonathan, #1918)
- Added a workflow building a Snap package on each release. (@vanillajonathan,
  #1881)

**Internal changes**:

- Test that the output of our nascent autoformatter can be successfully compiled
  into SQL. Failing examples are now clearly labeled. (@max-sixty, #2016)
- Definition files have been added to configure
  [Dev Containers](https://containers.dev/) for Rust development environment.
  (@eitsupi, #1893, #2025, #2028)

**New Contributors**:

- @linux-china, with #1971
- @Jelenkee, with #2019

## 0.5.2 — 2023-02-18

0.5.2 is a tiny release to fix an build issue in yesterday's `prql-js` 0.5.1
release.

This release has 7 commits from 2 contributors.

**New Contributors**:

- @matthias-Q, with #1873

## 0.5.1 — 2023-02-17

0.5.1 contains a few fixes, and another change to how bindings handle default
target / dialects.

This release has 53 commits from 7 contributors. Selected changes:

**Fixes**:

- Delegate dividing literal integers to the DB. Previously integer division was
  executed during PRQL compilation, which could be confusing given that behavior
  is different across DBs. Other arithmetic operations are still executed during
  compilation. (@max-sixty, #1747)

**Documentation**:

- Add docs on the `from_text` transform (@max-sixty, #1756)

**Integrations**:

- [prql-js] Default compile target changed from `Sql(Generic)` to `Sql(None)`.
  (@eitsupi, #1856)
- [prql-python] Compilation options can now be specified from Python. (@eitsupi,
  #1807)
- [prql-python] Default compile target changed from `Sql(Generic)` to
  `Sql(None)`. (@eitsupi, #1861)

**New Contributors**:

- @vanillajonathan, with #1766

## 0.5.0 — 2023-02-08

0.5.0 contains a few fixes, some improvements to bindings, lots of docs
improvements, and some work on forthcoming features. It contains one breaking
change in the compiler's `Options` interface.

This release has 74 commits from 12 contributors. Selected changes:

**Features**:

- Change public API to use target instead of dialect in preparation for feature
  work (@aljazerzen, #1684)

- `prqlc watch` command which watches filesystem for changes and compiles .prql
  files to .sql (@aljazerzen, #1708)

**Fixes**:

- Support double brackets in s-strings which aren't symmetric (@max-sixty,
  #1650)
- Support Postgres's Interval syntax (@max-sixty, #1649)
- Fixed tests for `prql-elixir` with macOS (@kasvith, #1707)

**Documentation**:

- Add a documentation test for prql-compiler, update prql-compiler README, and
  include the README in the prql book section for Rust bindings. The code
  examples in the README are included and tested as doctests in the
  prql-compiler (@nkicg6, #1679)

**Internal changes**:

- Add tests for all PRQL website examples to prql-python to ensure compiled
  results match expected SQL (@nkicg6, #1719)

**New Contributors**:

- @ruslandoga, with #1628
- @RalfNorthman, with #1632
- @nicot, with #1662

## 0.4.2 — 2023-01-25

**Features**:

- New `from_text format-arg string-arg` function that supports JSON and CSV
  formats. _format-arg_ can be `format:csv` or `format:json`. _string-arg_ can
  be a string in any format. (@aljazerzen & @snth, #1514)

  ```prql no-eval
  from_text format:csv """
  a,b,c
  1,2,3
  4,5,6
  """
  ```

  ```prql no-eval
  from_text format:json '''
      [{"a": 1, "b": "x", "c": false }, {"a": 4, "b": "y", "c": null }]
  '''
  ```

  ```prql no-eval
  from_text format:json '''{
      "columns": ["a", "b", "c"],
      "data": [
          [1, "x", false],
          [4, "y", null]
      ]
  }'''
  ```

  For now, the argument is limited to string constants.

**Fixes**

- Export constructor for SQLCompileOptions (@bcho, #1621)
- Remove backticks in count_distinct (@aljazerzen, #1611)

**New Contributors**

- @1Kinoti, with #1596
- @veenaamb, with #1614

## 0.4.1 — 2023-01-18

0.4.1 comes a few days after 0.4.0, with a couple of features and the release of
`prqlc`, the CLI crate.

0.4.1 has 35 commits from 6 contributors.

**Features**:

- Inferred column names include the relation name (@aljazerzen, #1550):

  ```prql no-eval
  from albums
  select title # name used to be inferred as title only
  select albums.title # so using albums was not possible here
  ```

- Quoted identifiers such as `dir/*.parquet` are passed through to SQL.
  (@max-sixty, #1516).

- The CLI is installed with `cargo install prqlc`. The binary was renamed in
  0.4.0 but required an additional `--features` flag, which has been removed in
  favor of this new crate (@max-sixty & @aljazerzen, #1549).

**New Contributors**:

- @fool1280, with #1554
- @nkicg6, with #1567

## 0.4.0 — 2023-01-15

0.4.0 brings lots of new features including `case`, `select ![]` and numbers
with underscores. We have initial (unpublished) bindings to Elixir. And there's
the usual improvements to fixes & documentation (only a minority are listed
below in this release).

0.4.0 also has some breaking changes: `table` is `let`, `dialect` is renamed to
`target`, and the compiler's API has changed. Full details below.

**Features**:

- Defining a temporary table is now expressed as `let` rather than `table`
  (@aljazerzen, #1315). See the
  [tables docs](https://prql-lang.org/book/reference/declarations/variables.html)
  for details.

- _Experimental:_ The
  [`case`](https://prql-lang.org/book/reference/syntax/case.html) function sets
  a variable to a value based on one of several expressions (@aljazerzen,
  #1278).

  ```prql no-eval
  derive var = case [
    score <= 10 -> "low",
    score <= 30 -> "medium",
    score <= 70 -> "high",
    true -> "very high",
  ]
  ```

  ...compiles to:

  ```sql
  SELECT
    *,
    CASE
      WHEN score <= 10 THEN 'low'
      WHEN score <= 30 THEN 'medium'
      WHEN score <= 70 THEN 'high'
      ELSE 'very high'
    END AS var
  FROM
    bar
  ```

  Check out the
  [`case` docs](https://prql-lang.org/book/reference/syntax/case.html) for more
  details.

- _Experimental:_ Columns can be excluded by name with `select` (@aljazerzen,
  #1329)

  ```prql no-eval
  from albums
  select ![title, composer]
  ```

- _Experimental:_ `append` transform, equivalent to `UNION ALL` in SQL.
  (@aljazerzen, #894)

  ```prql no-eval
  from employees
  append managers
  ```

  Check out the
  [`append` docs](https://prql-lang.org/book/reference/stdlib/transforms/append.html)
  for more details.

- Numbers can contain underscores, which can make reading long numbers easier
  (@max-sixty, #1467):

  ```prql no-eval
  from numbers
  select {
      small = 1.000_000_1,
      big = 5_000_000,
  }
  ```

- The SQL output contains a comment with the PRQL compiler version (@aljazerzen,
  #1322)
- `dialect` is renamed to `target`, and its values are prefixed with `sql.`
  (@max-sixty, #1388); for example:

  ```prql no-eval
  prql target:sql.bigquery  # previously was `dialect:bigquery`

  from employees
  ```

  This gives us the flexibility to target other languages than SQL in the long
  term.

- Tables definitions can contain a bare s-string (@max-sixty, #1422), which
  enables us to include a full CTE of SQL, for example:

  ```prql no-eval
  let grouping = s"""
    SELECT SUM(a)
    FROM tbl
    GROUP BY
      GROUPING SETS
      ((b, c, d), (d), (b, d))
  """
  ```

- Ranges supplied to `in` can be half-open (@aljazerzen, #1330).

- The crate's external API has changed to allow for compiling to intermediate
  representation. This also affects bindings. See
  [`prql-compiler` docs](https://docs.rs/prql-compiler/latest/prql_compiler/)
  for more details.

**Fixes**:

[This release, the changelog only contains a subset of fixes]

- Allow interpolations in table s-strings (@aljazerzen, #1337)

**Documentation**:

[This release, the changelog only contains a subset of documentation
improvements]

- Add docs on aliases in
  [Select](https://prql-lang.org/book/reference/stdlib/transforms/select.html)
- Add JS template literal and multiline example (@BCsabaEngine, #1432)
- JS template literal and multiline example (@BCsabaEngine, #1432)
- Improve prql-compiler docs & examples (@aljazerzen, #1515)
- Fix string highlighting in book (@max-sixty, #1264)

**Web**:

- The playground allows querying some sample data. As before, the result updates
  on every keystroke. (@aljazerzen, #1305)

**Integrations**:

[This release, the changelog only contains a subset of integration improvements]

- Added Elixir integration exposing PRQL functions as NIFs (#1500, @kasvith)
- Exposed Elixir flavor with exceptions (#1513, @kasvith)
- Rename `prql-compiler` binary to `prqlc` (@aljazerzen #1515)

**Internal changes**:

[This release, the changelog only contains a subset of internal changes]

- Add parsing for negative select (@max-sixty, #1317)
- Allow for additional builtin functions (@aljazerzen, #1325)
- Add an automated check for typos (@max-sixty, #1421)
- Add tasks for running playground & book (@max-sixty, #1265)
- Add tasks for running tests on every file change (@max-sixty, #1380)

**New contributors**:

- @EArazli, with #1359
- @boramalper, with #1362
- @allurefx, with #1377
- @bcho, with #1375
- @JettChenT, with #1385
- @BlurrechDev, with #1411
- @BCsabaEngine, with #1432
- @kasvith, with #1500

## 0.3.1 - 2022-12-03

0.3.1 brings a couple of small improvements and fixes.

**Features**:

- Support for using s-strings for `from` (#1197, @aljazerzen)

  ```prql no-eval
  from s"SELECT * FROM employees WHERE foo > 5"
  ```

- Helpful error message when referencing a table in an s-string (#1203,
  @aljazerzen)

**Fixes**:

- Multiple columns with same name created (#1211, @aljazerzen)
- Renaming via select breaks preceding sorting (#1204, @aljazerzen)
- Same column gets selected multiple times (#1186, @mklopets)

**Internal**:

- Update Github Actions and Workflows to current version numbers (and avoid
  using Node 12)

## 0.3.0 — 2022-11-29

🎉 0.3.0 is the biggest ever change in PRQL's compiler, rewriting much of the
internals: the compiler now has a semantic understanding of expressions,
including resolving names & building a DAG of column lineage 🎉.

While the immediate changes to the language are modest — some long-running bugs
are fixed — this unlocks the development of many of the project's long-term
priorities, such as type-checking & auto-complete. And it simplifies the
building of our next language features, such as match-case expressions, unions &
table expressions.

@aljazerzen has (mostly single-handedly) done this work over the past few
months. The project owes him immense appreciation.

**Breaking changes**:

We've had to make some modest breaking changes for 0.3:

- _Pipelines must start with `from`_. For example, a pipeline with only
  `derive foo = 5`, with no `from` transform, is no longer valid. Depending on
  demand for this feature, it would be possible to add this back.

- _Shared column names now require `==` in a join_. The existing approach is
  ambiguous to the compiler — `id` in the following example could be a boolean
  column.

  ```diff
  from employees
  -join positions [id]
  +join positions [==id]
  ```

- _Table references containing periods must be surrounded by backticks_. For
  example, when referencing a schema name:

  ```diff
  -from public.sometable
  +from `public.sometable`
  ```

**Features**:

- Change self equality op to `==` (#1176, @aljazerzen)
- Add logging (@aljazerzen)
- Add clickhouse dialect (#1090, @max-sixty)
- Allow namespaces & tables to contain `.` (#1079, @aljazerzen)

**Fixes**:

- Deduplicate column appearing in `SELECT` multiple times (#1186, @aljazerzen)
- Fix uppercase table names (#1184, @aljazerzen)
- Omit table name when only one ident in SELECT (#1094, @aljazerzen)

**Documentation**:

- Add chapter on semantics' internals (@aljazerzen, #1028)
- Add note about nesting variables in s-strings (@max-sixty, #1163)

**Internal changes**:

- Flatten group and window (#1120, @aljazerzen)
- Split ast into expr and stmt (@aljazerzen)
- Refactor associativity (#1156, @aljazerzen)
- Rename Ident constructor to `from_name` (#1084, @aljazerzen)
- Refactor rq folding (#1177, @aljazerzen)
- Add tests for reported bugs fixes in semantic (#1174, @aljazerzen)
- Bump duckdb from 0.5.0 to 0.6.0 (#1132)
- Bump once_cell from 1.15.0 to 1.16.0 (#1101)
- Bump pest from 2.4.0 to 2.5.0 (#1161)
- Bump pest_derive from 2.4.0 to 2.5.0 (#1179)
- Bump sqlparser from 0.25.0 to 0.27.0 (#1131)
- Bump trash from 2.1.5 to 3.0.0 (#1178)

## 0.2.11 — 2022-11-20

0.2.11 contains a few helpful fixes.

Work continues on our `semantic` refactor — look out for 0.3.0 soon! Many thanks
to @aljazerzen for his continued contributions to this.

Note: 0.2.10 was skipped due to this maintainer's inability to read his own docs
on bumping versions...

**Features**:

- Detect when compiler version is behind query version (@MarinPostma, #1058)
- Add `__version__` to prql-python package (@max-sixty, #1034)

**Fixes**:

- Fix nesting of expressions with equal binding strength and left associativity,
  such as `a - (b - c)` (@max-sixty, #1136)
- Retain floats without significant digits as floats (@max-sixty, #1141)

**Documentation**:

- Add documentation of `prqlr` bindings (@eitsupi, #1091)
- Add a 'Why PRQL' section to the website (@max-sixty, #1098)
- Add @snth to core-devs (@max-sixty, #1050)

**Internal changes**:

- Use workspace versioning (@max-sixty, #1065)

## 0.2.9 — 2022-10-14

0.2.9 is a small release containing a bug fix for empty strings.

**Fixes**:

- Fix parsing of empty strings (@aljazerzen, #1024)

## 0.2.8 — 2022-10-10

0.2.8 is another modest release with some fixes, doc improvements, bindings
improvements, and lots of internal changes. Note that one of the fixes causes
the behavior of `round` and `cast` to change slightly — though it's handled as a
fix rather than a breaking change in semantic versioning.

**Fixes**:

- Change order of the `round` & `cast` function parameters to have the column
  last; for example `round 2 foo_col` / `cast int foo`. This is consistent with
  other functions, and makes piping possible:

  ```prql no-eval
  derive [
    gross_salary = (salary + payroll_tax | as int),
    gross_salary_rounded = (gross_salary | round 0),
  ]
  ```

**Documentation**:

- Split `DEVELOPMENT.md` from `CONTRIBUTING.md` (@richb-hanover, #1010)
- Make s-strings more prominent in website intro (@max-sixty, #982)

**Web**:

- Add GitHub star count to website (@max-sixty, #990)

**Integrations**:

- Expose a shortened error message, in particular for the VS Code extension
  (@aljazerzen, #1005)

**Internal changes**:

- Specify 1.60.0 as minimum Rust version (@max-sixty, #1011)
- Remove old `wee-alloc` code (@max-sixty, #1013)
- Upgrade clap to version 4 (@aj-bagwell, #1004)
- Improve book-building script in Taskfile (@max-sixty, #989)
- Publish website using an artifact rather than a long-lived branch (@max-sixty,
  #1009)

## 0.2.7 — 2022-09-17

0.2.7 is a fairly modest release, six weeks after 0.2.6. We have some more
significant features, including a `union` operator and an overhaul of our type
system, as open PRs which will follow in future releases.

We also have new features in the
[VS Code extension](https://github.com/PRQL/prql-code), courtesy of
@jiripospisil, including a live output panel.

**Fixes**:

- `range_of_ranges` checks the Range end is smaller than its start (@shuozeli,
  #946)

**Documentation**:

- Improve various docs (@max-sixty, #974, #971, #972, #970, #925)
- Add reference to EdgeDB's blog post in our FAQ (@max-sixty, #922)
- Fix typos (@kianmeng, #943)

**Integrations**:

- Add `prql-lib`, enabling language bindings with `go` (@sigxcpu76, #923)
- Fix line numbers in JS exceptions (@charlie-sanders, #929)

**Internal changes**:

- Lock the version of the rust-toolchain, with auto-updates (@max-sixty, #926,
  #927)

## 0.2.6 — 2022-08-05

**Fixes**:

- Adjust `fmt` to only escape names when needed (@aljazerzen, #907)
- Fix quoting on upper case `table` names (@max-sixty, #893)
- Fix scoping of identical column names from multiple tables (@max-sixty, #908)
- Fix parse error on newlines in a `table` (@sebastiantoh 🆕, #902)
- Fix quoting of upper case table names (@max-sixty, #893)

**Documentation**:

- Add docs on Architecture (@aljazerzen, #904)
- Add Changelog (@max-sixty, #890 #891)

**Internal changes**:

- Start trial using Conventional Commits (@max-sixty, #889)
- Add crates.io release workflow, docs (@max-sixty, #887)

## 0.2.5 - 2022-07-29

0.2.5 is a very small release following 0.2.4 yesterday. It includes:

- Add the ability to represent single brackets in an s-string, with two brackets
  (#752, @max-sixty)
- Fix the "Copy to Clipboard" command in the Playground, for Firefox (#880,
  @mklopets)

## 0.2.4 - 2022-07-28

0.2.4 is a small release following 0.2.3 a few days ago. The 0.2.4 release
includes:

- Enrich our CLI, adding commands to get different stages of the compilation
  process (@aljazerzen , #863)
- Fix multiple `take n` statements in a query, leading to duplicate proxy
  columns in generated SQL (@charlie-sanders)
- Fix BigQuery quoting of identifiers in `SELECT` statements (@max-sixty)
- Some internal changes — reorganize top-level functions (@aljazerzen), add a
  workflow to track our Rust compilation time (@max-sixty), simplify our simple
  prql-to-sql tests (@max-sixty)

Thanks to @ankane, `prql-compiler` is now available from homebrew core;
`brew install prql-compiler`[^1].

[^1]:
    we still need to update docs and add a release workflow for this:
    <https://github.com/PRQL/prql/issues/866>

## 0.2.3 - 2022-07-24

A couple of weeks since the 0.2.2 release: we've squashed a few bugs, added some
mid-sized features to the language, and made a bunch of internal improvements.

The 0.2.3 release includes:

- Allow for escaping otherwise-invalid identifiers (@aljazerzen & @max-sixty)
- Fix a bug around operator precedence (@max-sixty)
- Add a section the book on the language bindings (@charlie-sanders)
- Add tests for our `Display` representation while fixing some existing bugs.
  This is gradually becoming our code formatter (@arrizalamin)
- Add a "copy to clipboard" button in the Playground (@mklopets)
- Add lots of guidance to our `CONTRIBUTING.md` around our tests and process for
  merging (@max-sixty)
- Add a `prql!` macro for parsing a prql query at compile time (@aljazerzen)
- Add tests for `prql-js` (@charlie-sanders)
- Add a `from_json` method for transforming json to a PRQL string (@arrizalamin)
- Add a workflow to release `prql-java` to Maven (@doki23)
- Enable running all tests from a PR by adding a `pr-run-all-tests` label
  (@max-sixty)
- Have `cargo-release` to bump all crate & npm versions (@max-sixty)
- Update `prql-js` to use the bundler build of `prql-js` (@mklopets)

As well as those contribution changes, thanks to those who've reported issues,
such as @mklopets @huw @mm444 @ajfriend.

From here, we're planning to continue squashing bugs (albeit more minor than
those in this release), adding some features like `union`, while working on
bigger issues such as type-inference.

We're also going to document and modularize the compiler further. It's important
that we give more people an opportunity to contribute to the guts of PRQL,
especially given the number and enthusiasm of contributions to project in
general — and it's not that easy to do so at the moment. While this is ongoing
if anyone has something they'd like to work on in the more difficult parts of
the compiler, let us know on GitHub or Discord, and we'd be happy to work
together on it.

Thank you!

## 0.2.2 - 2022-07-10

We're a couple of weeks since our 0.2.0 release. Thanks for the surge in
interest and contributions! 0.2.2 has some fixes & some internal improvements:

- We now test against SQLite & DuckDB on every commit, to ensure we're producing
  correct SQL. (@aljazerzen)
- We have the beginning of Java bindings! (@doki23)
- Idents surrounded by backticks are passed through to SQL (@max-sixty)
- More examples on homepage; e.g. `join` & `window`, lots of small docs
  improvements
- Automated releases to homebrew (@roG0d)
- [prql-js](https://github.com/PRQL/prql/tree/main/prqlc/bindings/js) is now a
  single package for Node, browsers & webpack (@charlie-sanders)
- Parsing has some fixes, including `>=` and leading underscores in idents
  (@mklopets)
- Ranges receive correct syntax highlighting (@max-sixty)

Thanks to Aljaž Mur Eržen @aljazerzen , George Roldugin @roldugin , Jasper
McCulloch @Jaspooky , Jie Han @doki23 , Marko Klopets @mklopets , Maximilian
Roos @max-sixty , Rodrigo Garcia @roG0d , Ryan Russell @ryanrussell , Steven
Maude @StevenMaude , Charlie Sanders @charlie-sanders .

We're planning to continue collecting bugs & feature requests from users, as
well as working on some of the bigger features, like type-inference.

For those interesting in joining, we also have a new
[Contributing page](https://github.com/PRQL/prql/blob/main/.github/CONTRIBUTING.md).

## 0.2.0 - 2022-06-27

🎉 🎉 **After several months of building, PRQL is ready to use!** 🎉 🎉

---

How we got here:

At the end of January, we published a proposal of a better language for data
transformation: PRQL. The reception was better than I could have hoped for — we
were no. 2 on HackerNews for a day, and gained 2.5K GitHub stars over the next
few days.

But man cannot live on GitHub Stars alone — we had to do the work to build it.
So over the next several months, during many evenings & weekends, a growing
group of us gradually built the compiler, evolved the language, and wrote some
integrations.

We want to double-down on the community and its roots in open source — it's
incredible that a few of us from all over the globe have collaborated on a
project without ever having met. We decided early-on that PRQL would always be
open-source and would never have a commercial product (despite lots of outside
interest to fund a seed round!). Because languages are so deep in the stack, and
the data stack has so many players, the best chance of building a great language
is to build an open language.

---

We still have a long way to go. While PRQL is usable, it has lots of missing
features, and an incredible amount of unfulfilled potential, including a
language server, cohesion with databases, and type inference. Over the coming
weeks, we'd like to grow the number of intrepid users experimenting PRQL in
their projects, prioritize features that will unblock them, and then start
fulfilling PRQL's potential by working through our
[roadmap](https://prql-lang.org/roadmap/).

The best way to experience PRQL is to try it. Check out our
[website](https://prql-lang.org) and the
[Playground](https://prql-lang.org/playground). Start using PRQL for your own
projects in [dbt](https://github.com/prql/dbt-prql),
[Jupyter notebooks](https://pyprql.readthedocs.io/en/latest/magic_readme.html)
and Prefect workflows.

Keep in touch with PRQL by following the project on
[Twitter](https://twitter.com/prql_lang), joining us on
[Discord](https://discord.gg/eQcfaCmsNc), starring the
[repo](https://github.com/PRQL/prql).

[Contribute](https://github.com/PRQL/prql/blob/main/.github/CONTRIBUTING.md) to
the project — we're a really friendly community, whether you're a recent SQL
user or an advanced Rust programmer. We need bug reports, documentation tweaks &
feature requests — just as much as we need compiler improvements written in
Rust.

---

I especially want to give [Aljaž Mur Eržen](https://github.com/aljazerzen)
(@aljazerzen) the credit he deserves, who has contributed the majority of the
difficult work of building out the compiler. Much credit also goes to
@charlie-sanders, one of PRQL's earliest supporters and the author of pyprql,
and [Ryan Patterson-Cross](https://github.com/rbpatt2019) (@rbpatt2019), who
built the Jupyter integration among other Python contributions.

Other contributors who deserve a special mention include: @roG0d, @snth,
@kwigley

---

Thank you, and we look forward to your feedback!<|MERGE_RESOLUTION|>--- conflicted
+++ resolved
@@ -8,27 +8,6 @@
 
 **Fixes**:
 
-<<<<<<< HEAD
-**Documentation**:
-
-**Web**:
-
-**Integrations**:
-
-**Internal changes**:
-
-**New Contributors**:
-
-## [unreleased]
-
-**Language**:
-
-**Features**:
-
-**Fixes**:
-
-=======
->>>>>>> df4bbd4f
 **Documentation**:
 
 **Web**:
