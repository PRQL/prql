[package]
description = "CLI for the PRQL compiler"
name = "prqlc"

edition.workspace = true
license.workspace = true
repository.workspace = true
rust-version.workspace = true
version.workspace = true

# Doesn't inherit from workspace because of `cargo msrv` support
metadata.msrv = "1.70.0"

[target.'cfg(not(target_family="wasm"))'.dependencies]
anstream = {version = "0.3.2", features = ["auto"]}
anyhow = {version = "1.0.75"}
ariadne = "0.3.0"
# Remove when https://github.com/PRQL/prql/issues/3228 is resolved.
atty = "0.2.14"
clap = {version = "4.4.6", features = ["derive", "env", "wrap_help"]}
clap_complete_command = "0.5.1"
clio = {version = "0.3.3", features = ['clap-parse']}
color-eyre = "0.6.2"
colorchoice-clap = "1.0.0"
env_logger = {version = "0.10.0", features = ["color"]}
itertools = "0.11.0"
notify = "6.1.1"
<<<<<<< HEAD
prql-ast = {path = '../prql-ast', version = "0.10.0"}
prql-compiler = {path = '../prql-compiler', features = ["serde_yaml"], version = "0.10.0"}
regex = {version = "1.9.5", features = ["std", "unicode"]}
=======
prql-ast = {path = '../prql-ast', version = "0.10.0" }
prql-compiler = {path = '../prql-compiler', features = ["serde_yaml"], version = "0.10.0" }
regex = {version = "1.9.6", features = ["std", "unicode"]}
>>>>>>> 284b6ac2
serde = "1"
serde_json = "1.0.107"
serde_yaml = "0.9.25"
walkdir = "2.4.0"

# We use minijinja just for the Jinja lexer, which is not part of the
# public interface which is covered by semver guarantees.
minijinja = {version = "=0.31.0", features = ["unstable_machinery"]}

[target.'cfg(not(target_family="wasm"))'.dev-dependencies]
insta = {version = "1.34", features = ["colors", "glob", "yaml"]}
insta-cmd = "0.4.0"<|MERGE_RESOLUTION|>--- conflicted
+++ resolved
@@ -25,15 +25,9 @@
 env_logger = {version = "0.10.0", features = ["color"]}
 itertools = "0.11.0"
 notify = "6.1.1"
-<<<<<<< HEAD
-prql-ast = {path = '../prql-ast', version = "0.10.0"}
-prql-compiler = {path = '../prql-compiler', features = ["serde_yaml"], version = "0.10.0"}
-regex = {version = "1.9.5", features = ["std", "unicode"]}
-=======
 prql-ast = {path = '../prql-ast', version = "0.10.0" }
 prql-compiler = {path = '../prql-compiler', features = ["serde_yaml"], version = "0.10.0" }
 regex = {version = "1.9.6", features = ["std", "unicode"]}
->>>>>>> 284b6ac2
 serde = "1"
 serde_json = "1.0.107"
 serde_yaml = "0.9.25"
