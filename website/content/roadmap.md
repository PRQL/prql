--- conflicted
+++ resolved
@@ -23,16 +23,9 @@
 only make small changes to the existing features, even as we continue adding
 features.
 
-<<<<<<< HEAD
 On this foundation we are planning to build advanced features like type checking,
 function currying, pivot/melt/wide_to_long/long_to_wide operations, operator overloading and
 [a few more](https://github.com/PRQL/prql/issues?q=is%3Aissue+is%3Aopen+label%3Alanguage-design).
-=======
-On this foundation we are planning to build advanced features like type
-checking, function currying, pivot/melt/wide_to_long/long_to_wide operations,
-operator overloading and
-[a few more](https://github.com/prql/prql/issues?q=is%3Aissue+is%3Aopen+label%3Alanguage-design).
->>>>>>> 3c1ac723
 
 ## Friendliness
 
@@ -40,7 +33,6 @@
 improvements. We'd like to make error messages better and sand off sharp
 corners.
 
-<<<<<<< HEAD
 Both bug reports of unfriendliness, and code contributions to improve them are welcome; there's a
 [friendliness label.](https://github.com/PRQL/prql/issues?q=is%3Aissue+label%3Afriendliness+is%3Aopen)
 
@@ -48,16 +40,6 @@
 
 Currently, the standard library is [quite
 limited](https://github.com/PRQL/prql/blob/main/prql-compiler/src/semantic/stdlib.prql).
-=======
-Both bug reports of unfriendliness, and code contributions to improve them are
-welcome; there's a
-[friendliness label.](https://github.com/prql/prql/issues?q=is%3Aissue+label%3Afriendliness+is%3Aopen)
-
-## Standard library
-
-Currently, the standard library is
-[quite limited](https://github.com/prql/prql/blob/main/prql-compiler/src/semantic/std.prql).
->>>>>>> 3c1ac723
 It contains only basic arithmetic functions (`AVERAGE`, `SUM`) and lacks
 functions for string manipulation, date handling and many math functions. One
 challenge here is the variety of functionalities and syntax of target DBMSs;
@@ -94,15 +76,9 @@
 
 PRQL is focused at the language layer, which means we can easily integrate with
 existing tools & apps. This will be the primary way that people can start using
-<<<<<<< HEAD
 PRQL day-to-day. Probably the most impactful initial integrations will be tools that
 engineers use to build data pipelines, like
 [`dbt-prql`](https://github.com/PRQL/prql/issues/375).
-=======
-PRQL day-to-day. Probably the most impactful initial integrations will be tools
-that engineers use to build data pipelines, like
-[`dbt-prql`](https://github.com/prql/prql/issues/375).
->>>>>>> 3c1ac723
 
 ## Not in focus
 
