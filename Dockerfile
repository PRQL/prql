--- conflicted
+++ resolved
@@ -18,13 +18,8 @@
 
 # See USING_DOCKER.md for instructions for various tasks
 
-<<<<<<< HEAD
 FROM rust:1.65.0-slim-buster
-# Surprising this isn't aready in the rust image
-=======
-FROM rust:1.64.0-slim-buster
 # Surprising this isn't already in the rust image
->>>>>>> f653ed5b
 ENV PATH="/root/.cargo/bin:${PATH}"
 
 # ========= Install essential apt packages =========
