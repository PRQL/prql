# S-strings

An s-string inserts SQL directly, as an escape hatch when there's something that
PRQL doesn't yet implement. For example, there's no `version()` function in SQL
that returns the Postgres version, so if we want to use that, we use an
s-string:

```prql
from my_table
select db_version = s"version()"
```

Embed a column name in an s-string using braces. For example, PRQL's standard
library defines the `average` function as:

```prql_no_test
func average column -> s"AVG({column})"
```

So this compiles using the function:

```prql
from employees
aggregate [average salary]
```

Here's an example of a more involved use of an s-string:

```prql
from de=dept_emp
join s=salaries side:left [
  (s.emp_no == de.emp_no),
  s"""({s.from_date}, {s.to_date})
  OVERLAPS
  ({de.from_date}, {de.to_date})"""
]
```

<<<<<<< HEAD
For those who have used python, s-strings are similar to python's f-strings, but
the result is SQL code, rather than a string literal. For example, a python
f-string of `f"average({col})"` would produce `"average(salary)"`, with quotes;
while in PRQL, `s"average({col})"` produces `average(salary)`, without quotes.

Note that interpolations can only contain plain variable names and not whole
expression like Python.
=======
For those who have used Python, s-strings are similar to Python's f-strings, but
the result is SQL code, rather than a string literal. For example, a Python
f-string of `f"average{col}"` would produce `"average(salary)"`, with quotes;
while in PRQL, `s"average{col}"` produces `average(salary)`, without quotes.
>>>>>>> 7c42e5c6

We can also use s-strings to produce a full table:

```prql
from s"SELECT DISTINCT ON first_name, id, age FROM employees ORDER BY age ASC"
join s = s"SELECT * FROM salaries" [==id]
```

```admonish note
S-strings in user code are intended as an escape-hatch for an unimplemented
feature. If we often need s-strings to express something, that's a sign we
should implement it in PRQL or PRQL's stdlib.
```

## Braces

To output braces from an s-string, use double braces:

```prql
from employees
derive [
  has_valid_title = s"regexp_contains(title, '([a-z0-9]*-){{2,}}')"
]
```

## Precedence

The PRQL compiler simply places a literal copy of each variable into the
resulting string, which means we may get surprising behavior when the variable
is has multiple terms and the s-string isn't parenthesized.

In this toy example, the `salary + benefits / 365` gets precedence wrong:

```prql
from employees
derive [
  gross_salary = salary + benefits,
  daily_rate = s"{gross_salary} / 365"
]
```

Instead, put the denominator `{gross_salary}` in parentheses:

```prql
from employees
derive [
  gross_salary = salary + benefits,
  daily_rate = s"({gross_salary}) / 365"
]
```<|MERGE_RESOLUTION|>--- conflicted
+++ resolved
@@ -36,20 +36,13 @@
 ]
 ```
 
-<<<<<<< HEAD
-For those who have used python, s-strings are similar to python's f-strings, but
-the result is SQL code, rather than a string literal. For example, a python
-f-string of `f"average({col})"` would produce `"average(salary)"`, with quotes;
-while in PRQL, `s"average({col})"` produces `average(salary)`, without quotes.
-
-Note that interpolations can only contain plain variable names and not whole
-expression like Python.
-=======
 For those who have used Python, s-strings are similar to Python's f-strings, but
 the result is SQL code, rather than a string literal. For example, a Python
 f-string of `f"average{col}"` would produce `"average(salary)"`, with quotes;
 while in PRQL, `s"average{col}"` produces `average(salary)`, without quotes.
->>>>>>> 7c42e5c6
+
+Note that interpolations can only contain plain variable names and not whole
+expression like Python.
 
 We can also use s-strings to produce a full table:
 
