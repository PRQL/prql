--- conflicted
+++ resolved
@@ -7,17 +7,12 @@
 title = "PRQL Language reference"
 
 [output.html]
-<<<<<<< HEAD
 additional-js = ["highlight-prql.js", "highlight-elm.js"]
 git-repository-url = "https://github.com/max-sixty/prql"
 
 [preprocessor.toc]
 command = "mdbook-toc"
 renderer = ["html"]
-=======
-additional-js = ["highlight-prql.js"]
-git-repository-url = "https://github.com/max-sixty/prql"
-
 [preprocessor.trunk]
 # Hacky — build the prql-web app with trunk, and sync the path into the src path
 # so that they get placed into the `dist` path. Then we exit with an error,
@@ -34,5 +29,4 @@
 #
 # If there's a better way of doing this (including one that works on Windows,
 # and doesn't swallow actual errors), we should change.
-command = "sh -c 'cd $(git rev-parse --show-toplevel)/prql-web && trunk build --public-url=dist && rsync -cvri dist ../reference/src/ && echo \"Copied!\" && exit 1'"
->>>>>>> 714b232e
+command = "sh -c 'cd $(git rev-parse --show-toplevel)/prql-web && trunk build --public-url=dist && rsync -cvri dist ../reference/src/ && echo \"Copied!\" && exit 1'"