--- conflicted
+++ resolved
@@ -351,35 +351,12 @@
     cmds:
       - mdbook serve --port=3000
 
-  # Use `npm install --install-links=false` to install prql-js
-  # as the regular dependency, instead of creating a
-  # symlink. Refer to https://github.com/PRQL/prql/pull/1296.
   run-playground:
     desc: Build & serve the playground for interactive development.
     dir: web/playground
     env:
       PROFILE: dev
     cmds:
-<<<<<<< HEAD
-      - npm install --install-links=false
-      - npm start
-
-  run-playground-cached:
-    desc: Build & serve the playground, without rebuilding rust code.
-    dir: web/playground
-    env:
-      PROFILE: dev
-    cmds:
-      - task: install-playground-npm-dependencies
-      - npm start
-
-  install-playground-npm-dependencies:
-    # Look to see if npm dependencies need to be updated
-    # Use task's sources/generates to see if checksums of
-    # node_modules directory have changed since package.json was updated
-
-    desc: Check to see if package.json has changed since we ran npm install
-=======
       - task: build-playground-dependencies
       - npm run dev
 
@@ -391,7 +368,6 @@
     #
     # Note that `npm install --install-links=false` no longer necessary
     desc: Install deps, checking whether a dependency recently changed
->>>>>>> 6b3c9515
     dir: web/playground
     env:
       PROFILE: dev
