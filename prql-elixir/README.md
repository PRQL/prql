# PRQL

[PRQL](https://prql-lang.org/) bindings for Elixir.

## Installation

```elixir
def deps do
  [
    {:prql, "~> 0.1.0"}
  ]
end
```

## Basic Usage

```elixir
  iex> PRQL.compile("from customers")
      {:ok, "SELECT\n  *\nFROM\n  customers\n\n-- Generated by PRQL compiler version 0.3.1 (https://prql-lang.org)\n"}


  iex> PRQL.compile("from customers\ntake 10", dialect: :mssql)
  {:ok, "SELECT\n  TOP (10) *\nFROM\n  customers\n\n-- Generated by PRQL compiler version 0.3.1 (https://prql-lang.org)\n"}
```

## Development

We are in the early stages of developing Elixir bindings.

We're using `Rustler` to provide rust bindings for `prql-compiler`.

<<<<<<< HEAD
Currently using the bindings in an Elixir project requires compiling the
rust crate from this repo:
=======
Currently using the bindings in an Elixir project requires compiling the rust
crate from this repo:
>>>>>>> 6060850b

- Install dependencies with `mix deps.get`
- Compile project `mix compile`
- Run tests `mix test`

<<<<<<< HEAD
Future work includes publishing pre-compiled artifacts(with `RustlerPreCompiled`), so Elixir projects can run PRQL without needing a rust toolchain.
=======
Future work includes publishing pre-compiled artifacts, so Elixir projects can
run PRQL without needing a rust toolchain.
>>>>>>> 6060850b
<|MERGE_RESOLUTION|>--- conflicted
+++ resolved
@@ -29,21 +29,12 @@
 
 We're using `Rustler` to provide rust bindings for `prql-compiler`.
 
-<<<<<<< HEAD
-Currently using the bindings in an Elixir project requires compiling the
-rust crate from this repo:
-=======
 Currently using the bindings in an Elixir project requires compiling the rust
 crate from this repo:
->>>>>>> 6060850b
 
 - Install dependencies with `mix deps.get`
 - Compile project `mix compile`
 - Run tests `mix test`
 
-<<<<<<< HEAD
-Future work includes publishing pre-compiled artifacts(with `RustlerPreCompiled`), so Elixir projects can run PRQL without needing a rust toolchain.
-=======
 Future work includes publishing pre-compiled artifacts, so Elixir projects can
-run PRQL without needing a rust toolchain.
->>>>>>> 6060850b
+run PRQL without needing a rust toolchain.