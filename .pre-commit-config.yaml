--- conflicted
+++ resolved
@@ -34,15 +34,7 @@
     rev: v17.0.6
     hooks:
       - id: clang-format
-<<<<<<< HEAD
         types_or: [c, c++]
-  - repo: https://github.com/psf/black
-    rev: 23.12.1
-    hooks:
-      - id: black
-=======
-        types: [c, c++]
->>>>>>> 5cb0a96d
   - repo: https://github.com/r0x0d/pre-commit-rust
     rev: v1.0.1
     hooks:
