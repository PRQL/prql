[package]
build = "build.rs"
edition = "2021"
name = "prql-python"
<<<<<<< HEAD
version = "0.0.3"
edition = "2021"
=======
version = "0.0.2"
>>>>>>> 41f39a82

[lib]
crate-type = ["cdylib"]
name = "prql_python"

[target.'cfg(not(target_family="wasm"))'.dependencies]
<<<<<<< HEAD
pyo3 = { version = "0.16.3", features = ["extension-module"] }
=======
pyo3 = {version = "0.16.3", features = ["extension-module", "abi3-py37"]}
>>>>>>> 41f39a82

[dependencies]
prql-compiler = {path = "../prql-compiler"}

[build-dependencies]
pyo3-build-config = "0.16.4"<|MERGE_RESOLUTION|>--- conflicted
+++ resolved
@@ -2,23 +2,14 @@
 build = "build.rs"
 edition = "2021"
 name = "prql-python"
-<<<<<<< HEAD
-version = "0.0.3"
-edition = "2021"
-=======
 version = "0.0.2"
->>>>>>> 41f39a82
 
 [lib]
 crate-type = ["cdylib"]
 name = "prql_python"
 
 [target.'cfg(not(target_family="wasm"))'.dependencies]
-<<<<<<< HEAD
-pyo3 = { version = "0.16.3", features = ["extension-module"] }
-=======
 pyo3 = {version = "0.16.3", features = ["extension-module", "abi3-py37"]}
->>>>>>> 41f39a82
 
 [dependencies]
 prql-compiler = {path = "../prql-compiler"}
