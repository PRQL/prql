[package]
build = "build.rs"
edition = "2021"
name = "prql-python"
publish = false
version = "0.2.7"

[lib]
crate-type = ["cdylib"]
name = "prql_python"

[target.'cfg(not(target_family="wasm"))'.dependencies]
pyo3 = {version = "0.17.0", features = ["abi3-py37"]}

[dependencies]
prql-compiler = {path = "../prql-compiler"}

[build-dependencies]
<<<<<<< HEAD
pyo3-build-config = "0.16.5"

[dev-dependencies]
insta = {version = "1.14.0", features = []}
=======
pyo3-build-config = "0.17.0"

[package.metadata.release]
shared-version = true
tag-name = "{{version}}"
tag-prefix = ""
>>>>>>> 372636a0
<|MERGE_RESOLUTION|>--- conflicted
+++ resolved
@@ -16,16 +16,12 @@
 prql-compiler = {path = "../prql-compiler"}
 
 [build-dependencies]
-<<<<<<< HEAD
-pyo3-build-config = "0.16.5"
+pyo3-build-config = "0.17.0"
 
 [dev-dependencies]
 insta = {version = "1.14.0", features = []}
-=======
-pyo3-build-config = "0.17.0"
 
 [package.metadata.release]
 shared-version = true
 tag-name = "{{version}}"
-tag-prefix = ""
->>>>>>> 372636a0
+tag-prefix = ""