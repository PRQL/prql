--- conflicted
+++ resolved
@@ -2,11 +2,6 @@
 // https://github.com/wangfenjin/duckdb-rs/issues/62
 #![cfg(not(any(target_family = "windows", target_family = "wasm")))]
 
-<<<<<<< HEAD
-=======
-mod connection;
-
->>>>>>> 03e62eff
 use std::collections::BTreeMap;
 use std::fmt::Write;
 use std::{env, fs};
@@ -18,18 +13,12 @@
 use tokio::runtime::Runtime;
 use tokio_util::compat::{Compat, TokioAsyncWriteCompatExt};
 
-<<<<<<< HEAD
 use connection::*;
-use prql_compiler::Options;
-use prql_compiler::Target::Sql;
-
-mod connection;
-=======
 use prql_compiler::sql::Dialect;
 use prql_compiler::Options;
 use prql_compiler::Target::Sql;
 
-use connection::*;
+mod connection;
 
 // This is copy-pasted from `test.rs` in prql-compiler. Ideally we would have a
 // canonical set of examples between both, which this integration test would use
@@ -55,7 +44,6 @@
         )
     });
 }
->>>>>>> 03e62eff
 
 #[test]
 fn test_rdbms() {
@@ -168,17 +156,8 @@
         .map(|s| s.trim())
         .filter(|s| !s.is_empty())
         .for_each(|s| {
-<<<<<<< HEAD
             con.run_query(con.modify_sql(s.to_string()).as_str(), runtime)
                 .unwrap();
-=======
-            let sql = match con.get_dialect() {
-                Dialect::MsSql => s.replace("TIMESTAMP", "DATETIME"),
-                Dialect::MySql => s.replace('"', "`").replace("TIMESTAMP", "DATETIME"),
-                _ => s.to_string(),
-            };
-            con.run_query(sql.as_str(), runtime);
->>>>>>> 03e62eff
         });
     let tables = [
         "invoices",
@@ -201,13 +180,9 @@
 fn run_query(con: &mut dyn DBConnection, prql: &str, runtime: &Runtime) -> Vec<Row> {
     let options = Options::default().with_target(Sql(Some(con.get_dialect())));
     let sql = prql_compiler::compile(prql, &options).unwrap();
-<<<<<<< HEAD
     let mut actual_rows = con
         .run_query(con.modify_sql(sql).as_str(), runtime)
         .unwrap();
-=======
-    let mut actual_rows = con.run_query(sql.as_str(), runtime);
->>>>>>> 03e62eff
     replace_booleans(&mut actual_rows);
     actual_rows
 }
