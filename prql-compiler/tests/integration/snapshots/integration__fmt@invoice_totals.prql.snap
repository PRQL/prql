---
source: prql-compiler/tests/integration/main.rs
expression: "# clickhouse:skip (clickhouse doesn't have lag function)\nfrom i=invoices\njoin ii=invoice_items (==invoice_id)\nderive {\n    city = i.billing_city,\n    street = i.billing_address,\n}\ngroup {city, street} (\n    derive total = ii.unit_price * ii.quantity\n    aggregate {\n        num_orders = count_distinct i.invoice_id,\n        num_tracks = sum ii.quantity,\n        total_price = sum total,\n    }\n)\ngroup {city} (\n    sort street\n    window expanding:true (\n        derive {running_total_num_tracks = sum num_tracks}\n    )\n)\nsort city\nderive {num_tracks_last_week = lag 7 num_tracks}\nselect {\n    city,\n    street,\n    num_orders,\n    num_tracks,\n    running_total_num_tracks,\n    num_tracks_last_week\n}\ntake 20\nsort city\n"
input_file: prql-compiler/tests/integration/queries/invoice_totals.prql
---
from i=invoices
join ii=invoice_items (==invoice_id)
derive {city=i.billing_city, street=i.billing_address}
group {city, street} (
  derive total=ii.unit_price * ii.quantity
  aggregate {
<<<<<<< HEAD
    num_orders=count_distinct i.invoice_id,
    num_tracks=sum ii.quantity,
    total_price=sum total,
=======
    num_orders = (count_distinct i.invoice_id),
    num_tracks = (sum ii.quantity),
    total_price = (sum total),
>>>>>>> 762b9efc
  }
)
group {city} (
  sort street
<<<<<<< HEAD
  window expanding:true (derive {running_total_num_tracks=sum num_tracks})
)
sort city
derive {num_tracks_last_week=lag 7 num_tracks}
=======
  window expanding:true (derive {running_total_num_tracks = (sum num_tracks)})
)
sort city
derive {num_tracks_last_week = (lag 7 num_tracks)}
>>>>>>> 762b9efc
select {
  city,
  street,
  num_orders,
  num_tracks,
  running_total_num_tracks,
  num_tracks_last_week,
}
take 20
sort city
<|MERGE_RESOLUTION|>--- conflicted
+++ resolved
@@ -3,36 +3,26 @@
 expression: "# clickhouse:skip (clickhouse doesn't have lag function)\nfrom i=invoices\njoin ii=invoice_items (==invoice_id)\nderive {\n    city = i.billing_city,\n    street = i.billing_address,\n}\ngroup {city, street} (\n    derive total = ii.unit_price * ii.quantity\n    aggregate {\n        num_orders = count_distinct i.invoice_id,\n        num_tracks = sum ii.quantity,\n        total_price = sum total,\n    }\n)\ngroup {city} (\n    sort street\n    window expanding:true (\n        derive {running_total_num_tracks = sum num_tracks}\n    )\n)\nsort city\nderive {num_tracks_last_week = lag 7 num_tracks}\nselect {\n    city,\n    street,\n    num_orders,\n    num_tracks,\n    running_total_num_tracks,\n    num_tracks_last_week\n}\ntake 20\nsort city\n"
 input_file: prql-compiler/tests/integration/queries/invoice_totals.prql
 ---
-from i=invoices
-join ii=invoice_items (==invoice_id)
-derive {city=i.billing_city, street=i.billing_address}
+from i = invoices
+join ii = invoice_items (==invoice_id)
+derive {
+  city = i.billing_city,
+  street = i.billing_address,
+}
 group {city, street} (
-  derive total=ii.unit_price * ii.quantity
+  derive total = ii.unit_price * ii.quantity
   aggregate {
-<<<<<<< HEAD
-    num_orders=count_distinct i.invoice_id,
-    num_tracks=sum ii.quantity,
-    total_price=sum total,
-=======
     num_orders = (count_distinct i.invoice_id),
     num_tracks = (sum ii.quantity),
     total_price = (sum total),
->>>>>>> 762b9efc
   }
 )
 group {city} (
   sort street
-<<<<<<< HEAD
-  window expanding:true (derive {running_total_num_tracks=sum num_tracks})
-)
-sort city
-derive {num_tracks_last_week=lag 7 num_tracks}
-=======
   window expanding:true (derive {running_total_num_tracks = (sum num_tracks)})
 )
 sort city
 derive {num_tracks_last_week = (lag 7 num_tracks)}
->>>>>>> 762b9efc
 select {
   city,
   street,
