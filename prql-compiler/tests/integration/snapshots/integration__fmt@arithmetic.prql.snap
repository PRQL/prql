--- conflicted
+++ resolved
@@ -4,26 +4,7 @@
 input_file: prql-compiler/tests/integration/queries/arithmetic.prql
 ---
 from [
-  {x_int=13, x_float=13, k_int=5, k_float=5},
   {
-<<<<<<< HEAD
-    x_int=(-13),
-    x_float=(-13),
-    k_int=5,
-    k_float=5,
-  },
-  {
-    x_int=13,
-    x_float=13,
-    k_int=(-5),
-    k_float=(-5),
-  },
-  {
-    x_int=(-13),
-    x_float=(-13),
-    k_int=(-5),
-    k_float=(-5),
-=======
     id = 1,
     x_int = 13,
     x_float = 13,
@@ -50,7 +31,6 @@
     x_float = -13,
     k_int = -5,
     k_float = -5,
->>>>>>> 762b9efc
   },
 ]
 select {
@@ -59,14 +39,14 @@
   x_int / k_float,
   x_float / k_int,
   x_float / k_float,
-  q_ii=x_int // k_int,
-  q_if=x_int // k_float,
-  q_fi=x_float // k_int,
-  q_ff=x_float // k_float,
-  r_ii=x_int % k_int,
-  r_if=x_int % k_float,
-  r_fi=x_float % k_int,
-  r_ff=x_float % k_float,
+  q_ii = x_int // k_int,
+  q_if = x_int // k_float,
+  q_fi = x_float // k_int,
+  q_ff = x_float // k_float,
+  r_ii = x_int % k_int,
+  r_if = x_int % k_float,
+  r_fi = x_float % k_int,
+  r_ff = x_float % k_float,
   (q_ii * k_int + r_ii | round 0),
   (q_if * k_float + r_if | round 0),
   (q_fi * k_int + r_fi | round 0),
