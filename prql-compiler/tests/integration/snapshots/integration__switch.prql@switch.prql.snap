---
source: prql-compiler/tests/integration/main.rs
expression: "from tracks\nsort milliseconds\nselect display = case [\n    composer != null => composer,\n    genre_id < 17 => 'no composer',\n    true => f'unknown composer'\n]\ntake 10\n"
input_file: prql-compiler/tests/integration/queries/switch.prql
---
WITH table_1 AS (
  SELECT
    CASE
      WHEN composer IS NOT NULL THEN composer
      WHEN genre_id < 17 THEN 'no composer'
<<<<<<< HEAD
      ELSE CONCAT('unknown composer', '')
=======
      ELSE 'unknown composer'
>>>>>>> be063277
    END AS display,
    milliseconds
  FROM
    tracks
  ORDER BY
    milliseconds
  LIMIT
    10
)
SELECT
  display
FROM
  table_1 AS table_0
<|MERGE_RESOLUTION|>--- conflicted
+++ resolved
@@ -8,11 +8,7 @@
     CASE
       WHEN composer IS NOT NULL THEN composer
       WHEN genre_id < 17 THEN 'no composer'
-<<<<<<< HEAD
-      ELSE CONCAT('unknown composer', '')
-=======
       ELSE 'unknown composer'
->>>>>>> be063277
     END AS display,
     milliseconds
   FROM
