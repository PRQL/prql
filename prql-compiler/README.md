--- conflicted
+++ resolved
@@ -2,13 +2,8 @@
 
 `prql-compiler` contains the implementation of PRQL's compiler, written in rust.
 
-<<<<<<< HEAD
 For more on PRQL, check out the [PRQL website](https://prql-lang.org) or the [PRQL
 repo](https://github.com/PRQL/prql).
-=======
-For more on PRQL, check out the [PRQL website](https://prql-lang.org) or the
-[PRQL repo](https://github.com/prql/prql).
->>>>>>> 3c1ac723
 
 ## Installation
 
