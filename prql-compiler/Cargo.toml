--- conflicted
+++ resolved
@@ -37,12 +37,7 @@
 [dependencies.clap]
 features = ["derive"]
 optional = true
-<<<<<<< HEAD
-version = "4.0.6"
-=======
-version = "3.2.3"
-# version = "4.0.8"
->>>>>>> 56822261
+version = "4.0.8"
 
 [dependencies.sqlparser]
 features = ["serde"]
