--- conflicted
+++ resolved
@@ -72,13 +72,8 @@
 expr_mul = !{ term ~ (operator_mul ~ term)* }
 
 term = _{ ( s_string | f_string | ident | nested_expr | nested_pipeline | list | range | literal ) }
-<<<<<<< HEAD
-literal = _{ interval | number | string | timestamp | date | time  }
-list = { "[" ~ (NEWLINE* ~ named_expr_call ~ ("," ~ NEWLINE* ~ named_expr_call )* ~ ","?)? ~ NEWLINE* ~ "]" }
-=======
-literal = _{ interval | number | string}
+literal = _{ interval | number | string | timestamp | date | time }
 list = { "[" ~ (NEWLINE* ~ (assign_call | expr_call) ~ ("," ~ NEWLINE* ~ (assign_call | expr_call) )* ~ ","?)? ~ NEWLINE* ~ "]" }
->>>>>>> ef7be502
 nested_expr = _{ "(" ~ expr_call ~ ")" }
 nested_pipeline = { "(" ~ expr_call? ~ pipe ~ pipeline ~ NEWLINE* ~ ")" }
 
