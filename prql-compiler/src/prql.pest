--- conflicted
+++ resolved
@@ -63,13 +63,8 @@
 term = _{ ( switch | s_string | f_string | range | literal | ident | nested_pipeline | expr_unary | list | jinja ) }
 expr_unary = { ( operator_unary ~ ( nested_pipeline | ident )) }
 literal = _{ value_and_unit | number | boolean | null | string | timestamp | date | time }
-<<<<<<< HEAD
-// TODO: is there some abstraction of `assign_call | pipeline` that would work here?
-list = { "[" ~ (NEWLINE* ~ (assign_call |  pipeline) ~ ("," ~ NEWLINE* ~ (assign_call | pipeline) )* ~ ","?)? ~ NEWLINE* ~ "]" }
-=======
-// TODO: is there some abstraction of `assign | expr_call` that would work here?
-list = { "[" ~ (NEWLINE* ~ (assign |  expr_call) ~ ("," ~ NEWLINE* ~ (assign | expr_call) )* ~ ","?)? ~ NEWLINE* ~ "]" }
->>>>>>> d641ee59
+// `assign | pipeline` based on discussion in #648
+list = { "[" ~ (NEWLINE* ~ (assign |  pipeline) ~ ("," ~ NEWLINE* ~ (assign | pipeline) )* ~ ","?)? ~ NEWLINE* ~ "]" }
 nested_pipeline = { "(" ~ (WHITESPACE | NEWLINE)* ~ pipeline? ~ (WHITESPACE | NEWLINE)* ~ ")" }
 
 // We haven't implemented escapes — I think we can mostly pass those through to
