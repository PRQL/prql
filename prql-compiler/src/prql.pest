WHITESPACE = _{ " " | "\t" }

// TODO: maybe pass comments to AST (and potentially put them into SQL comments)
COMMENT = _{ "#" ~ (!NEWLINE ~ ANY) * }

statements = _{ SOI ~ NEWLINE* ~ query_def ? ~ (func_def | table_def)* ~ pipeline_stmt? ~ EOI }

query_def = { "prql" ~ named_arg* ~ NEWLINE+ }

func_def = { "func" ~ func_def_name ~ func_def_params ~ "->" ~ expr_call ~ ( NEWLINE+ | &EOI ) }

func_def_name = { ident_part ~ type_def? }
func_def_params = { func_def_param* }
func_def_param = { ident_part ~ type_def? ~ (":" ~ expr)? }
type_def = { "<" ~ type_term ~ ( "|" ~ type_term)* ~ ">" }
type_term = { ident_part ~ type_def? }

table_def = { "table" ~ ident_part ~ "=" ~ nested_pipeline ~ ( NEWLINE+ | &EOI ) }

pipeline_stmt = { pipeline ~ ( NEWLINE+ | &EOI ) }

// An ident is a sequence of word-like terms, separated by `.`. Where surrounded
// by backticks, the term is taken as-is, including any periods it contains.
// We allow `e.*`, but not just `*`, since it would conflict with multiply in some cases.
ident = ${
    !operator ~ !(keyword ~ WHITESPACE)
    ~ (ident_plain | ident_backticks)
    ~ ("."  ~ (ident_plain | ident_backticks | ident_star))*
}
ident_part = ${ ident_plain | ident_backticks }
// Either a normal ident (starting with a letter, `$` or `_`), or any string surrounded
// by backticks.
ident_plain = { ((ASCII_ALPHA | "$" | "_") ~ (ASCII_ALPHANUMERIC | "_" )* ) }
ident_backticks = _{ PUSH("`") ~ (!NEWLINE ~ string_inner)* ~ POP }
// This is split out so we can make `ident_part_next` silent, but still capture it.
ident_star = { "*" }

keyword = _{ "prql" | "table" | "func" }


pipe = _{ NEWLINE+ | "|" }
pipeline = { WHITESPACE* ~ expr_call ~ (pipe ~ expr_call)* }

<<<<<<< HEAD
// Whitespace is required to prevent matching s"string". Forbid `operator_binary` so `a
// - b` can't parse as `a` & `-b` (but allow `select ![a]`)
//
// Note that this needs to use `assign` rather than `assign_call`, so that
//
//   join s=salaries [==id]`
//
// isn't parsed as `s=` & `salaries [==id]`
func_call = ${ ident ~ WHITESPACE+ ~ (!operator_binary ~ (named_arg | assign | expr) ~ WHITESPACE*)+ }
=======
// Whitespace is required to prevent matching s"string". And we forbid
// `operator` so `a - b` doesn't parse as `a` & `-b`.
func_call = ${ ident ~ WHITESPACE+ ~ (!operator ~ (named_arg | alias | expr) ~ WHITESPACE*)+ }
>>>>>>> d641ee59

named_arg   = !{ ident_part ~ ":" ~ !":" ~ expr }
// alias needs to be distinct from assign, so that in `join s=salaries [==id]`,
// `s=salaries` is parsed separately from `[==id]`, since aliases allow for an
// expr as an rvalue, but not a function call.
alias = !{ ident_part ~ "=" ~ !"=" ~ expr }
assign = !{ ident_part ~ "=" ~ !"=" ~ expr_call }

expr_call = _{ (func_call | expr) }

expr = !{ expr_coalesce ~ (operator_logical ~ expr)? }
expr_coalesce = { expr_compare ~ (operator_coalesce ~ expr_coalesce)? }
expr_compare = { expr_add ~ (operator_compare ~ expr_add)? }
expr_add = { expr_mul ~ (operator_add ~ expr_add)? }
expr_mul = { term ~ (operator_mul ~ expr_mul)? }

term = _{ ( switch | s_string | f_string | range | literal | ident | nested_pipeline | expr_unary | list | jinja ) }
expr_unary = { ( operator_unary ~ ( nested_pipeline | ident | list )) }
literal = _{ value_and_unit | number | boolean | null | string | timestamp | date | time }
// TODO: is there some abstraction of `assign | expr_call` that would work here?
list = { "[" ~ (NEWLINE* ~ (assign |  expr_call) ~ ("," ~ NEWLINE* ~ (assign | expr_call) )* ~ ","?)? ~ NEWLINE* ~ "]" }
nested_pipeline = { "(" ~ (WHITESPACE | NEWLINE)* ~ pipeline? ~ (WHITESPACE | NEWLINE)* ~ ")" }

// We haven't implemented escapes — I think we can mostly pass those through to
// SQL, but there may be things we're missing.
// https://pest.rs/book/examples/rust/literals.html

// We need to have a non-silent rule which contains the quotes
// — `string` in this case — because of
// https://github.com/pest-parser/pest/issues/583. Then when converting to AST,
// we only keep the `string_inner` and discard the `string` given it contains
// the quotes.
//
// TODO: I'm still a bit unclear how preceding and trailing spaces are working
// -- it seems that inner spaces are included without an atomic operator (or
// with `ANY`), but prceeding & trailing spaces require both `ANY` _and_ an
// atomic operator. We have some rudimentary tests for these.

single_quote = _{ "\"" | "'" }
multi_quote = _{ "\""{3,} | "'"{3,} }
opening_quote = _{ PUSH(multi_quote) | PUSH(single_quote) }
// PEEK refers to the opening quote; `"` or `'` or multiple quotes.
string_inner = { ( !( PEEK ) ~ ANY )+ }
// Either > 3 quotes, or just one. Currently both of those can be multiline.
string = ${ opening_quote ~ string_inner? ~ POP }

number = ${ operator_add? ~ ( ASCII_DIGIT )+ ~ ("." ~ ( ASCII_DIGIT )+)? }

boolean = ${ "true" | "false" }

null = ${ "null" }

range = ${ range_edge ~ ".." ~ range_edge }
// We need `literal` separate from `term_simple` for things like range edges,
// which would infinitely recurse otherwise, since it'll keep trying to parse
// the whole span, not just the part before `..`.
range_edge = ${ literal? }

operator = _{ operator_unary | operator_binary }
operator_binary = _{ operator_mul | operator_add | operator_compare | operator_logical | operator_coalesce }
operator_unary = ${ "-" | "+" | "!" | "==" }
operator_mul = ${ "*" | "/" | "%" }
operator_add = ${ "+" | "-" }
operator_compare = ${ "==" | "!=" | ">=" | "<=" | ">" | "<" }
operator_logical = ${ ("and" | "or") ~ &WHITESPACE }
operator_coalesce = ${ "??" }

// If we have lots more string prefixes then we could just have a type
// `prefixed` string and parse in the parser, but manageable for now.
s_string = ${ "s" ~ opening_quote ~ interpolate_string_inner ~ POP }
f_string = ${ "f" ~ opening_quote ~ interpolate_string_inner ~ POP }
interpolate_string_inner = _{ ( interpolate_string_inner_literal | interpolate_double_bracket | ( "{" ~ expr_call ~ "}" ))* }
// We want to strip the outer `{}` of `{{}}`, so we make a silent rule and then
// an inner non-silent rule.
interpolate_double_bracket = _{ "{" ~ interpolate_double_bracket_literal ~ "}" }
interpolate_double_bracket_literal = { "{" ~ ( !"}}"  ~ ANY )+ ~ "}" }
interpolate_string_inner_literal = { ( !( PEEK | "{" ) ~ ANY )+ }

unit = { "microseconds" | "milliseconds" | "seconds" | "minutes" | "hours" | "days" | "weeks" | "months" | "years" }
value_and_unit = ${ number ~ unit }

date = ${ "@" ~ date_inner ~ &end_expr }
time = ${ "@" ~ time_inner ~ &end_expr }
timestamp = ${ "@" ~ timestamp_inner ~ &end_expr }
// We use the `inner` types as containing the data that we want to retain in the AST.
date_inner = ${ ASCII_DIGIT{4} ~ "-" ~ ASCII_DIGIT{2} ~ "-" ~ ASCII_DIGIT{2} }
// Times are liberally defined atm, we could make this more robust.
time_inner = ${ ASCII_DIGIT{2} ~ (( ":" | "." ) ~ ASCII_DIGIT* )* ~ ((( "+" | "-" ) ~ (ASCII_DIGIT | ":" )*) | "Z")? }
timestamp_inner = ${ date_inner ~ "T" ~ time_inner }

// We can use this when want to ensure something is ending, like a date, so `@20-01-0`
// isn't treated like a time `@20-01` `-` (minus) `0`.
// (Not sure whether `..` should be here or in the items that allow it; feel
// free to demote it to those items if `end_expr` is used somewhere where it's
// not supported)
end_expr = _{ WHITESPACE | "," | ")" | "]" | EOI | NEWLINE | ".." }

// We pass text between `{{` and `}}` through, so dbt can use Jinja.
jinja = { ("{{" ~ (!"}}" ~ ANY)* ~ "}}") }

switch = { "switch" ~ "[" ~ (NEWLINE* ~ switch_case ~ ("," ~ NEWLINE* ~ switch_case )* ~ ","?)? ~ NEWLINE* ~ "]" }
switch_case = { expr_call ~ "->" ~ expr_call }<|MERGE_RESOLUTION|>--- conflicted
+++ resolved
@@ -41,21 +41,9 @@
 pipe = _{ NEWLINE+ | "|" }
 pipeline = { WHITESPACE* ~ expr_call ~ (pipe ~ expr_call)* }
 
-<<<<<<< HEAD
 // Whitespace is required to prevent matching s"string". Forbid `operator_binary` so `a
 // - b` can't parse as `a` & `-b` (but allow `select ![a]`)
-//
-// Note that this needs to use `assign` rather than `assign_call`, so that
-//
-//   join s=salaries [==id]`
-//
-// isn't parsed as `s=` & `salaries [==id]`
 func_call = ${ ident ~ WHITESPACE+ ~ (!operator_binary ~ (named_arg | assign | expr) ~ WHITESPACE*)+ }
-=======
-// Whitespace is required to prevent matching s"string". And we forbid
-// `operator` so `a - b` doesn't parse as `a` & `-b`.
-func_call = ${ ident ~ WHITESPACE+ ~ (!operator ~ (named_arg | alias | expr) ~ WHITESPACE*)+ }
->>>>>>> d641ee59
 
 named_arg   = !{ ident_part ~ ":" ~ !":" ~ expr }
 // alias needs to be distinct from assign, so that in `join s=salaries [==id]`,
