use crate::{
    ast::pl::{self, BinaryExpr},
    utils::VALID_IDENT,
};

pub fn write(stmts: &Vec<pl::Stmt>) -> String {
    let mut r = String::new();
    let mut opt = WriteOpt::default();

    'lp: loop {
        for stmt in stmts {
            match stmt.write(opt) {
                Some(s) => {
                    r += &s;
                }
                None => {
                    r.clear();
                    opt.max_width += opt.max_width / 2;
                    continue 'lp;
                }
            }
        }
        return r;
    }
}

impl std::fmt::Display for pl::Expr {
    fn fmt(&self, f: &mut std::fmt::Formatter<'_>) -> std::fmt::Result {
        let opt = WriteOpt::new_width(u16::MAX);
        f.write_str(&self.write(opt).unwrap())
    }
}

impl std::fmt::Display for pl::Ty {
    fn fmt(&self, f: &mut std::fmt::Formatter<'_>) -> std::fmt::Result {
        let opt = WriteOpt::new_width(u16::MAX);
        f.write_str(&self.write(opt).unwrap())
    }
}

impl std::fmt::Display for pl::TyKind {
    fn fmt(&self, f: &mut std::fmt::Formatter<'_>) -> std::fmt::Result {
        let opt = WriteOpt::new_width(u16::MAX);
        f.write_str(&self.write(opt).unwrap())
    }
}

pub trait WriteSource {
    /// Converts self to its source representation according to specified
    /// options.
    ///
    /// Returns `None` if source does not fit into [WriteOpt::rem_width].
    fn write(&self, opt: WriteOpt) -> Option<String>;

    fn write_between<S: ToString>(&self, prefix: S, suffix: &str, opt: WriteOpt) -> Option<String> {
        let mut r = prefix.to_string();
        let opt = opt.consume_width((r.len() + suffix.len()) as u16)?;

        r += &self.write(opt)?;

        r += suffix;
        Some(r)
    }
}

impl<T: WriteSource> WriteSource for &T {
    fn write(&self, opt: WriteOpt) -> Option<String> {
        (*self).write(opt)
    }
}

#[derive(Clone, Copy)]
pub struct WriteOpt {
    /// String to emit as one indentation level
    pub tab: &'static str,

    /// Maximum number of characters per line
    pub max_width: u16,

    /// Current indent used when emitting lines
    pub indent: u16,

    /// Current remaining number of characters in line
    pub rem_width: u16,
}

impl Default for WriteOpt {
    fn default() -> Self {
        Self {
            tab: "  ",
            max_width: 50,

            indent: 0,
            rem_width: 50,
        }
    }
}

impl WriteOpt {
    fn new_width(max_width: u16) -> Self {
        WriteOpt {
            max_width,
            rem_width: max_width,
            ..WriteOpt::default()
        }
    }

    fn consume_width(mut self, width: u16) -> Option<Self> {
        self.rem_width = self.rem_width.checked_sub(width)?;
        Some(self)
    }

    fn reset_line(mut self) -> Option<Self> {
        let ident = self.tab.len() as u16 * self.indent;
        self.rem_width = self.max_width.checked_sub(ident)?;
        Some(self)
    }

    fn write_indent(&self) -> String {
        self.tab.repeat(self.indent as usize)
    }
}

impl WriteSource for pl::Expr {
    fn write(&self, opt: WriteOpt) -> Option<String> {
<<<<<<< HEAD
        let mut r = String::new();
        if let Some(alias) = &self.alias {
            r += &write_ident_part(alias);
            r += "=";
        }

        self.kind.write_between(r, "", opt)
=======
        self.write_expr(None, opt)
>>>>>>> 762b9efc
    }
}

impl WriteSource for pl::ExprKind {
    fn write(&self, opt: WriteOpt) -> Option<String> {
        use pl::ExprKind::*;

        match &self {
            Ident(ident) => ident.write(opt),
            All { within, except } => {
                let mut r = String::new();
                r += &within.write(opt)?;
                r += ".!{";
                for e in except {
                    r += &e.write(opt)?;
                    r += ",";
                }
                r += "}";
                Some(r)
            }
            Pipeline(pipeline) => SeparatedExprs {
                inline: " | ",
                line_end: "",
                exprs: &pipeline.exprs,
            }
            .write_between("(", ")", opt),

            Tuple(fields) => SeparatedExprs {
                exprs: fields,
                inline: ", ",
                line_end: ",",
            }
            .write_between("{", "}", opt),

            Array(items) => SeparatedExprs {
                exprs: items,
                inline: ", ",
                line_end: ",",
            }
            .write_between("[", "]", opt),

            Range(range) => {
                let mut r = String::new();
                if let Some(start) = &range.start {
                    r += &start.write_expr(Some(self), opt)?;
                }
                r += "..";
                if let Some(end) = &range.end {
                    r += &end.write_expr(Some(self), opt)?;
                }
                Some(r)
            }
            Binary(pl::BinaryExpr { op, left, right }) => {
                let mut r = String::new();

                r += &left.write_expr(Some(self), opt)?;

                r += " ";
                r += &op.to_string();
                r += " ";

                r += &right.write_expr(Some(self), opt)?;
                Some(r)
            }
            Unary(pl::UnaryExpr { op, expr }) => {
                let mut r = String::new();

                r += &op.to_string();
                r += &expr.write_expr(Some(self), opt)?;
                Some(r)
            }
            FuncCall(func_call) => {
                let mut r = String::new();
                r += &func_call.name.write_expr(Some(self), opt)?;

                for (name, arg) in &func_call.named_args {
                    r += " ";
                    r += name;
                    r += ":";
                    r += &arg.write_expr(Some(self), opt)?;
                }
                for arg in &func_call.args {
                    r += " ";
                    r += &arg.write_expr(Some(self), opt)?;
                }
                Some(r)
            }
            Func(c) => {
                let mut r = String::new();
                for param in &c.params {
                    r += &param.name;
                    r += " ";
                }
                for param in &c.named_params {
                    r += &param.name;
                    r += ":";
                    r += &param.default_value.as_ref().unwrap().to_string();
                    r += " ";
                }
                r += "-> ";
                r += &c.body.to_string();

                if !c.args.is_empty() {
                    r = format!("({r})");
                    for args in &c.args {
                        r += " ";
                        r += &args.to_string();
                    }
                    r = format!("({r})");
                }
                Some(r)
            }
            SString(parts) => display_interpolation("s", parts, opt),
            FString(parts) => display_interpolation("f", parts, opt),
            TransformCall(transform) => {
                Some(format!("{} <unimplemented>", (*transform.kind).as_ref()))
            }
            Literal(literal) => Some(literal.to_string()),
            Case(cases) => {
                let mut r = String::new();
                r += "case ";
                r += &SeparatedExprs {
                    exprs: cases,
                    inline: ", ",
                    line_end: ",",
                }
                .write_between("{", "}", opt)?;
                Some(r)
            }
            RqOperator { .. } => Some("<built-in>".to_string()),
            Type(ty) => ty.write(opt),
            Param(id) => Some(format!("${id}")),
            Internal(operator_name) => Some(format!("internal {operator_name}")),
        }
    }
}

impl pl::Expr {
    /// Writes an optionally parenthesized expression based on the relative binding
    /// strength of the expression and its parent.
    fn write_expr(&self, parent: Option<&pl::ExprKind>, opt: WriteOpt) -> Option<String> {
        if self.alias.is_some() {
            return self.write_alias_expr(parent, opt);
        }
        let strength_self = binding_strength(&self.kind, false);
        let strength_parent = match parent {
            Some(p) => binding_strength(p, true),
            // If there's no parent, then we're at the top level, so we don't need
            // parentheses, we can act like the parent has a low binding strength.
            None => i32::MIN,
        };

        if strength_parent >= strength_self {
            self.kind.write_between("(", ")", opt)
        } else {
            self.kind.write(opt)
        }
    }

    // We split out how aliases are written, since they follow slightly different
    // rules. Possibly there's a simpler way to organize them; contributions
    // welcome.
    fn write_alias_expr(&self, parent: Option<&pl::ExprKind>, opt: WriteOpt) -> Option<String> {
        assert!(self.alias.is_some());
        // When it's a child, the `=` has a high binding strength — we almost never
        // need to wrap `(a = b)` in parens.
        let strength_self = 12;
        let strength_parent = match parent {
            Some(p) => binding_strength(p, true),
            // If there's no parent, then we're at the top level, so we don't need
            // parentheses, we can act like the parent has a low binding strength.
            None => i32::MIN,
        };

        let s = format!(
            "{lhs} = {rhs}",
            lhs = &write_ident_part(self.alias.as_ref().unwrap()),
            rhs = pl::Expr::write_alias_rhs_expr(&self.kind, opt)?
        );
        if strength_parent >= strength_self {
            // TODO: we should use `write_between`, but the function types don't
            // work atm.
            Some(format!("({s})"))
        } else {
            Some(s)
        }
    }

    fn write_alias_rhs_expr(expr: &pl::ExprKind, opt: WriteOpt) -> Option<String> {
        let strength_self = binding_strength(expr, false);
        // When a parent, `=` has a fairly low binding strength:
        // - Weaker than a binop, since `x = y + 1`
        // - Stronger than a child funccall, since `x = (y z)`
        let strength_parent = 0;

        if strength_parent >= strength_self {
            expr.write_between("(", ")", opt)
        } else {
            expr.write(opt)
        }
    }
}

fn binding_strength(expr: &pl::ExprKind, is_parent: bool) -> i32 {
    match expr {
        // For example, if it's an Ident, it's basically infinite — a simple
        // ident never needs parentheses around it.
        pl::ExprKind::Ident(_) => 100,
        pl::ExprKind::All { .. } => 100,

        pl::ExprKind::Range(_) => 6,
        pl::ExprKind::Binary(BinaryExpr { op, .. }) => match op {
            pl::BinOp::Mul | pl::BinOp::DivInt | pl::BinOp::DivFloat | pl::BinOp::Mod => 5,
            pl::BinOp::Add | pl::BinOp::Sub => 4,
            pl::BinOp::Eq
            | pl::BinOp::Ne
            | pl::BinOp::Gt
            | pl::BinOp::Lt
            | pl::BinOp::Gte
            | pl::BinOp::Lte
            | pl::BinOp::RegexSearch => 3,
            pl::BinOp::And => 2,
            pl::BinOp::Or => 1,
            pl::BinOp::Coalesce => 2,
        },
        // Weaker than a parent funccall, since `join x (==y)`
        // Weaker than a range, since `(-100)..1` (alternatively a range could
        // inherit and we could do `(-100..1)`)
        pl::ExprKind::Unary(..) => 1,
        // Weaker than a child assign, since `select x = 1`
        // Weaker than a binary operator, since `filter x == 1`
        pl::ExprKind::FuncCall(_) if is_parent => 2,
        pl::ExprKind::FuncCall(_) if !is_parent => -1,
        pl::ExprKind::Func(_) => 0,

        _ => 11,
    }
}
impl WriteSource for pl::Ident {
    fn write(&self, opt: WriteOpt) -> Option<String> {
        let width = self.path.iter().map(|p| p.len() + 1).sum::<usize>() + self.name.len();
        opt.consume_width(width as u16)?;

        let mut r = String::new();
        for part in &self.path {
            r += &write_ident_part(part);
            r += ".";
        }
        r += &write_ident_part(&self.name);
        Some(r)
    }
}

pub fn write_ident_part(s: &str) -> String {
    if VALID_IDENT.is_match(s) {
        s.to_string()
    } else {
        format!("`{}`", s)
    }
}

impl WriteSource for pl::Stmt {
    fn write(&self, opt: WriteOpt) -> Option<String> {
        match &self.kind {
            pl::StmtKind::QueryDef(query) => {
                let mut r = String::new();
                r += "prql";
                if let Some(version) = &query.version {
                    r += &format!(r#" version:"{}""#, version);
                }
                for (key, value) in &query.other {
                    r += &format!(" {key}:{value}");
                }
                r += "\n";
                Some(r)
            }
            pl::StmtKind::VarDef(var_def) => {
                let mut r = String::new();

                match var_def.kind {
                    pl::VarDefKind::Let => {
                        r += &format!("let {} = ", self.name);
                        r += &var_def.value.write(opt)?;
                        r += "\n";
                    }
                    pl::VarDefKind::Into | pl::VarDefKind::Main => {
                        match &var_def.value.kind {
                            pl::ExprKind::Pipeline(pipeline) => {
                                for expr in &pipeline.exprs {
                                    r += &expr.write(opt)?;
                                    r += "\n";
                                }
                            }
                            _ => {
                                r += &var_def.value.write(opt)?;
                            }
                        }

                        if let pl::VarDefKind::Into = var_def.kind {
                            r += &format!("into {}", self.name);
                            r += "\n";
                        }
                    }
                }
                Some(r)
            }
            pl::StmtKind::TypeDef(_) => todo!(),
            pl::StmtKind::ModuleDef(_) => todo!(),
        }
    }
}

struct SeparatedExprs<'a, T: WriteSource> {
    exprs: &'a [T],
    inline: &'static str,
    line_end: &'static str,
}

impl<'a, T: WriteSource> WriteSource for SeparatedExprs<'a, T> {
    fn write(&self, opt: WriteOpt) -> Option<String> {
        // try inline
        {
            // write each of the exprs, one per line
            let opt_line = opt.reset_line()?;
            let mut exprs = Vec::new();
            for field in self.exprs {
                exprs.push(field.write(opt_line)?);
            }

            if !exprs.iter().any(|e| e.contains('\n')) {
                let inline_width = exprs.iter().map(|s| s.len()).sum::<usize>()
                    + self.inline.len() * (exprs.len().checked_sub(1).unwrap_or_default());
                if opt.rem_width > inline_width as u16 {
                    return Some(exprs.join(self.inline));
                }
            }
        }

        // one per line
        {
            let mut opt = opt;
            opt.indent += 1;

            let mut r = String::new();

            for expr in self.exprs {
                r += "\n";
                r += &opt.write_indent();
                opt = opt.reset_line()?;
                opt.rem_width.checked_sub(self.line_end.len() as u16)?;

                r += &expr.write(opt)?;
                r += self.line_end;
            }
            opt.indent -= 1;
            r += "\n";
            r += &opt.write_indent();

            Some(r)
        }
    }
}

fn display_interpolation(
    prefix: &str,
    parts: &[pl::InterpolateItem],
    opt: WriteOpt,
) -> Option<String> {
    let mut r = String::new();
    r += prefix;
    r += "\"";
    for part in parts {
        match &part {
            // We use double braces to escape braces
            pl::InterpolateItem::String(s) => r += s.replace('{', "{{").replace('}', "}}").as_str(),
            pl::InterpolateItem::Expr { expr, .. } => {
                r += "{";
                r += &expr.write(opt)?;
                r += "}"
            }
        }
    }
    r += "\"";
    Some(r)
}

impl WriteSource for pl::SwitchCase {
    fn write(&self, opt: WriteOpt) -> Option<String> {
        let mut r = String::new();
        r += &self.condition.write(opt)?;
        r += " => ";
        r += &self.value.write(opt)?;
        Some(r)
    }
}

impl WriteSource for pl::Ty {
    fn write(&self, opt: WriteOpt) -> Option<String> {
        if let Some(name) = &self.name {
            Some(name.clone())
        } else {
            self.kind.write(opt)
        }
    }
}

impl WriteSource for Option<&pl::Ty> {
    fn write(&self, opt: WriteOpt) -> Option<String> {
        match self {
            Some(ty) => ty.write(opt),
            None => Some("infer".to_string()),
        }
    }
}

impl WriteSource for pl::TyKind {
    fn write(&self, opt: WriteOpt) -> Option<String> {
        use pl::TyKind::*;

        match &self {
            Primitive(prim) => Some(prim.to_string()),
            Union(variants) => {
                let variants: Vec<_> = variants.iter().map(|x| &x.1).collect();

                SeparatedExprs {
                    exprs: &variants,
                    inline: " || ",
                    line_end: " ||",
                }
                .write(opt)
            }
            Singleton(lit) => Some(lit.to_string()),
            Tuple(elements) => SeparatedExprs {
                exprs: elements,
                inline: ", ",
                line_end: ",",
            }
            .write_between("{", "}", opt),
            Set => Some("set".to_string()),
            Array(elem) => Some(format!("[{}]", elem.write(opt)?)),
            Function(func) => {
                let mut r = String::new();

                for t in &func.args {
                    r += &t.as_ref().write(opt)?;
                    r += " ";
                }
                r += "-> ";
                r += &(*func.return_ty).as_ref().write(opt)?;
                Some(r)
            }
        }
    }
}

impl WriteSource for pl::TupleField {
    fn write(&self, opt: WriteOpt) -> Option<String> {
        match self {
            Self::Wildcard(generic_el) => match generic_el {
                Some(el) => Some(format!("{}..", el.write(opt)?)),
                None => Some("*..".to_string()),
            },
            Self::Single(name, expr) => {
                let mut r = String::new();

                if let Some(name) = name {
                    r += name;
                    r += " = ";
                }
                if let Some(expr) = expr {
                    r += &expr.write(opt)?;
                } else {
                    r += "?";
                }
                Some(r)
            }
        }
    }
}

#[cfg(test)]
mod test {
    use insta::assert_snapshot;
    use similar_asserts::assert_eq;

    use super::*;

    fn assert_fmt_matches(input: &str) {
        let stmt = generate_single_stmt(input);

        assert_eq!(input.trim(), stmt.trim());
    }

    // TODO: should we have a library function that can do this?
    fn generate_single_stmt(query: &str) -> String {
        use itertools::Itertools;
        let stmt = crate::prql_to_pl(query)
            .unwrap()
            .into_iter()
            .exactly_one()
            .unwrap();
        stmt.write(WriteOpt::default()).unwrap()
    }

    #[test]
    fn test_pipeline() {
        let short = pl::Expr::from(pl::ExprKind::Ident(pl::Ident::from_path(vec!["short"])));
        let long = pl::Expr::from(pl::ExprKind::Ident(pl::Ident::from_path(vec![
            "some_module",
            "submodule",
            "a_really_long_name",
        ])));

        let mut opt = WriteOpt {
            indent: 1,
            ..Default::default()
        };

        // short pipelines should be inlined
        let pipeline = pl::Expr::from(pl::ExprKind::Pipeline(pl::Pipeline {
            exprs: vec![short.clone(), short.clone(), short.clone()],
        }));
        assert_snapshot!(pipeline.write(opt).unwrap(), @"(short | short | short)");

        // long pipelines should be indented
        let pipeline = pl::Expr::from(pl::ExprKind::Pipeline(pl::Pipeline {
            exprs: vec![short.clone(), long.clone(), long, short.clone()],
        }));
        // colons are a workaround to avoid trimming
        assert_snapshot!(pipeline.write(opt).unwrap(), @r###"
        (
            short
            some_module.submodule.a_really_long_name
            some_module.submodule.a_really_long_name
            short
          )
        "###);

        // sometimes, there is just not enough space
        opt.rem_width = 10;
        opt.indent = 100;
        let pipeline = pl::Expr::from(pl::ExprKind::Pipeline(pl::Pipeline { exprs: vec![short] }));
        assert!(pipeline.write(opt).is_none());
    }

    #[test]
    fn test_escaped_string() {
        assert_fmt_matches(r#"filter name ~= "\\(I Can't Help\\) Falling""#);
    }

    #[test]
    fn test_double_braces() {
        assert_fmt_matches(
            r#"let has_valid_title = s"regexp_contains(title, '([a-z0-9]*-){{2,}}')""#,
        );
    }

    #[test]
    fn test_unary() {
        assert_fmt_matches(r#"sort {-duration}"#);

        assert_fmt_matches(r#"select a = -b"#);
        assert_fmt_matches(r#"join `project-bar.dataset.table` (==col_bax)"#)
    }

    #[test]
    fn test_simple() {
        assert_fmt_matches(r#"aggregate average_country_salary = (average salary)"#);
    }

    #[test]
    fn test_assign() {
        assert_fmt_matches(
            r#"
<<<<<<< HEAD
        from tracks
        has_valid_title = s"regexp_contains(title, '([a-z0-9]*-){{2,}}')"
        "#,
        )
        .unwrap()
        .into_iter()
        .exactly_one()
        .unwrap();

        assert_snapshot!(escaped_string.write(WriteOpt::default()).unwrap(), @r###"
        from tracks
        has_valid_title=s"regexp_contains(title, '([a-z0-9]*-){{2,}}')"
        "###);
=======
group {title, country} (aggregate {
  average salary,
  average gross_salary,
  sum salary,
  sum gross_salary,
  average gross_cost,
  sum_gross_cost = (sum gross_cost),
  ct = (count s"*"),
})"#,
        );
    }
    #[test]
    fn test_range() {
        assert_fmt_matches(
            r#"
from foo
is_negative = (-100)..0
"#,
        );
>>>>>>> 762b9efc
    }
}<|MERGE_RESOLUTION|>--- conflicted
+++ resolved
@@ -123,17 +123,7 @@
 
 impl WriteSource for pl::Expr {
     fn write(&self, opt: WriteOpt) -> Option<String> {
-<<<<<<< HEAD
-        let mut r = String::new();
-        if let Some(alias) = &self.alias {
-            r += &write_ident_part(alias);
-            r += "=";
-        }
-
-        self.kind.write_between(r, "", opt)
-=======
         self.write_expr(None, opt)
->>>>>>> 762b9efc
     }
 }
 
@@ -708,21 +698,14 @@
     fn test_assign() {
         assert_fmt_matches(
             r#"
-<<<<<<< HEAD
-        from tracks
-        has_valid_title = s"regexp_contains(title, '([a-z0-9]*-){{2,}}')"
+from tracks
+has_valid_title = s"regexp_contains(title, '([a-z0-9]*-){{2,}}')"
         "#,
-        )
-        .unwrap()
-        .into_iter()
-        .exactly_one()
-        .unwrap();
-
-        assert_snapshot!(escaped_string.write(WriteOpt::default()).unwrap(), @r###"
-        from tracks
-        has_valid_title=s"regexp_contains(title, '([a-z0-9]*-){{2,}}')"
-        "###);
-=======
+        );
+
+        assert_fmt_matches(
+            r#"
+from tracks
 group {title, country} (aggregate {
   average salary,
   average gross_salary,
@@ -734,6 +717,7 @@
 })"#,
         );
     }
+
     #[test]
     fn test_range() {
         assert_fmt_matches(
@@ -742,6 +726,5 @@
 is_negative = (-100)..0
 "#,
         );
->>>>>>> 762b9efc
     }
 }