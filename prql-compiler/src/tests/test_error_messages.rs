//! Test error messages. As of 2023-03, this can hopefully be expanded significantly.
//! It's also fine to put errors by the things that they're testing.
//! See also [test_bad_error_messages.rs](test_bad_error_messages.rs) for error
//! messages which need to be improved.

use super::compile;
use insta::assert_display_snapshot;

#[test]
fn test_errors() {
    assert_display_snapshot!(compile(r###"
    let addadd = a b -> a + b

    from x
    derive y = (addadd 4 5 6)
    "###).unwrap_err(),
        @r###"
    Error:
       ╭─[:5:17]
       │
     5 │     derive y = (addadd 4 5 6)
       │                 ──────┬─────
       │                       ╰─────── Too many arguments to function `addadd`
    ───╯
    "###);

    assert_display_snapshot!(compile(r###"
    from a select b
    "###).unwrap_err(),
        @r###"
    Error:
       ╭─[:2:5]
       │
     2 │     from a select b
       │     ───────┬───────
       │            ╰───────── Too many arguments to function `from`
    ───╯
    "###);

    assert_display_snapshot!(compile(r###"
    from x
    select a
    select b
    "###).unwrap_err(),
        @r###"
    Error:
       ╭─[:4:12]
       │
     4 │     select b
       │            ┬
       │            ╰── Unknown name
    ───╯
    "###);

    assert_display_snapshot!(compile(r###"
    from employees
    take 1.8
    "###).unwrap_err(),
        @r###"
    Error:
       ╭─[:3:10]
       │
     3 │     take 1.8
       │          ─┬─
       │           ╰─── `take` expected int or range, but found 1.8
    ───╯
    "###);

    assert_display_snapshot!(compile("Mississippi has four S’s and four I’s.").unwrap_err(), @r###"
    Error:
       ╭─[:1:23]
       │
     1 │ Mississippi has four S’s and four I’s.
       │                       ┬
       │                       ╰── unexpected ’
    ───╯
    Error:
       ╭─[:1:36]
       │
     1 │ Mississippi has four S’s and four I’s.
       │                                    ┬
       │                                    ╰── unexpected ’
    ───╯
    Error:
       ╭─[:1:38]
       │
     1 │ Mississippi has four S’s and four I’s.
       │                                      ┬
       │                                      ╰── Expected * or an identifier, but didn't find anything before the end.
    ───╯
    "###);

    let err = compile(
        r###"
    let a = (from x)
    "###,
    )
    .unwrap_err();
    assert_eq!(err.inner[0].code.as_ref().unwrap(), "E0001");

    assert_display_snapshot!(compile("Answer: T-H-A-T!").unwrap_err(), @r###"
    Error:
       ╭─[:1:7]
       │
     1 │ Answer: T-H-A-T!
       │       ┬
       │       ╰── unexpected : while parsing source file
    ───╯
    "###);
}

#[test]
fn test_union_all_sqlite() {
    // TODO: `SQLiteDialect` would be better as `sql.sqlite` or `sqlite`.
    assert_display_snapshot!(compile(r###"
    prql target:sql.sqlite

    from film
    remove film2
    "###).unwrap_err(), @r###"
    Error: The dialect SQLiteDialect does not support EXCEPT ALL
    ↳ Hint: Providing more column information will allow the query to be translated to an anti-join.
    "###)
}

#[test]
fn test_hint_missing_args() {
    assert_display_snapshot!(compile(r###"
    from film
    select {film_id, lag film_id}
    "###).unwrap_err(), @r###"
    Error:
       ╭─[:3:22]
       │
     3 │     select {film_id, lag film_id}
       │                      ─────┬─────
       │                           ╰─────── function std.select, param `columns` expected type `scalar`, but found type `array -> infer`
       │
       │ Help: Have you forgotten an argument to function std.lag?
       │
       │ Note: Type `scalar` expands to `int || float || bool || text || date || time || timestamp || null`
    ───╯
    "###)
}

#[test]
fn test_regex_dialect() {
    assert_display_snapshot!(compile(r###"
    prql target:sql.mssql
    from foo
    filter bar ~= 'love'
    "###).unwrap_err(), @r###"
    Error:
       ╭─[:4:12]
       │
     4 │     filter bar ~= 'love'
       │            ──────┬──────
       │                  ╰──────── operator std.regex_search is not supported for dialect mssql
    ───╯
    "###)
}

#[test]
<<<<<<< HEAD
fn test_missing_exclude() {
    // Not a great error message, would be better to have a span & a better
    // name. Not quite bad enough to put in `bad_error_messages` yet though...
    assert_display_snapshot!(compile(r###"
    from tracks
    select ![milliseconds,bytes]
    "###).unwrap_err(), @r###"
    Error: Excluding columns (milliseconds, bytes) is not supported by the current dialect, GenericDialect
    "###);

    assert_display_snapshot!(compile(r###"
    from tracks
    group title (take 1)
    "###).unwrap_err(), @r###"
    Error: Excluding columns (_expr_0) is not supported by the current dialect, GenericDialect
=======
fn test_bad_function_type() {
    assert_display_snapshot!(compile(r###"
    from tracks
    group foo (take)
    "###,
    )
    .unwrap_err(), @r###"
    Error:
       ╭─[:3:16]
       │
     3 │     group foo (take)
       │                ──┬─
       │                  ╰─── function std.group, param `pipeline` expected type `transform`, but found type `scalar relation -> relation`
       │
       │ Help: Type `transform` expands to `infer -> relation`
    ───╯
    "###);
}

#[test]
fn test_basic_type_checking() {
    assert_display_snapshot!(compile(r#"
    from foo
    select (a && b) + c
    "#)
    .unwrap_err(), @r###"
    Error:
       ╭─[:3:13]
       │
     3 │     select (a && b) + c
       │             ───┬──
       │                ╰──── function std.add, param `left` expected type `int || float || timestamp || date`, but found type `bool`
    ───╯
>>>>>>> 90649f8a
    "###);
}<|MERGE_RESOLUTION|>--- conflicted
+++ resolved
@@ -144,6 +144,24 @@
 }
 
 #[test]
+fn test_missing_exclude() {
+    // Not a great error message, would be better to have a span & a better
+    // name. Not quite bad enough to put in `bad_error_messages` yet though...
+    assert_display_snapshot!(compile(r###"
+    from tracks
+    select ![milliseconds,bytes]
+    "###).unwrap_err(), @r###"
+    Error: Excluding columns (milliseconds, bytes) is not supported by the current dialect, GenericDialect
+    "###);
+
+    assert_display_snapshot!(compile(r###"
+    from tracks
+    group title (take 1)
+    "###).unwrap_err(), @r###"
+    Error: Excluding columns (_expr_0) is not supported by the current dialect, GenericDialect"###)
+}
+
+#[test]
 fn test_regex_dialect() {
     assert_display_snapshot!(compile(r###"
     prql target:sql.mssql
@@ -161,23 +179,6 @@
 }
 
 #[test]
-<<<<<<< HEAD
-fn test_missing_exclude() {
-    // Not a great error message, would be better to have a span & a better
-    // name. Not quite bad enough to put in `bad_error_messages` yet though...
-    assert_display_snapshot!(compile(r###"
-    from tracks
-    select ![milliseconds,bytes]
-    "###).unwrap_err(), @r###"
-    Error: Excluding columns (milliseconds, bytes) is not supported by the current dialect, GenericDialect
-    "###);
-
-    assert_display_snapshot!(compile(r###"
-    from tracks
-    group title (take 1)
-    "###).unwrap_err(), @r###"
-    Error: Excluding columns (_expr_0) is not supported by the current dialect, GenericDialect
-=======
 fn test_bad_function_type() {
     assert_display_snapshot!(compile(r###"
     from tracks
@@ -211,6 +212,5 @@
        │             ───┬──
        │                ╰──── function std.add, param `left` expected type `int || float || timestamp || date`, but found type `bool`
     ───╯
->>>>>>> 90649f8a
     "###);
 }