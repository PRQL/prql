--- conflicted
+++ resolved
@@ -3716,7 +3716,6 @@
 }
 
 #[test]
-<<<<<<< HEAD
 fn test_lineage() {
     // #2627
     assert_display_snapshot!(compile(r#"
@@ -3769,7 +3768,8 @@
       table_2 AS table_1
     "###
     );
-=======
+}
+
 fn test_type_as_column_name() {
     // #2503
     assert_display_snapshot!(compile(r#"
@@ -3786,5 +3786,4 @@
     FROM
       foo AS t
     "###);
->>>>>>> 249543ad
 }