//! This module contains the parser, which is responsible for converting a tree
//! of pest pairs into a tree of AST Items. It has a small function to call into
//! pest to get the parse tree / concrete syntaxt tree, and then a large
//! function for turning that into PRQL AST.
use std::collections::HashMap;
use std::str::FromStr;

use anyhow::{anyhow, Result};
use itertools::Itertools;
use pest::iterators::Pair;
use pest::iterators::Pairs;
use pest::Parser;
use pest_derive::Parser;

use super::ast::*;
use super::utils::*;
use crate::error::{Error, Reason, Span};

#[derive(Parser)]
#[grammar = "prql.pest"]
struct PrqlParser;

pub(crate) type PestError = pest::error::Error<Rule>;
pub(crate) type PestRule = Rule;

/// Build an AST from a PRQL query string.
pub fn parse(string: &str) -> Result<Query> {
    let ast = ast_of_string(string, Rule::query)?;

    ast.item.into_query().map_err(|_| unreachable!())
}

/// Parse a string into an AST. Unlike [parse], this can start from any rule.
fn ast_of_string(string: &str, rule: Rule) -> Result<Node> {
    let pairs = parse_tree_of_str(string, rule)?;

    ast_of_parse_tree(pairs)?.into_only()
}

/// Parse a string into a parse tree / concrete syntax tree, made up of pest Pairs.
fn parse_tree_of_str(source: &str, rule: Rule) -> Result<Pairs<Rule>> {
    Ok(PrqlParser::parse(rule, source)?)
}

/// Parses a parse tree of pest Pairs into an AST.
fn ast_of_parse_tree(pairs: Pairs<Rule>) -> Result<Vec<Node>> {
    pairs
        // Exclude end-of-input at the moment.
        .filter(|pair| pair.as_rule() != Rule::EOI)
        .map(|pair| {
            let span = pair.as_span();

            let item = match &pair.as_rule() {
                Rule::query => {
                    let mut parsed = ast_of_parse_tree(pair.into_inner())?;
                    // this is [query, ...]

                    let mut query = parsed.remove(0).item.into_query()?;

                    query.nodes = parsed;

                    Item::Query(query)
                }
                Rule::query_def => {
                    let parsed = ast_of_parse_tree(pair.into_inner())?;

                    let mut params: HashMap<_, _> = parsed
                        .into_iter()
                        .map(|x| x.item.into_named_arg().map(|n| (n.name, n.expr)))
                        .try_collect()?;

                    let version = params
                        .remove("version")
                        .map(|v| v.unwrap(|i| i.into_ident(), "string"))
                        .transpose()?;

                    let dialect = if let Some(node) = params.remove("dialect") {
                        let span = node.span;
                        let dialect = node.unwrap(|i| i.into_ident(), "string")?;
                        Dialect::from_str(&dialect).map_err(|_| {
                            Error::new(Reason::NotFound {
                                name: dialect,
                                namespace: "dialect".to_string(),
                            })
                            .with_span(span)
                        })?
                    } else {
                        Dialect::default()
                    };

                    Item::Query(Query {
                        nodes: vec![],
                        version,
                        dialect,
                    })
                }
                Rule::list => Item::List(ast_of_parse_tree(pair.into_inner())?),
                Rule::expr_mul
                | Rule::expr_add
                | Rule::expr_compare
                | Rule::expr
                | Rule::expr_call => ast_of_parse_tree(pair.into_inner())?.into_expr(),

                Rule::assign_call | Rule::assign => {
                    let mut items = ast_of_parse_tree(pair.into_inner())?;
                    Item::Assign(named_expr_of_nodes(&mut items)?)
                }
                Rule::named_arg => {
                    let mut items = ast_of_parse_tree(pair.into_inner())?;
                    Item::NamedArg(named_expr_of_nodes(&mut items)?)
                }
                Rule::func_def => {
                    let parsed = ast_of_parse_tree(pair.into_inner())?;

                    let [name, params, body]: [Node; 3] = parsed
                        .try_into()
                        .map_err(|_| anyhow!("bad func_def parsing"))?;

                    let (name, return_type) = unpack_typed(name)?;
                    let name = name.item.into_ident()?;

                    let params: Vec<_> = (params.item.into_expr()?)
                        .into_iter()
                        .map(unpack_typed)
                        .try_collect()?;

                    let positional_params = params
                        .iter()
                        .filter(|x| matches!(x.0.item, Item::Ident(_)))
                        .cloned()
                        .collect();
                    let named_params = params
                        .iter()
                        .filter(|x| matches!(x.0.item, Item::NamedArg(_)))
                        .cloned()
                        .collect();

                    Item::FuncDef(FuncDef {
                        name,
                        positional_params,
                        named_params,
                        body: Box::from(body),
                        return_type,
                    })
                }
                Rule::func_def_name | Rule::func_def_params | Rule::func_def_param => {
                    Item::Expr(ast_of_parse_tree(pair.into_inner())?)
                }
                Rule::func_call | Rule::func_curry => {
                    let mut items = ast_of_parse_tree(pair.into_inner())?;

                    let name = items.remove(0).item.into_ident()?;

                    Item::FuncCall(FuncCall {
                        name,
                        args: items,
                        named_args: HashMap::new(),
                    })
                }
                Rule::table => {
                    let parsed = ast_of_parse_tree(pair.into_inner())?;
                    let [name, pipeline]: [Node; 2] = parsed
                        .try_into()
                        .map_err(|e| anyhow!("Expected two items; {e:?}"))?;
                    Item::Table(Table {
                        id: None,
                        name: name.item.into_ident()?,
                        pipeline: Box::new(pipeline),
                    })
                }
                Rule::ident => Item::Ident(pair.as_str().to_string()),
                Rule::string => Item::String(
                    // Put the string_inner (which doesn't have quotes) into the
                    // String item.
                    pair.into_inner().into_only()?.as_str().to_string(),
                ),
                Rule::s_string => Item::SString(ast_of_interpolate_items(pair)?),
                Rule::f_string => Item::FString(ast_of_interpolate_items(pair)?),
                Rule::pipeline => Item::Pipeline(Pipeline {
                    value: None,
                    functions: ast_of_parse_tree(pair.into_inner())?,
                }),
                Rule::nested_pipeline => {
                    let mut parsed = ast_of_parse_tree(pair.into_inner())?;
                    // this is either [expr, pipeline] or [pipeline]

                    let first = parsed.remove(0);

                    Item::Pipeline(if let Item::Pipeline(pipeline) = first.item {
                        // no value
                        pipeline
                    } else {
                        // prepend value
                        let mut pipeline = parsed.remove(0).item.into_pipeline()?;

                        pipeline.value = Some(Box::new(first));
                        pipeline
                    })
                }
                Rule::range => {
                    let [start, end]: [Option<Box<Node>>; 2] = pair
                        .into_inner()
                        // Iterate over `start` & `end` (seperator is not a term).
                        .into_iter()
                        .map(|x| {
                            // Parse & Box each one.
                            ast_of_parse_tree(x.into_inner())
                                .and_then(|x| x.into_only())
                                .map(Box::new)
                                .ok()
                        })
                        .collect::<Vec<_>>()
                        .try_into()
                        .map_err(|e| anyhow!("Expected start, separator, end; {e:?}"))?;
                    Item::Range(Range { start, end })
                }
                Rule::interval => {
                    let pairs: Vec<_> = pair.into_inner().into_iter().collect();
                    let [n, unit]: [Pair<Rule>; 2] = pairs
                        .try_into()
                        .map_err(|e| anyhow!("Expected two items; {e:?}"))?;

                    Item::Interval(Interval {
                        n: n.as_str().parse()?,
                        unit: unit.as_str().to_owned(),
                    })
                }
<<<<<<< HEAD
                Rule::date => {
                    let parsed = ast_of_parse_tree(pair.into_inner());
                    Item::Date(parsed?.into_only()?.item.into_raw()?)
                }
                Rule::time => {
                    let parsed = ast_of_parse_tree(pair.into_inner());
                    Item::Time(parsed?.into_only()?.item.into_raw()?)
                }
                Rule::timestamp => {
                    let parsed = ast_of_parse_tree(pair.into_inner());
                    Item::Timestamp(parsed?.into_only()?.item.into_raw()?)
                }
                Rule::number
                | Rule::interval_kind
                | Rule::date_inner
                | Rule::time_inner
                | Rule::timestamp_inner
                | Rule::operator_unary
=======
                Rule::type_def => {
                    let mut parts: Vec<_> = pair.into_inner().into_iter().collect();
                    let name = parts.remove(0).as_str().to_string();
                    let param = parts
                        .pop()
                        .map(|p| ast_of_parse_tree(p.into_inner()))
                        .transpose()?
                        .map(|p| p.into_only())
                        .transpose()?
                        .map(Box::new);

                    Item::Type(Type { name, param })
                }

                Rule::operator_unary
>>>>>>> ef7be502
                | Rule::operator_mul
                | Rule::operator_add
                | Rule::operator_compare
                | Rule::operator_logical
<<<<<<< HEAD
                | Rule::func_def_flags => Item::Raw(pair.as_str().to_owned()),
                _ => unreachable!("{pair}"),
=======
                | Rule::interval_kind
                | Rule::number => Item::Raw(pair.as_str().to_owned()),

                _ => unreachable!(),
>>>>>>> ef7be502
            };

            let mut node = Node::from(item);
            node.span = Some(Span {
                start: span.start(),
                end: span.end(),
            });
            Ok(node)
        })
        .collect()
}

fn unpack_typed(node: Node) -> Result<(Node, Option<Type>)> {
    let mut exprs = node.item.into_expr()?;
    let node = exprs.remove(0);
    let typ = exprs.pop().map(|n| n.item.into_type()).transpose()?;
    Ok((node, typ))
}

fn named_expr_of_nodes(items: &mut Vec<Node>) -> Result<NamedExpr, anyhow::Error> {
    let (ident, expr) = items.drain(..).collect_tuple().unwrap();
    let ne = NamedExpr {
        name: ident.item.into_ident()?,
        expr: Box::new(expr),
    };
    Ok(ne)
}

fn ast_of_interpolate_items(pair: Pair<Rule>) -> Result<Vec<InterpolateItem>> {
    pair.into_inner()
        .map(|x| {
            Ok(match x.as_rule() {
                Rule::interpolate_string_inner => InterpolateItem::String(x.as_str().to_string()),
                _ => InterpolateItem::Expr(Box::new(
                    ast_of_parse_tree(x.into_inner())?.into_expr().into(),
                )),
            })
        })
        .collect::<Result<_>>()
}

#[cfg(test)]
mod test {

    use super::*;
    use insta::{assert_debug_snapshot, assert_yaml_snapshot};

    #[test]
    fn test_parse_take() {
        parse_tree_of_str("take 10", Rule::query).unwrap();
    }

    #[test]
    fn test_parse_string() -> Result<()> {
        assert_debug_snapshot!(parse_tree_of_str(r#"" U S A ""#, Rule::string)?, @r###"
        [
            Pair {
                rule: string,
                span: Span {
                    str: "\" U S A \"",
                    start: 0,
                    end: 9,
                },
                inner: [
                    Pair {
                        rule: string_inner,
                        span: Span {
                            str: " U S A ",
                            start: 1,
                            end: 8,
                        },
                        inner: [],
                    },
                ],
            },
        ]
        "###);
        let double_quoted_ast = ast_of_string(r#"" U S A ""#, Rule::string)?;
        assert_yaml_snapshot!(double_quoted_ast, @r###"
        ---
        String: " U S A "
        "###);

        let single_quoted_ast = ast_of_string(r#"' U S A '"#, Rule::string)?;
        assert_eq!(single_quoted_ast, double_quoted_ast);

        // Single quotes within double quotes should produce a string containing
        // the single quotes (and vice versa).
        assert_yaml_snapshot!(ast_of_string(r#""' U S A '""#, Rule::string)? , @r###"
        ---
        String: "' U S A '"
        "###);
        assert_yaml_snapshot!(ast_of_string(r#"'" U S A "'"#, Rule::string)? , @r###"
        ---
        String: "\" U S A \""
        "###);

        assert!(ast_of_string(r#"" U S A"#, Rule::string).is_err());
        assert!(ast_of_string(r#"" U S A '"#, Rule::string).is_err());

        // Escapes get passed through (the insta snapshot has them escaped I
        // think, which isn't that clear, so repeated below).
        let escaped_string = ast_of_string(r#"" \U S A ""#, Rule::string)?;
        assert_yaml_snapshot!(escaped_string, @r###"
        ---
        String: " \\U S A "
        "###);
        assert_eq!(escaped_string.item.as_string().unwrap(), r#" \U S A "#);

        // Currently we don't allow escaping closing quotes — because it's not
        // trivial to do in pest, and I'm not sure it's a great idea either — we
        // should arguably encourage multiline-strings. (Though no objection if
        // someone wants to implement it, this test is recording current
        // behavior rather than maintaining a contract).
        let escaped_quotes = ast_of_string(r#"" Canada \""#, Rule::string)?;
        assert_yaml_snapshot!(escaped_quotes, @r###"
        ---
        String: " Canada \\"
        "###);
        assert_eq!(escaped_quotes.item.as_string().unwrap(), r#" Canada \"#);

        let multi_double = ast_of_string(
            r#""""
''
Canada
"

""""#,
            Rule::string,
        )?;
        assert_yaml_snapshot!(multi_double, @r###"
        ---
        String: "\n''\nCanada\n\"\n\n"
        "###);

        let multi_single = ast_of_string(
            r#"'''
Canada
"
"""

'''"#,
            Rule::string,
        )?;
        assert_yaml_snapshot!(multi_single, @r###"
        ---
        String: "\nCanada\n\"\n\"\"\"\n\n"
        "###);

        Ok(())
    }

    #[test]
    fn test_parse_s_string() -> Result<()> {
        assert_debug_snapshot!(parse_tree_of_str(r#"s"SUM({col})""#, Rule::expr_call)?);
        assert_yaml_snapshot!(ast_of_string(r#"s"SUM({col})""#, Rule::expr_call)?, @r###"
        ---
        SString:
          - String: SUM(
          - Expr:
              Ident: col
          - String: )
        "###);
        assert_yaml_snapshot!(ast_of_string(r#"s"SUM({2 + 2})""#, Rule::expr_call)?, @r###"
        ---
        SString:
          - String: SUM(
          - Expr:
              Expr:
                - Raw: "2"
                - Raw: +
                - Raw: "2"
          - String: )
        "###);
        Ok(())
    }

    #[test]
    fn test_parse_list() {
        assert_debug_snapshot!(parse_tree_of_str(r#"[1 + 1, 2]"#, Rule::list).unwrap());
        assert_yaml_snapshot!(ast_of_string(r#"[1 + 1, 2]"#, Rule::list).unwrap(), @r###"
        ---
        List:
          - Expr:
              - Raw: "1"
              - Raw: +
              - Raw: "1"
          - Raw: "2"
        "###);
        assert_yaml_snapshot!(ast_of_string(r#"[1 + (f 1), 2]"#, Rule::list).unwrap(), @r###"
        ---
        List:
          - Expr:
              - Raw: "1"
              - Raw: +
              - FuncCall:
                  name: f
                  args:
                    - Raw: "1"
                  named_args: {}
          - Raw: "2"
        "###);
        // Line breaks
        assert_yaml_snapshot!(ast_of_string(
            r#"[1,

                2]"#,
         Rule::list).unwrap(), @r###"
        ---
        List:
          - Raw: "1"
          - Raw: "2"
        "###);
        // Function call in a list
        let ab = ast_of_string(r#"[a b]"#, Rule::list).unwrap();
        let a_comma_b = ast_of_string(r#"[a, b]"#, Rule::list).unwrap();
        assert_yaml_snapshot!(ab, @r###"
        ---
        List:
          - FuncCall:
              name: a
              args:
                - Ident: b
              named_args: {}
        "###);
        assert_yaml_snapshot!(a_comma_b, @r###"
        ---
        List:
          - Ident: a
          - Ident: b
        "###);
        assert_ne!(ab, a_comma_b);
    }

    #[test]
    fn test_parse_number() -> Result<()> {
        assert_debug_snapshot!(parse_tree_of_str(r#"23"#, Rule::number)?, @r###"
        [
            Pair {
                rule: number,
                span: Span {
                    str: "23",
                    start: 0,
                    end: 2,
                },
                inner: [],
            },
        ]
        "###);
        assert_debug_snapshot!(parse_tree_of_str(r#"2 + 2"#, Rule::expr)?);
        Ok(())
    }

    #[test]
    fn test_parse_filter() {
        assert_yaml_snapshot!(
            ast_of_string(r#"filter country == "USA""#, Rule::query).unwrap(), @r###"
        ---
        Query:
          version: ~
          dialect: Generic
          nodes:
            - Pipeline:
                value: ~
                functions:
                  - FuncCall:
                      name: filter
                      args:
                        - Expr:
                            - Ident: country
                            - Raw: "=="
                            - String: USA
                      named_args: {}
        "###);

        assert_yaml_snapshot!(
            ast_of_string(r#"filter (upper country) == "USA""#, Rule::query).unwrap(), @r###"
        ---
        Query:
          version: ~
          dialect: Generic
          nodes:
            - Pipeline:
                value: ~
                functions:
                  - FuncCall:
                      name: filter
                      args:
                        - Expr:
                            - FuncCall:
                                name: upper
                                args:
                                  - Ident: country
                                named_args: {}
                            - Raw: "=="
                            - String: USA
                      named_args: {}
        "###
        );
    }

    #[test]
    fn test_parse_aggregate() {
        let aggregate = ast_of_string(
            r"group [title] (
            aggregate [sum salary, count]
        )",
            Rule::pipeline,
        )
        .unwrap();
        assert_yaml_snapshot!(
            aggregate, @r###"
        ---
        Pipeline:
          value: ~
          functions:
            - FuncCall:
                name: group
                args:
                  - List:
                      - Ident: title
                  - Pipeline:
                      value: ~
                      functions:
                        - FuncCall:
                            name: aggregate
                            args:
                              - List:
                                  - FuncCall:
                                      name: sum
                                      args:
                                        - Ident: salary
                                      named_args: {}
                                  - Ident: count
                            named_args: {}
                named_args: {}
        "###);
        let aggregate = ast_of_string(
            r"group [title] (
            aggregate [sum salary]
        )",
            Rule::pipeline,
        )
        .unwrap();
        assert_yaml_snapshot!(
            aggregate, @r###"
        ---
        Pipeline:
          value: ~
          functions:
            - FuncCall:
                name: group
                args:
                  - List:
                      - Ident: title
                  - Pipeline:
                      value: ~
                      functions:
                        - FuncCall:
                            name: aggregate
                            args:
                              - List:
                                  - FuncCall:
                                      name: sum
                                      args:
                                        - Ident: salary
                                      named_args: {}
                            named_args: {}
                named_args: {}
        "###);
    }

    #[test]
    fn test_parse_select() -> Result<()> {
        assert_yaml_snapshot!(
            ast_of_string(r#"select x"#, Rule::func_curry)?
        , @r###"
        ---
        FuncCall:
          name: select
          args:
            - Ident: x
          named_args: {}
        "###);

        assert_yaml_snapshot!(
            ast_of_string(r#"select [x, y]"#, Rule::func_curry)?
        , @r###"
        ---
        FuncCall:
          name: select
          args:
            - List:
                - Ident: x
                - Ident: y
          named_args: {}
        "###);

        Ok(())
    }

    #[test]
    fn test_parse_expr() -> Result<()> {
        assert_yaml_snapshot!(
            ast_of_string(r#"country == "USA""#, Rule::expr)?
        , @r###"
        ---
        Expr:
          - Ident: country
          - Raw: "=="
          - String: USA
        "###);
        assert_yaml_snapshot!(ast_of_string(
                r#"[
  gross_salary = salary + payroll_tax,
  gross_cost   = gross_salary + benefits_cost,
]"#,
        Rule::list)?, @r###"
        ---
        List:
          - Assign:
              name: gross_salary
              expr:
                Expr:
                  - Ident: salary
                  - Raw: +
                  - Ident: payroll_tax
          - Assign:
              name: gross_cost
              expr:
                Expr:
                  - Ident: gross_salary
                  - Raw: +
                  - Ident: benefits_cost
        "###);
        assert_yaml_snapshot!(
            ast_of_string(
                "gross_salary = (salary + payroll_tax) * (1 + tax_rate)",
                Rule::assign,
            )?,
            @r###"
        ---
        Assign:
          name: gross_salary
          expr:
            Expr:
              - Expr:
                  - Ident: salary
                  - Raw: +
                  - Ident: payroll_tax
              - Raw: "*"
              - Expr:
                  - Raw: "1"
                  - Raw: +
                  - Ident: tax_rate
        "###);
        Ok(())
    }

    #[test]
    fn test_parse_query() -> Result<()> {
        assert_yaml_snapshot!(ast_of_string(
            r#"
from employees
filter country == "USA"                        # Each line transforms the previous result.
derive [                                      # This adds columns / variables.
  gross_salary = salary + payroll_tax,
  gross_cost =   gross_salary + benefits_cost # Variables can use other variables.
]
filter gross_cost > 0
group [title, country] (
aggregate [               # `by` are the columns to group by.
                   average salary,            # These are aggregation calcs run on each group.
                   sum salary,
                   average gross_salary,
                   sum gross_salary,
                   average gross_cost,
  sum_gross_cost = sum gross_cost,
  ct             = count,
] )
sort sum_gross_cost
filter ct > 200
take 20
    "#
            .trim(),
            Rule::query,
        )?);
        Ok(())
    }

    #[test]
    fn test_parse_function() -> Result<()> {
        assert_debug_snapshot!(parse_tree_of_str(
            "func plus_one x ->  x + 1",
            Rule::func_def
        )?);
        assert_yaml_snapshot!(ast_of_string(
            "func identity x ->  x", Rule::func_def
        )?
        , @r###"
        ---
        FuncDef:
          name: identity
          positional_params:
            - - Ident: x
              - ~
          named_params: []
          body:
            Ident: x
          return_type: ~
        "###);
        assert_yaml_snapshot!(ast_of_string(
            "func plus_one x ->  (x + 1)", Rule::func_def
        )?
        , @r###"
        ---
        FuncDef:
          name: plus_one
          positional_params:
            - - Ident: x
              - ~
          named_params: []
          body:
            Expr:
              - Ident: x
              - Raw: +
              - Raw: "1"
          return_type: ~
        "###);
        assert_yaml_snapshot!(ast_of_string(
            "func plus_one x ->  x + 1", Rule::func_def
        )?
        , @r###"
        ---
        FuncDef:
          name: plus_one
          positional_params:
            - - Ident: x
              - ~
          named_params: []
          body:
            Expr:
              - Ident: x
              - Raw: +
              - Raw: "1"
          return_type: ~
        "###);
        // An example to show that we can't delayer the tree, despite there
        // being lots of layers.
        assert_yaml_snapshot!(ast_of_string(
            "func foo x ->  (foo bar + 1) (plax) - baz", Rule::func_def
        )?
        , @r###"
        ---
        FuncDef:
          name: foo
          positional_params:
            - - Ident: x
              - ~
          named_params: []
          body:
            FuncCall:
              name: foo
              args:
                - Expr:
                    - Ident: bar
                    - Raw: +
                    - Raw: "1"
              named_args: {}
          return_type: ~
        "###);

        assert_yaml_snapshot!(ast_of_string("func return_constant ->  42", Rule::func_def)?, @r###"
        ---
        FuncDef:
          name: return_constant
          positional_params: []
          named_params: []
          body:
            Raw: "42"
          return_type: ~
        "###);
        assert_yaml_snapshot!(ast_of_string(r#"func count X ->  s"SUM({X})""#, Rule::func_def)?, @r###"
        ---
        FuncDef:
          name: count
          positional_params:
            - - Ident: X
              - ~
          named_params: []
          body:
            SString:
              - String: SUM(
              - Expr:
                  Ident: X
              - String: )
          return_type: ~
        "###);

        /* TODO: Does not yet parse because `window` not yet implemented.
            assert_debug_snapshot!(ast_of_parse_tree(
                parse_tree_of_str(
                    r#"
        func lag_day x ->  (
          window x
          by sec_id
          sort date
          lag 1
        )
                    "#,
                    Rule::func_def
                )
                .unwrap()
            ));
            */

        assert_yaml_snapshot!(ast_of_string(r#"func add x to:a ->  x + to"#, Rule::func_def)?, @r###"
        ---
        FuncDef:
          name: add
          positional_params:
            - - Ident: x
              - ~
          named_params:
            - - NamedArg:
                  name: to
                  expr:
                    Ident: a
              - ~
          body:
            Expr:
              - Ident: x
              - Raw: +
              - Ident: to
          return_type: ~
        "###);

        Ok(())
    }

    #[test]
    fn test_parse_func_call() {
        // Function without argument
        let ast = ast_of_string(r#"count"#, Rule::expr).unwrap();
        let ident = ast.item.into_ident().unwrap();
        assert_yaml_snapshot!(
            ident, @r###"
        ---
        count
        "###);

        // A non-friendly option for #154
        let ast = ast_of_string(r#"count s'*'"#, Rule::expr_call).unwrap();
        let func_call: FuncCall = ast.item.into_func_call().unwrap();
        assert_yaml_snapshot!(
            func_call, @r###"
        ---
        name: count
        args:
          - SString:
              - String: "*"
        named_args: {}
        "###);

        assert_yaml_snapshot!(parse(r#"from mytable | select [a and b + c or (d e) and f]"#).unwrap(), @r###"
        ---
        version: ~
        dialect: Generic
        nodes:
          - Pipeline:
              value: ~
              functions:
                - FuncCall:
                    name: from
                    args:
                      - Ident: mytable
                    named_args: {}
                - FuncCall:
                    name: select
                    args:
                      - List:
                          - Expr:
                              - Ident: a
                              - Raw: and
                              - Expr:
                                  - Ident: b
                                  - Raw: +
                                  - Ident: c
                              - Raw: or
                              - FuncCall:
                                  name: d
                                  args:
                                    - Ident: e
                                  named_args: {}
                              - Raw: and
                              - Ident: f
                    named_args: {}
        "###);

        let ast = ast_of_string(r#"add bar to=3"#, Rule::expr_call).unwrap();
        assert_yaml_snapshot!(
            ast, @r###"
        ---
        FuncCall:
          name: add
          args:
            - Ident: bar
            - Assign:
                name: to
                expr:
                  Raw: "3"
          named_args: {}
        "###);
    }

    #[test]
    fn test_parse_table() -> Result<()> {
        assert_yaml_snapshot!(ast_of_string(
            "table newest_employees = (| from employees )",
            Rule::table
        )?, @r###"
        ---
        Table:
          name: newest_employees
          pipeline:
            Pipeline:
              value: ~
              functions:
                - FuncCall:
                    name: from
                    args:
                      - Ident: employees
                    named_args: {}
          id: ~
        "###);

        assert_yaml_snapshot!(ast_of_string(
            r#"
        table newest_employees = (
          from employees
          group country (
            aggregate [
                average_country_salary = average salary
            ]
          )
          sort tenure
          take 50
        )"#.trim(), Rule::table)?,
         @r###"
        ---
        Table:
          name: newest_employees
          pipeline:
            Pipeline:
              value: ~
              functions:
                - FuncCall:
                    name: from
                    args:
                      - Ident: employees
                    named_args: {}
                - FuncCall:
                    name: group
                    args:
                      - Ident: country
                      - Pipeline:
                          value: ~
                          functions:
                            - FuncCall:
                                name: aggregate
                                args:
                                  - List:
                                      - Assign:
                                          name: average_country_salary
                                          expr:
                                            FuncCall:
                                              name: average
                                              args:
                                                - Ident: salary
                                              named_args: {}
                                named_args: {}
                    named_args: {}
                - FuncCall:
                    name: sort
                    args:
                      - Ident: tenure
                    named_args: {}
                - FuncCall:
                    name: take
                    args:
                      - Raw: "50"
                    named_args: {}
          id: ~
        "###);
        Ok(())
    }

    #[test]
    fn test_parse_into_parse_tree() -> Result<()> {
        assert_debug_snapshot!(parse_tree_of_str(r#"country == "USA""#, Rule::expr)?);
        assert_debug_snapshot!(parse_tree_of_str("select [a, b, c]", Rule::func_curry)?);
        assert_debug_snapshot!(parse_tree_of_str(
            "group [title, country] (
                aggregate [sum salary]
            )",
            Rule::pipeline
        )?);
        assert_debug_snapshot!(parse_tree_of_str(
            r#"    filter country == "USA""#,
            Rule::pipeline
        )?);
        assert_debug_snapshot!(parse_tree_of_str("[a, b, c,]", Rule::list)?);
        assert_debug_snapshot!(parse_tree_of_str(
            r#"[
  gross_salary = salary + payroll_tax,
  gross_cost   = gross_salary + benefits_cost
]"#,
            Rule::list
        )?);
        // Currently not putting comments in our parse tree, so this is blank.
        assert_debug_snapshot!(parse_tree_of_str(
            r#"# this is a comment
        select a"#,
            Rule::COMMENT
        )?);
        assert_debug_snapshot!(parse_tree_of_str(
            "join country [id==employee_id]",
            Rule::func_curry
        )?);
        assert_debug_snapshot!(parse_tree_of_str(
            "join side:left country [id==employee_id]",
            Rule::func_curry
        )?);
        assert_debug_snapshot!(parse_tree_of_str("1  + 2", Rule::expr)?);
        Ok(())
    }

    #[test]
    fn test_inline_pipeline() {
        assert_debug_snapshot!(parse_tree_of_str(
            "(salary | percentile 50)",
            Rule::nested_pipeline
        )
        .unwrap());
        assert_yaml_snapshot!(ast_of_string("(salary | percentile 50)", Rule::nested_pipeline).unwrap(), @r###"
        ---
        Pipeline:
          value:
            Ident: salary
          functions:
            - FuncCall:
                name: percentile
                args:
                  - Raw: "50"
                named_args: {}
        "###);
        assert_yaml_snapshot!(ast_of_string("func median x -> (x | percentile 50)", Rule::query).unwrap(), @r###"
        ---
        Query:
          version: ~
          dialect: Generic
          nodes:
            - FuncDef:
                name: median
                positional_params:
                  - - Ident: x
                    - ~
                named_params: []
                body:
                  Pipeline:
                    value:
                      Ident: x
                    functions:
                      - FuncCall:
                          name: percentile
                          args:
                            - Raw: "50"
                          named_args: {}
                return_type: ~
        "###);
    }

    #[test]
    fn test_parse_pipeline_parse_tree() {
        assert_debug_snapshot!(parse_tree_of_str(
            r#"
            from employees
            select [a, b]
            "#
            .trim(),
            Rule::pipeline
        )
        .unwrap());
        assert_debug_snapshot!(parse_tree_of_str(
            r#"
            from employees
            filter country == "USA"
            "#
            .trim(),
            Rule::pipeline
        )
        .unwrap());
        assert_debug_snapshot!(parse_tree_of_str(
            r#"
from employees
filter country == "USA"                           # Each line transforms the previous result.
derive [                                         # This adds columns / variables.
  gross_salary = salary + payroll_tax,
  gross_cost   = gross_salary + benefits_cost    # Variables can use other variables.
]
filter gross_cost > 0
group [title, country] (
    aggregate [                                  # `by` are the columns to group by.
        average salary,                          # These are aggregation calcs run on each group.
        sum     salary,
        average gross_salary,
        sum     gross_salary,
        average gross_cost,
        sum_gross_cost = sum gross_cost,
        count = count,
    ]
)
sort sum_gross_cost
filter count > 200
take 20
    "#
            .trim(),
            Rule::pipeline
        )
        .unwrap());
    }

    #[test]
    fn test_parse_sql_parameters() -> Result<()> {
        assert_yaml_snapshot!(parse(r#"
        from mytable
        filter [
          first_name == $1,
          last_name == $2.name
        ]
        "#)?, @r###"
        ---
        version: ~
        dialect: Generic
        nodes:
          - Pipeline:
              value: ~
              functions:
                - FuncCall:
                    name: from
                    args:
                      - Ident: mytable
                    named_args: {}
                - FuncCall:
                    name: filter
                    args:
                      - List:
                          - Expr:
                              - Ident: first_name
                              - Raw: "=="
                              - Ident: $1
                          - Expr:
                              - Ident: last_name
                              - Raw: "=="
                              - Ident: $2.name
                    named_args: {}
        "###);
        Ok(())
    }

    #[test]
    fn test_tab_characters() -> Result<()> {
        // #284

        let prql = "from c_invoice
join doc:c_doctype [c_invoice_id]
select [
\tinvoice_no,
\tdocstatus
]";
        parse(prql)?;

        Ok(())
    }

    #[test]
    fn test_sort() {
        assert_yaml_snapshot!(parse("
        from invoices
        sort issued_at
        ").unwrap(), @r###"
        ---
        version: ~
        dialect: Generic
        nodes:
          - Pipeline:
              value: ~
              functions:
                - FuncCall:
                    name: from
                    args:
                      - Ident: invoices
                    named_args: {}
                - FuncCall:
                    name: sort
                    args:
                      - Ident: issued_at
                    named_args: {}
        "###);

        assert_yaml_snapshot!(parse("
        from invoices
        sort [desc=issued_at]
        ").unwrap(), @r###"
        ---
        version: ~
        dialect: Generic
        nodes:
          - Pipeline:
              value: ~
              functions:
                - FuncCall:
                    name: from
                    args:
                      - Ident: invoices
                    named_args: {}
                - FuncCall:
                    name: sort
                    args:
                      - List:
                          - Assign:
                              name: desc
                              expr:
                                Ident: issued_at
                    named_args: {}
        "###);

        assert_yaml_snapshot!(parse("
        from invoices
        sort [asc=issued_at, desc=amount, num_of_articles]
        ").unwrap(), @r###"
        ---
        version: ~
        dialect: Generic
        nodes:
          - Pipeline:
              value: ~
              functions:
                - FuncCall:
                    name: from
                    args:
                      - Ident: invoices
                    named_args: {}
                - FuncCall:
                    name: sort
                    args:
                      - List:
                          - Assign:
                              name: asc
                              expr:
                                Ident: issued_at
                          - Assign:
                              name: desc
                              expr:
                                Ident: amount
                          - Ident: num_of_articles
                    named_args: {}
        "###);
    }

    #[test]
    fn test_range() {
        assert_yaml_snapshot!(parse("
        from employees
        filter (age | between 18..40)
        derive [greater_than_ten = 11..]
        derive [less_than_ten = ..9]
        ").unwrap(), @r###"
        ---
        version: ~
        dialect: Generic
        nodes:
          - Pipeline:
              value: ~
              functions:
                - FuncCall:
                    name: from
                    args:
                      - Ident: employees
                    named_args: {}
                - FuncCall:
                    name: filter
                    args:
                      - Pipeline:
                          value:
                            Ident: age
                          functions:
                            - FuncCall:
                                name: between
                                args:
                                  - Range:
                                      start:
                                        Raw: "18"
                                      end:
                                        Raw: "40"
                                named_args: {}
                    named_args: {}
                - FuncCall:
                    name: derive
                    args:
                      - List:
                          - Assign:
                              name: greater_than_ten
                              expr:
                                Range:
                                  start:
                                    Raw: "11"
                                  end: ~
                    named_args: {}
                - FuncCall:
                    name: derive
                    args:
                      - List:
                          - Assign:
                              name: less_than_ten
                              expr:
                                Range:
                                  start: ~
                                  end:
                                    Raw: "9"
                    named_args: {}
        "###);
    }

    #[test]
    fn test_dates() -> Result<()> {
        assert_yaml_snapshot!(parse("
        from employees
        derive [age_plus_two_years = (age + 2years)]
        ").unwrap(), @r###"
        ---
        version: ~
        dialect: Generic
        nodes:
          - Pipeline:
              value: ~
              functions:
                - FuncCall:
                    name: from
                    args:
                      - Ident: employees
                    named_args: {}
                - FuncCall:
                    name: derive
                    args:
                      - List:
                          - Assign:
                              name: age_plus_two_years
                              expr:
                                Expr:
                                  - Ident: age
                                  - Raw: +
                                  - Interval:
                                      n: 2
                                      unit: years
                    named_args: {}
        "###);

        assert_yaml_snapshot!(parse("
        derive [
            date: @2011-02-01,
            timestamp: @2011-02-01T10:00,
            time: @14:00,
            # datetime: @2011-02-01T10:00<datetime>,
        ]
        ").unwrap(), @r###"
        ---
        version: ~
        dialect: Generic
        nodes:
          - Pipeline:
              value: ~
              functions:
                - FuncCall:
                    name: derive
                    args:
                      - List:
                          - NamedExpr:
                              name: date
                              expr:
                                Date: 2011-02-01
                          - NamedExpr:
                              name: timestamp
                              expr:
                                Timestamp: "2011-02-01T10:00"
                          - NamedExpr:
                              name: time
                              expr:
                                Time: "14:00"
                    named_args: {}
        "###);

        Ok(())
    }

    #[test]
    fn test_multiline_string() {
        assert_yaml_snapshot!(parse(r###"
        derive x = r#"r-string test"#
        "###).unwrap(), @r###"
        ---
        version: ~
        dialect: Generic
        nodes:
          - Pipeline:
              value: ~
              functions:
                - FuncCall:
                    name: derive
                    args:
                      - Assign:
                          name: x
                          expr:
                            Ident: r
                    named_args: {}
        "### )
    }
}<|MERGE_RESOLUTION|>--- conflicted
+++ resolved
@@ -225,7 +225,6 @@
                         unit: unit.as_str().to_owned(),
                     })
                 }
-<<<<<<< HEAD
                 Rule::date => {
                     let parsed = ast_of_parse_tree(pair.into_inner());
                     Item::Date(parsed?.into_only()?.item.into_raw()?)
@@ -238,13 +237,6 @@
                     let parsed = ast_of_parse_tree(pair.into_inner());
                     Item::Timestamp(parsed?.into_only()?.item.into_raw()?)
                 }
-                Rule::number
-                | Rule::interval_kind
-                | Rule::date_inner
-                | Rule::time_inner
-                | Rule::timestamp_inner
-                | Rule::operator_unary
-=======
                 Rule::type_def => {
                     let mut parts: Vec<_> = pair.into_inner().into_iter().collect();
                     let name = parts.remove(0).as_str().to_string();
@@ -258,22 +250,18 @@
 
                     Item::Type(Type { name, param })
                 }
-
-                Rule::operator_unary
->>>>>>> ef7be502
+                Rule::number
+                | Rule::interval_kind
+                | Rule::date_inner
+                | Rule::time_inner
+                | Rule::timestamp_inner
+                | Rule::operator_unary
                 | Rule::operator_mul
                 | Rule::operator_add
                 | Rule::operator_compare
-                | Rule::operator_logical
-<<<<<<< HEAD
-                | Rule::func_def_flags => Item::Raw(pair.as_str().to_owned()),
+                | Rule::operator_logical => Item::Raw(pair.as_str().to_owned()),
+
                 _ => unreachable!("{pair}"),
-=======
-                | Rule::interval_kind
-                | Rule::number => Item::Raw(pair.as_str().to_owned()),
-
-                _ => unreachable!(),
->>>>>>> ef7be502
             };
 
             let mut node = Node::from(item);
@@ -1444,10 +1432,10 @@
 
         assert_yaml_snapshot!(parse("
         derive [
-            date: @2011-02-01,
-            timestamp: @2011-02-01T10:00,
-            time: @14:00,
-            # datetime: @2011-02-01T10:00<datetime>,
+            date = @2011-02-01,
+            timestamp = @2011-02-01T10:00,
+            time = @14:00,
+            # datetime = @2011-02-01T10:00<datetime>,
         ]
         ").unwrap(), @r###"
         ---
@@ -1461,15 +1449,15 @@
                     name: derive
                     args:
                       - List:
-                          - NamedExpr:
+                          - Assign:
                               name: date
                               expr:
                                 Date: 2011-02-01
-                          - NamedExpr:
+                          - Assign:
                               name: timestamp
                               expr:
                                 Timestamp: "2011-02-01T10:00"
-                          - NamedExpr:
+                          - Assign:
                               name: time
                               expr:
                                 Time: "14:00"
