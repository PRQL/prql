--- conflicted
+++ resolved
@@ -45,7 +45,7 @@
                                 },
                                 inner: [
                                     Pair {
-                                        rule: expr,
+                                        rule: expr_call,
                                         span: Span {
                                             str: "title",
                                             start: 7,
@@ -53,150 +53,28 @@
                                         },
                                         inner: [
                                             Pair {
-                                                rule: ident,
+                                                rule: expr,
                                                 span: Span {
                                                     str: "title",
                                                     start: 7,
                                                     end: 12,
                                                 },
-<<<<<<< HEAD
                                                 inner: [
                                                     Pair {
-                                                        rule: list,
-                                                        span: Span {
-                                                            str: "[title, country]",
-                                                            start: 6,
-                                                            end: 22,
-                                                        },
-                                                        inner: [
-                                                            Pair {
-                                                                rule: expr_call,
-                                                                span: Span {
-                                                                    str: "title",
-                                                                    start: 7,
-                                                                    end: 12,
-                                                                },
-                                                                inner: [
-                                                                    Pair {
-                                                                        rule: expr,
-                                                                        span: Span {
-                                                                            str: "title",
-                                                                            start: 7,
-                                                                            end: 12,
-                                                                        },
-                                                                        inner: [
-                                                                            Pair {
-                                                                                rule: expr_compare,
-                                                                                span: Span {
-                                                                                    str: "title",
-                                                                                    start: 7,
-                                                                                    end: 12,
-                                                                                },
-                                                                                inner: [
-                                                                                    Pair {
-                                                                                        rule: expr_add,
-                                                                                        span: Span {
-                                                                                            str: "title",
-                                                                                            start: 7,
-                                                                                            end: 12,
-                                                                                        },
-                                                                                        inner: [
-                                                                                            Pair {
-                                                                                                rule: expr_mul,
-                                                                                                span: Span {
-                                                                                                    str: "title",
-                                                                                                    start: 7,
-                                                                                                    end: 12,
-                                                                                                },
-                                                                                                inner: [
-                                                                                                    Pair {
-                                                                                                        rule: ident,
-                                                                                                        span: Span {
-                                                                                                            str: "title",
-                                                                                                            start: 7,
-                                                                                                            end: 12,
-                                                                                                        },
-                                                                                                        inner: [],
-                                                                                                    },
-                                                                                                ],
-                                                                                            },
-                                                                                        ],
-                                                                                    },
-                                                                                ],
-                                                                            },
-                                                                        ],
-                                                                    },
-                                                                ],
-                                                            },
-                                                            Pair {
-                                                                rule: expr_call,
-                                                                span: Span {
-                                                                    str: "country",
-                                                                    start: 14,
-                                                                    end: 21,
-                                                                },
-                                                                inner: [
-                                                                    Pair {
-                                                                        rule: expr,
-                                                                        span: Span {
-                                                                            str: "country",
-                                                                            start: 14,
-                                                                            end: 21,
-                                                                        },
-                                                                        inner: [
-                                                                            Pair {
-                                                                                rule: expr_compare,
-                                                                                span: Span {
-                                                                                    str: "country",
-                                                                                    start: 14,
-                                                                                    end: 21,
-                                                                                },
-                                                                                inner: [
-                                                                                    Pair {
-                                                                                        rule: expr_add,
-                                                                                        span: Span {
-                                                                                            str: "country",
-                                                                                            start: 14,
-                                                                                            end: 21,
-                                                                                        },
-                                                                                        inner: [
-                                                                                            Pair {
-                                                                                                rule: expr_mul,
-                                                                                                span: Span {
-                                                                                                    str: "country",
-                                                                                                    start: 14,
-                                                                                                    end: 21,
-                                                                                                },
-                                                                                                inner: [
-                                                                                                    Pair {
-                                                                                                        rule: ident,
-                                                                                                        span: Span {
-                                                                                                            str: "country",
-                                                                                                            start: 14,
-                                                                                                            end: 21,
-                                                                                                        },
-                                                                                                        inner: [],
-                                                                                                    },
-                                                                                                ],
-                                                                                            },
-                                                                                        ],
-                                                                                    },
-                                                                                ],
-                                                                            },
-                                                                        ],
-                                                                    },
-                                                                ],
-                                                            },
-                                                        ],
+                                                        rule: ident,
+                                                        span: Span {
+                                                            str: "title",
+                                                            start: 7,
+                                                            end: 12,
+                                                        },
+                                                        inner: [],
                                                     },
                                                 ],
-=======
-                                                inner: [],
                                             },
                                         ],
                                     },
                                     Pair {
-                                        rule: expr,
+                                        rule: expr_call,
                                         span: Span {
                                             str: "country",
                                             start: 14,
@@ -204,14 +82,23 @@
                                         },
                                         inner: [
                                             Pair {
-                                                rule: ident,
+                                                rule: expr,
                                                 span: Span {
                                                     str: "country",
                                                     start: 14,
                                                     end: 21,
                                                 },
-                                                inner: [],
->>>>>>> 04418aac
+                                                inner: [
+                                                    Pair {
+                                                        rule: ident,
+                                                        span: Span {
+                                                            str: "country",
+                                                            start: 14,
+                                                            end: 21,
+                                                        },
+                                                        inner: [],
+                                                    },
+                                                ],
                                             },
                                         ],
                                     },
@@ -277,7 +164,7 @@
                                                                 },
                                                                 inner: [
                                                                     Pair {
-                                                                        rule: func_call,
+                                                                        rule: expr_call,
                                                                         span: Span {
                                                                             str: "sum salary",
                                                                             start: 52,
@@ -285,143 +172,40 @@
                                                                         },
                                                                         inner: [
                                                                             Pair {
-                                                                                rule: ident,
+                                                                                rule: func_call,
                                                                                 span: Span {
-                                                                                    str: "sum",
+                                                                                    str: "sum salary",
                                                                                     start: 52,
-                                                                                    end: 55,
-                                                                                },
-                                                                                inner: [],
-                                                                            },
-                                                                            Pair {
-                                                                                rule: expr,
-                                                                                span: Span {
-                                                                                    str: "salary",
-                                                                                    start: 56,
                                                                                     end: 62,
                                                                                 },
                                                                                 inner: [
                                                                                     Pair {
                                                                                         rule: ident,
                                                                                         span: Span {
+                                                                                            str: "sum",
+                                                                                            start: 52,
+                                                                                            end: 55,
+                                                                                        },
+                                                                                        inner: [],
+                                                                                    },
+                                                                                    Pair {
+                                                                                        rule: expr,
+                                                                                        span: Span {
                                                                                             str: "salary",
                                                                                             start: 56,
                                                                                             end: 62,
                                                                                         },
-<<<<<<< HEAD
                                                                                         inner: [
                                                                                             Pair {
-                                                                                                rule: expr_add,
+                                                                                                rule: ident,
                                                                                                 span: Span {
-                                                                                                    str: "[sum salary]",
-                                                                                                    start: 51,
-                                                                                                    end: 63,
+                                                                                                    str: "salary",
+                                                                                                    start: 56,
+                                                                                                    end: 62,
                                                                                                 },
-                                                                                                inner: [
-                                                                                                    Pair {
-                                                                                                        rule: expr_mul,
-                                                                                                        span: Span {
-                                                                                                            str: "[sum salary]",
-                                                                                                            start: 51,
-                                                                                                            end: 63,
-                                                                                                        },
-                                                                                                        inner: [
-                                                                                                            Pair {
-                                                                                                                rule: list,
-                                                                                                                span: Span {
-                                                                                                                    str: "[sum salary]",
-                                                                                                                    start: 51,
-                                                                                                                    end: 63,
-                                                                                                                },
-                                                                                                                inner: [
-                                                                                                                    Pair {
-                                                                                                                        rule: expr_call,
-                                                                                                                        span: Span {
-                                                                                                                            str: "sum salary",
-                                                                                                                            start: 52,
-                                                                                                                            end: 62,
-                                                                                                                        },
-                                                                                                                        inner: [
-                                                                                                                            Pair {
-                                                                                                                                rule: func_call,
-                                                                                                                                span: Span {
-                                                                                                                                    str: "sum salary",
-                                                                                                                                    start: 52,
-                                                                                                                                    end: 62,
-                                                                                                                                },
-                                                                                                                                inner: [
-                                                                                                                                    Pair {
-                                                                                                                                        rule: ident,
-                                                                                                                                        span: Span {
-                                                                                                                                            str: "sum",
-                                                                                                                                            start: 52,
-                                                                                                                                            end: 55,
-                                                                                                                                        },
-                                                                                                                                        inner: [],
-                                                                                                                                    },
-                                                                                                                                    Pair {
-                                                                                                                                        rule: expr,
-                                                                                                                                        span: Span {
-                                                                                                                                            str: "salary",
-                                                                                                                                            start: 56,
-                                                                                                                                            end: 62,
-                                                                                                                                        },
-                                                                                                                                        inner: [
-                                                                                                                                            Pair {
-                                                                                                                                                rule: expr_compare,
-                                                                                                                                                span: Span {
-                                                                                                                                                    str: "salary",
-                                                                                                                                                    start: 56,
-                                                                                                                                                    end: 62,
-                                                                                                                                                },
-                                                                                                                                                inner: [
-                                                                                                                                                    Pair {
-                                                                                                                                                        rule: expr_add,
-                                                                                                                                                        span: Span {
-                                                                                                                                                            str: "salary",
-                                                                                                                                                            start: 56,
-                                                                                                                                                            end: 62,
-                                                                                                                                                        },
-                                                                                                                                                        inner: [
-                                                                                                                                                            Pair {
-                                                                                                                                                                rule: expr_mul,
-                                                                                                                                                                span: Span {
-                                                                                                                                                                    str: "salary",
-                                                                                                                                                                    start: 56,
-                                                                                                                                                                    end: 62,
-                                                                                                                                                                },
-                                                                                                                                                                inner: [
-                                                                                                                                                                    Pair {
-                                                                                                                                                                        rule: ident,
-                                                                                                                                                                        span: Span {
-                                                                                                                                                                            str: "salary",
-                                                                                                                                                                            start: 56,
-                                                                                                                                                                            end: 62,
-                                                                                                                                                                        },
-                                                                                                                                                                        inner: [],
-                                                                                                                                                                    },
-                                                                                                                                                                ],
-                                                                                                                                                            },
-                                                                                                                                                        ],
-                                                                                                                                                    },
-                                                                                                                                                ],
-                                                                                                                                            },
-                                                                                                                                        ],
-                                                                                                                                    },
-                                                                                                                                ],
-                                                                                                                            },
-                                                                                                                        ],
-                                                                                                                    },
-                                                                                                                ],
-                                                                                                            },
-                                                                                                        ],
-                                                                                                    },
-                                                                                                ],
+                                                                                                inner: [],
                                                                                             },
                                                                                         ],
-=======
-                                                                                        inner: [],
->>>>>>> 04418aac
                                                                                     },
                                                                                 ],
                                                                             },
