--- conflicted
+++ resolved
@@ -20,61 +20,23 @@
                 },
                 inner: [
                     Pair {
-<<<<<<< HEAD
                         rule: expr,
-=======
-                        rule: ident,
->>>>>>> 04418aac
                         span: Span {
-                            str: "salary",
+                            str: "salary ",
                             start: 1,
-                            end: 7,
+                            end: 8,
                         },
-<<<<<<< HEAD
                         inner: [
                             Pair {
-                                rule: expr_compare,
+                                rule: ident,
                                 span: Span {
-                                    str: "salary ",
+                                    str: "salary",
                                     start: 1,
-                                    end: 8,
+                                    end: 7,
                                 },
-                                inner: [
-                                    Pair {
-                                        rule: expr_add,
-                                        span: Span {
-                                            str: "salary ",
-                                            start: 1,
-                                            end: 8,
-                                        },
-                                        inner: [
-                                            Pair {
-                                                rule: expr_mul,
-                                                span: Span {
-                                                    str: "salary ",
-                                                    start: 1,
-                                                    end: 8,
-                                                },
-                                                inner: [
-                                                    Pair {
-                                                        rule: ident,
-                                                        span: Span {
-                                                            str: "salary",
-                                                            start: 1,
-                                                            end: 7,
-                                                        },
-                                                        inner: [],
-                                                    },
-                                                ],
-                                            },
-                                        ],
-                                    },
-                                ],
+                                inner: [],
                             },
                         ],
-=======
-                        inner: [],
->>>>>>> 04418aac
                     },
                 ],
             },
