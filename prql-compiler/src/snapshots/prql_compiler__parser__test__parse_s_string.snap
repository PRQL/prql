--- conflicted
+++ resolved
@@ -12,11 +12,7 @@
         },
         inner: [
             Pair {
-<<<<<<< HEAD
                 rule: expr,
-=======
-                rule: s_string,
->>>>>>> 04418aac
                 span: Span {
                     str: "s\"SUM({col})\"",
                     start: 0,
@@ -24,151 +20,61 @@
                 },
                 inner: [
                     Pair {
-<<<<<<< HEAD
-                        rule: expr_compare,
-=======
-                        rule: interpolate_string_inner,
->>>>>>> 04418aac
+                        rule: s_string,
                         span: Span {
-                            str: "SUM(",
-                            start: 2,
-                            end: 6,
-                        },
-                        inner: [],
-                    },
-                    Pair {
-                        rule: expr,
-                        span: Span {
-                            str: "col",
-                            start: 7,
-                            end: 10,
+                            str: "s\"SUM({col})\"",
+                            start: 0,
+                            end: 13,
                         },
                         inner: [
                             Pair {
-<<<<<<< HEAD
-                                rule: expr_add,
-=======
-                                rule: ident,
->>>>>>> 04418aac
+                                rule: interpolate_string_inner,
+                                span: Span {
+                                    str: "SUM(",
+                                    start: 2,
+                                    end: 6,
+                                },
+                                inner: [],
+                            },
+                            Pair {
+                                rule: expr_call,
                                 span: Span {
                                     str: "col",
                                     start: 7,
                                     end: 10,
                                 },
-<<<<<<< HEAD
                                 inner: [
                                     Pair {
-                                        rule: expr_mul,
+                                        rule: expr,
                                         span: Span {
-                                            str: "s\"SUM({col})\"",
-                                            start: 0,
-                                            end: 13,
+                                            str: "col",
+                                            start: 7,
+                                            end: 10,
                                         },
                                         inner: [
                                             Pair {
-                                                rule: s_string,
+                                                rule: ident,
                                                 span: Span {
-                                                    str: "s\"SUM({col})\"",
-                                                    start: 0,
-                                                    end: 13,
+                                                    str: "col",
+                                                    start: 7,
+                                                    end: 10,
                                                 },
-                                                inner: [
-                                                    Pair {
-                                                        rule: interpolate_string_inner,
-                                                        span: Span {
-                                                            str: "SUM(",
-                                                            start: 2,
-                                                            end: 6,
-                                                        },
-                                                        inner: [],
-                                                    },
-                                                    Pair {
-                                                        rule: expr_call,
-                                                        span: Span {
-                                                            str: "col",
-                                                            start: 7,
-                                                            end: 10,
-                                                        },
-                                                        inner: [
-                                                            Pair {
-                                                                rule: expr,
-                                                                span: Span {
-                                                                    str: "col",
-                                                                    start: 7,
-                                                                    end: 10,
-                                                                },
-                                                                inner: [
-                                                                    Pair {
-                                                                        rule: expr_compare,
-                                                                        span: Span {
-                                                                            str: "col",
-                                                                            start: 7,
-                                                                            end: 10,
-                                                                        },
-                                                                        inner: [
-                                                                            Pair {
-                                                                                rule: expr_add,
-                                                                                span: Span {
-                                                                                    str: "col",
-                                                                                    start: 7,
-                                                                                    end: 10,
-                                                                                },
-                                                                                inner: [
-                                                                                    Pair {
-                                                                                        rule: expr_mul,
-                                                                                        span: Span {
-                                                                                            str: "col",
-                                                                                            start: 7,
-                                                                                            end: 10,
-                                                                                        },
-                                                                                        inner: [
-                                                                                            Pair {
-                                                                                                rule: ident,
-                                                                                                span: Span {
-                                                                                                    str: "col",
-                                                                                                    start: 7,
-                                                                                                    end: 10,
-                                                                                                },
-                                                                                                inner: [],
-                                                                                            },
-                                                                                        ],
-                                                                                    },
-                                                                                ],
-                                                                            },
-                                                                        ],
-                                                                    },
-                                                                ],
-                                                            },
-                                                        ],
-                                                    },
-                                                    Pair {
-                                                        rule: interpolate_string_inner,
-                                                        span: Span {
-                                                            str: ")",
-                                                            start: 11,
-                                                            end: 12,
-                                                        },
-                                                        inner: [],
-                                                    },
-                                                ],
+                                                inner: [],
                                             },
                                         ],
                                     },
                                 ],
-=======
+                            },
+                            Pair {
+                                rule: interpolate_string_inner,
+                                span: Span {
+                                    str: ")",
+                                    start: 11,
+                                    end: 12,
+                                },
                                 inner: [],
->>>>>>> 04418aac
                             },
                         ],
-                    },
-                    Pair {
-                        rule: interpolate_string_inner,
-                        span: Span {
-                            str: ")",
-                            start: 11,
-                            end: 12,
-                        },
-                        inner: [],
                     },
                 ],
             },
