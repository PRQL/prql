use std::collections::HashMap;
use std::iter::zip;

use anyhow::{anyhow, bail, Result};
use itertools::{Itertools, Position};

use crate::ast::pl::{fold::*, *};
use crate::error::{Error, Reason, Span, WithErrorInfo};
use crate::semantic::transforms::coerce_and_flatten;
use crate::semantic::{static_analysis, NS_PARAM};
use crate::utils::IdGenerator;

use super::context::{Context, Decl, DeclKind};
use super::module::Module;
use super::reporting::debug_call_tree;
use super::transforms::{self, Flattener};
use super::type_resolver::{self, infer_type, type_of_closure};
use super::{NS_FRAME, NS_FRAME_RIGHT, NS_STD};

/// Runs semantic analysis on the query, using current state.
///
/// Note that this removes function declarations from AST and saves them as current context.
pub fn resolve(stmts: Vec<Stmt>, path: Vec<String>, context: Context) -> Result<Context> {
    let mut resolver = Resolver::new(context);
    resolver.current_module_path = path;

    forbid_invalid_stmts(&stmts)?;

    resolver.fold_statements(stmts)?;

    Ok(resolver.context)
}

fn forbid_invalid_stmts(stmts: &Vec<Stmt>) -> Result<()> {
    // Because I added parsing for module declarations for development purposes,
    // but we don't intend to support them, we forbid them here.

    for stmt in stmts {
        if let StmtKind::ModuleDef(_) = stmt.kind {
            return Err(
                Error::new_simple("explicit module declarations are not allowed")
                    .with_span(stmt.span)
                    .into(),
            );
        }
    }
    Ok(())
}

/// Can fold (walk) over AST and for each function call or variable find what they are referencing.
pub struct Resolver {
    pub context: Context,

    current_module_path: Vec<String>,

    default_namespace: Option<String>,

    /// Sometimes ident closures must be resolved and sometimes not. See [test::test_func_call_resolve].
    in_func_call_name: bool,

    pub(super) id: IdGenerator<usize>,
}

impl Resolver {
    fn new(context: Context) -> Self {
        Resolver {
            context,
            current_module_path: Vec::new(),
            default_namespace: None,
            in_func_call_name: false,
            id: IdGenerator::new(),
        }
    }

    fn fold_statements(&mut self, stmts: Vec<Stmt>) -> Result<()> {
        for mut stmt in stmts {
            stmt.id = Some(self.id.gen());
            if let Some(span) = stmt.span {
                self.context.span_map.insert(stmt.id.unwrap(), span);
            }

<<<<<<< HEAD
            let kind = match stmt.kind {
                StmtKind::QueryDef(d) => StmtKind::QueryDef(d),
                // StmtKind::FuncDef(func_def) => {
                //     let ident = Ident {
                //         path: self.current_module_path.clone(),
                //         name: func_def.name.clone(),
                //     };

                //     let decl = DeclKind::FuncDef(func_def);

                //     self.context.declare(ident, decl, stmt.id);
                //     continue;
                // }
=======
            let ident = Ident {
                path: self.current_module_path.clone(),
                name: stmt.name,
            };

            let decl = match stmt.kind {
                StmtKind::QueryDef(d) => DeclKind::QueryDef(d),
                StmtKind::FuncDef(func_def) => DeclKind::FuncDef(func_def),
>>>>>>> 0f04b2eb
                StmtKind::VarDef(var_def) => {
                    let value = self.fold_var_def(var_def)?.value;

                    self.context.prepare_expr_decl(value).with_span(stmt.span)?
                }
                StmtKind::TypeDef(ty_def) => {
                    let mut var_def = VarDef {
                        value: Box::new(ty_def.value.unwrap_or_else(|| {
                            let mut e = Expr::null();
                            e.ty = Some(Ty::TypeExpr(TypeExpr::Type));
                            e
                        })),
                        // FIXME
                        ty_expr: None,
                    };

                    // This is a hacky way to provide values to std.int and friends.
                    if self.current_module_path == vec![NS_STD] {
                        if let Some(kind) = get_stdlib_decl(&ident.name) {
                            var_def.value.kind = kind;
                        }
                    }

                    let value = self.fold_var_def(var_def)?.value;
                    self.context.prepare_expr_decl(value).with_span(stmt.span)?
                }
                StmtKind::Main(expr) => {
                    let expr = Box::new(Flattener::fold(self.fold_expr(*expr)?));

                    let ty = Ty::Table(Frame::default());
                    self.context
                        .validate_type(&expr, &ty, || Some("main relation".to_string()))?;

<<<<<<< HEAD
                    let var_def = VarDef {
                        name: "main".to_string(),
                        value: Box::new(expr),
                        ty_expr: None,
                    };
                    let ident = Ident {
                        path: self.current_module_path.clone(),
                        name: var_def.name.clone(),
                    };
                    self.context
                        .declare_var(ident, var_def.value, stmt.id, stmt.span)?;
                    continue;
=======
                    self.context.prepare_expr_decl(expr).with_span(stmt.span)?
>>>>>>> 0f04b2eb
                }
                StmtKind::ModuleDef(module_def) => {
                    self.current_module_path.push(ident.name);

                    let decl = Decl {
                        declared_at: stmt.id,
                        kind: DeclKind::Module(Module {
                            names: HashMap::new(),
                            redirects: Vec::new(),
                            shadowed: None,
                        }),
                        order: 0,
                    };
                    let ident = Ident::from_path(self.current_module_path.clone());
                    self.context.root_mod.insert(ident, decl)?;

                    let _ = self.fold_stmts(module_def.stmts)?;
                    self.current_module_path.pop();
                    continue;
                }
            };

            self.context.declare(ident, decl, stmt.id);
        }
        Ok(())
    }
}

impl AstFold for Resolver {
    fn fold_stmts(&mut self, _: Vec<Stmt>) -> Result<Vec<Stmt>> {
        unreachable!()
    }

    fn fold_var_def(&mut self, var_def: VarDef) -> Result<VarDef> {
        Ok(VarDef {
            value: Box::new(Flattener::fold(self.fold_expr(*var_def.value)?)),
            ty_expr: var_def.ty_expr,
        })
    }

    fn fold_expr(&mut self, node: Expr) -> Result<Expr> {
        if node.id.is_some() && !matches!(node.kind, ExprKind::Closure(_)) {
            return Ok(node);
        }

        let id = self.id.gen();
        let alias = node.alias.clone();
        let span = node.span;

        if let Some(span) = span {
            self.context.span_map.insert(id, span);
        }

        log::trace!("folding expr {node:?}");

        let mut r = match node.kind {
            ExprKind::Ident(ident) => {
                log::debug!("resolving ident {ident}...");
                let fq_ident = self.resolve_ident(&ident, node.span)?;
                log::debug!("... resolved to {fq_ident}");
                let entry = self.context.root_mod.get(&fq_ident).unwrap();
                log::debug!("... which is {entry}");

                match &entry.kind {
                    // convert ident to function without args
                    DeclKind::FuncDef(func_def) => {
                        // FIXME: Here our plan to merge VarDef and FuncDef breaks down...
                        let closure = self.closure_of_func_def(func_def.clone(), fq_ident)?;

                        if self.in_func_call_name {
                            Expr::from(ExprKind::Closure(Box::new(closure)))
                        } else {
                            self.fold_function(closure, vec![], HashMap::new(), node.span)?
                        }
                    }

                    DeclKind::Infer(_) => Expr {
                        kind: ExprKind::Ident(fq_ident),
                        target_id: entry.declared_at,
                        ..node
                    },
                    DeclKind::Column(target_id) => Expr {
                        kind: ExprKind::Ident(fq_ident),
                        target_id: Some(*target_id),
                        ..node
                    },

                    DeclKind::TableDecl(_) => {
                        let input_name = ident.name.clone();

                        let instance_frame =
                            self.context.table_decl_to_frame(&fq_ident, input_name, id);

                        Expr {
                            kind: ExprKind::Ident(fq_ident),
                            ty: Some(Ty::Table(instance_frame)),
                            alias: None,
                            ..node
                        }
                    }

                    DeclKind::Expr(expr) => self.fold_expr(expr.as_ref().clone())?,

                    DeclKind::InstanceOf(_) => {
                        return Err(Error::new_simple(
                            "table instance cannot be referenced directly",
                        )
                        .with_span(span)
                        .with_help("did you forget to specify the column name?")
                        .into());
                    }

                    _ => Expr {
                        kind: ExprKind::Ident(fq_ident),
                        ..node
                    },
                }
            }

            ExprKind::FuncCall(FuncCall {
                name,
                args,
                named_args,
            }) => {
                // fold name (or closure)
                self.default_namespace = None;
                let old = self.in_func_call_name;
                self.in_func_call_name = true;
                let name = self.fold_expr(*name)?;
                self.in_func_call_name = old;

                let closure = name.try_cast(|n| n.into_closure(), None, "a function")?;

                // fold function
                self.fold_function(*closure, args, named_args, node.span)?
            }

            ExprKind::Pipeline(pipeline) => {
                self.default_namespace = None;
                self.resolve_pipeline(pipeline)?
            }

            ExprKind::Closure(closure) => {
                self.fold_function(*closure, vec![], HashMap::new(), node.span)?
            }

            ExprKind::Unary {
                op: UnOp::EqSelf,
                expr,
            } => {
                let kind = self.resolve_eq_self(*expr, span)?;
                Expr { kind, ..node }
            }

            ExprKind::Unary {
                op: UnOp::Add,
                expr,
            } => self.fold_expr(*expr)?,

            ExprKind::Unary {
                op: UnOp::Not,
                expr,
            } if matches!(expr.kind, ExprKind::List(_)) => self.resolve_column_exclusion(*expr)?,

            ExprKind::All { within, except } => {
                let decl = self.context.root_mod.get(&within);

                // lookup ids of matched inputs
                let target_ids = decl
                    .and_then(|d| d.kind.as_module())
                    .iter()
                    .flat_map(|module| module.as_decls())
                    .sorted_by_key(|(_, decl)| decl.order)
                    .flat_map(|(_, decl)| match &decl.kind {
                        DeclKind::Column(target_id) => Some(*target_id),
                        DeclKind::Infer(_) => decl.declared_at,
                        _ => None,
                    })
                    .unique()
                    .collect();

                let kind = ExprKind::All { within, except };
                Expr {
                    kind,
                    target_ids,
                    ..node
                }
            }

            ExprKind::List(exprs) => {
                let exprs = self.fold_exprs(exprs)?;

                // flatten
                let exprs = exprs
                    .into_iter()
                    .flat_map(|e| match e.kind {
                        ExprKind::List(items) if e.flatten => items,
                        _ => vec![e],
                    })
                    .collect_vec();

                Expr {
                    kind: ExprKind::List(exprs),
                    ..node
                }
            }

            item => Expr {
                kind: fold_expr_kind(self, item)?,
                ..node
            },
        };
        r.id = r.id.or(Some(id));
        r.alias = r.alias.or(alias);
        r.span = r.span.or(span);

        if r.ty.is_none() {
            r.ty = Some(infer_type(&r, &self.context)?);
        }
        if let Some(Ty::Table(frame)) = &mut r.ty {
            if let Some(alias) = r.alias.take() {
                frame.rename(alias);
            }
        }
        let r = static_analysis::static_analysis(r);
        Ok(r)
    }
}

impl Resolver {
    fn resolve_pipeline(&mut self, Pipeline { mut exprs }: Pipeline) -> Result<Expr> {
        let mut value = exprs.remove(0);
        value = self.fold_expr(value)?;

        // This is a workaround for pipelines that start with a transform.
        // It checks if first value has resolved to a closure, and if it has,
        // constructs an adhoc closure around the pipeline.
        // Maybe this should not even be supported, or maybe we should have
        // some kind of indication that first element of a pipeline is not a
        // plain value.
        let closure_param = if let ExprKind::Closure(closure) = &mut value.kind {
            // only apply this workaround if closure expects a single arg
            if (closure.params.len() - closure.args.len()) == 1 {
                let param = "_pip_val";
                let value = Expr::from(ExprKind::Ident(Ident::from_name(param)));
                closure.args.push(value);
                Some(param)
            } else {
                None
            }
        } else {
            None
        };

        // the beef of this function: wrapping into func calls
        for expr in exprs {
            let span = expr.span;

            value = Expr::from(ExprKind::FuncCall(FuncCall {
                name: Box::new(expr),
                args: vec![value],
                named_args: HashMap::new(),
            }));
            value.span = span;
        }

        // second part of the workaround
        if let Some(closure_param) = closure_param {
            value = Expr::from(ExprKind::Closure(Box::new(Closure {
                name: None,
                body: Box::new(value),
                body_ty: None,

                args: vec![],
                params: vec![ClosureParam {
                    name: closure_param.to_string(),
                    default_value: None,
                    ty: None,
                }],
                named_params: vec![],
                env: HashMap::new(),
            })));
        }

        if log::log_enabled!(log::Level::Debug) {
            let (v, tree) = debug_call_tree(value);
            value = v;
            log::debug!("unpacked pipeline to following call tree: \n{tree}");
        }

        self.fold_expr(value)
    }

    pub fn resolve_ident(&mut self, ident: &Ident, span: Option<Span>) -> Result<Ident> {
        let res = self
            .context
            .resolve_ident(ident, self.default_namespace.as_ref());

        res.map_err(|e| {
            log::debug!("cannot resolve: `{e}`, context={:#?}", self.context);
            anyhow!(Error::new_simple(e).with_span(span))
        })
    }

    fn fold_function(
        &mut self,
        closure: Closure,
        args: Vec<Expr>,
        named_args: HashMap<String, Expr>,
        span: Option<Span>,
    ) -> Result<Expr, anyhow::Error> {
        let closure = self.apply_args_to_closure(closure, args, named_args)?;
        let args_len = closure.args.len();

        log::debug!(
            "func {} {}/{} params",
            closure.as_debug_name(),
            closure.args.len(),
            closure.params.len()
        );

        if closure.args.len() > closure.params.len() {
            return Err(Error::new_simple(format!(
                "Too many arguments to function `{}`",
                closure.as_debug_name()
            ))
            .with_span(span)
            .into());
        }

        let enough_args = closure.args.len() == closure.params.len();

        let mut r = if enough_args {
            // push the env
            let closure_env = Module::from_exprs(closure.env);
            self.context.root_mod.stack_push(NS_PARAM, closure_env);
            let closure = Closure {
                env: HashMap::new(),
                ..closure
            };

            if log::log_enabled!(log::Level::Debug) {
                let name = closure
                    .name
                    .clone()
                    .unwrap_or_else(|| Ident::from_name("<unnamed>"));
                log::debug!("resolving args of function {}", name);
            }
            let closure = self.resolve_function_args(closure)?;

            // evaluate
            let needs_window = (closure.body_ty)
                .as_ref()
                .map(|ty| ty.is_superset_of(&Ty::TypeExpr(TypeExpr::Primitive(TyLit::Column))))
                .unwrap_or_default();

            let mut res = match self.cast_built_in_function(closure)? {
                // this function call is a built-in function
                Ok(transform) => transform,

                // this function call is not a built-in, proceed with materialization
                Err(closure) => {
                    log::debug!("stack_push for {}", closure.as_debug_name());

                    let (func_env, body) = env_of_closure(closure);

                    self.context.root_mod.stack_push(NS_PARAM, func_env);

                    // fold again, to resolve inner variables & functions
                    let body = self.fold_expr(body)?;

                    // remove param decls
                    log::debug!("stack_pop: {:?}", body.id);
                    let func_env = self.context.root_mod.stack_pop(NS_PARAM).unwrap();

                    if let ExprKind::Closure(mut inner_closure) = body.kind {
                        // body couldn't been resolved - construct a closure to be evaluated later

                        inner_closure.env = func_env.into_exprs();

                        let (got, missing) =
                            inner_closure.params.split_at(inner_closure.args.len());
                        let missing = missing.to_vec();
                        inner_closure.params = got.to_vec();

                        Expr::from(ExprKind::Closure(Box::new(Closure {
                            name: None,
                            args: vec![],
                            params: missing,
                            named_params: vec![],
                            body: Box::new(Expr::from(ExprKind::Closure(inner_closure))),
                            body_ty: None,
                            env: HashMap::new(),
                        })))
                    } else {
                        // resolved, return result
                        body
                    }
                }
            };

            // pop the env
            self.context.root_mod.stack_pop(NS_PARAM).unwrap();

            res.needs_window = needs_window;
            res
        } else {
            // not enough arguments: don't fold
            log::debug!("returning as closure");

            let mut ty = type_of_closure(&closure);
            ty.args = ty.args[args_len..].to_vec();

            let mut node = Expr::from(ExprKind::Closure(Box::new(closure)));
            node.ty = Some(Ty::Function(ty));

            node
        };
        r.span = span;
        Ok(r)
    }

    fn cast_built_in_function(&mut self, closure: Closure) -> Result<Result<Expr, Closure>> {
        let is_std = closure.name.as_ref().map(|n| n.path.as_slice() == ["std"]);

        if !is_std.unwrap_or_default() {
            return Ok(Err(closure));
        }

        Ok(match transforms::cast_transform(self, closure)? {
            // it a transform
            Ok(e) => Ok(self.fold_expr(e)?),

            // it a std function that should be lowered into a BuiltIn
            Err(closure) if matches!(closure.body.kind, ExprKind::Literal(Literal::Null)) => {
                let name = closure.name.unwrap().to_string();
                let args = closure.args;

                Ok(Expr::from(ExprKind::BuiltInFunction { name, args }))
            }

            // it a normal function that should be resolved
            Err(closure) => Err(closure),
        })
    }

    fn apply_args_to_closure(
        &mut self,
        mut closure: Closure,
        args: Vec<Expr>,
        mut named_args: HashMap<String, Expr>,
    ) -> Result<Closure> {
        // named arguments are consumed only by the first function

        // named
        for mut param in closure.named_params.drain(..) {
            let param_name = param.name.split('.').last().unwrap_or(&param.name);
            let default = param.default_value.take().unwrap();

            let arg = named_args.remove(param_name).unwrap_or(default);

            closure.args.push(arg);
            closure.params.insert(closure.args.len() - 1, param);
        }
        if let Some((name, _)) = named_args.into_iter().next() {
            // TODO: report all remaining named_args as separate errors
            anyhow::bail!(
                "unknown named argument `{name}` to closure {:?}",
                closure.name
            )
        }

        // positional
        closure.args.extend(args);
        Ok(closure)
    }

    fn resolve_function_args(&mut self, to_resolve: Closure) -> Result<Closure> {
        let mut closure = Closure {
            args: vec![Expr::null(); to_resolve.args.len()],
            ..to_resolve
        };

        let func_name = &closure.name;

        let (tables, other): (Vec<_>, Vec<_>) = zip(&closure.params, to_resolve.args)
            .enumerate()
            .partition(|(_, (param, _))| {
                let is_table = param
                    .ty
                    .as_ref()
                    .map(|t| matches!(t, Ty::Table(_)))
                    .unwrap_or_default();

                is_table
            });

        let has_tables = !tables.is_empty();

        // resolve tables
        if has_tables {
            self.context.root_mod.shadow(NS_FRAME);
            self.context.root_mod.shadow(NS_FRAME_RIGHT);

            for pos in tables.into_iter().with_position() {
                let is_last = matches!(pos, Position::Last(_) | Position::Only(_));
                let (index, (param, arg)) = pos.into_inner();

                // just fold the argument alone
                let arg = self.fold_and_type_check(arg, param, func_name)?;
                log::debug!("resolved arg to {}", arg.kind.as_ref());

                // add table's frame into scope
                let frame = arg.ty.as_ref().unwrap().as_table().unwrap();
                if is_last {
                    self.context.root_mod.insert_frame(frame, NS_FRAME);
                } else {
                    self.context.root_mod.insert_frame(frame, NS_FRAME_RIGHT);
                }

                closure.args[index] = arg;
            }
        }

        // resolve other positional
        for (index, (param, mut arg)) in other {
            if let ExprKind::List(items) = arg.kind {
                // if this is a list, resolve elements separately,
                // so they can be added to scope, before resolving subsequent elements.

                let mut res = Vec::with_capacity(items.len());
                for item in items {
                    let item = self.fold_and_type_check(item, param, func_name)?;

                    // add aliased columns into scope
                    if let Some(alias) = item.alias.clone() {
                        let id = item.id.unwrap();
                        self.context.root_mod.insert_frame_col(NS_FRAME, alias, id);
                    }
                    res.push(item);
                }

                // note that this list node has to be resolved itself
                // (it's elements are already resolved and so their resolving
                // should be skipped)
                arg.kind = ExprKind::List(res);
            }

            let arg = self.fold_and_type_check(arg, param, func_name)?;

            closure.args[index] = arg;
        }

        if has_tables {
            self.context.root_mod.unshadow(NS_FRAME);
            self.context.root_mod.unshadow(NS_FRAME_RIGHT);
        }

        Ok(closure)
    }

    fn fold_and_type_check(
        &mut self,
        arg: Expr,
        param: &ClosureParam,
        func_name: &Option<Ident>,
    ) -> Result<Expr> {
        let mut arg = self.fold_within_namespace(arg, &param.name)?;

        // don't validate types of unresolved exprs
        if arg.ty.is_some() {
            // validate type
            let param_ty = param.ty.as_ref().unwrap_or(&Ty::Infer);
            let assumed_ty = self.context.validate_type(&arg, param_ty, || {
                func_name
                    .as_ref()
                    .map(|n| format!("function {n}, param `{}`", param.name))
            })?;
            arg.ty = Some(assumed_ty);
        }

        Ok(arg)
    }

    fn fold_within_namespace(&mut self, expr: Expr, param_name: &str) -> Result<Expr> {
        let prev_namespace = self.default_namespace.take();

        if param_name.starts_with("noresolve.") {
            return Ok(expr);
        } else if let Some((ns, _)) = param_name.split_once('.') {
            self.default_namespace = Some(ns.to_string());
        } else {
            self.default_namespace = None;
        };

        let res = self.fold_expr(expr);
        self.default_namespace = prev_namespace;
        res
    }

    fn resolve_eq_self(&mut self, expr: Expr, span: Option<Span>) -> Result<ExprKind> {
        let ident = expr
            .kind
            .into_ident()
            .map_err(|_| anyhow!("you can only use column names with self-equality operator."))?;
        if !ident.path.is_empty() {
            bail!("you cannot use namespace prefix with self-equality operator.");
        }
        let mut left = Expr::from(ExprKind::Ident(Ident {
            path: vec![NS_FRAME.to_string()],
            name: ident.name.clone(),
        }));
        left.span = span;
        let mut right = Expr::from(ExprKind::Ident(Ident {
            path: vec![NS_FRAME_RIGHT.to_string()],
            name: ident.name,
        }));
        right.span = span;
        let kind = ExprKind::Binary {
            left: Box::new(left),
            op: BinOp::Eq,
            right: Box::new(right),
        };
        let kind = fold_expr_kind(self, kind)?;
        Ok(kind)
    }

    fn resolve_column_exclusion(&mut self, expr: Expr) -> Result<Expr, anyhow::Error> {
        let expr = self.fold_expr(expr)?;
        let list = coerce_and_flatten(expr)?;
        let except: Vec<Expr> = list
            .into_iter()
            .map(|e| match e.kind {
                ExprKind::Ident(_) | ExprKind::All { .. } => Ok(e),
                _ => Err(Error::new(Reason::Expected {
                    who: Some("exclusion".to_string()),
                    expected: "column name".to_string(),
                    found: format!("`{e}`"),
                })),
            })
            .try_collect()?;

        self.fold_expr(Expr::from(ExprKind::All {
            within: Ident::from_name(NS_FRAME),
            except,
        }))
    }

    fn closure_of_func_def(&mut self, var_def: VarDef, fq_ident: Ident) -> Result<Closure> {
        let body_ty = self.fold_type_expr(var_def.ty_expr)?;

        let func_def = &var_def
            .value
            .kind
            .as_func_def()
            .ok_or_else(|| anyhow!("not a function"))?;

        Ok(Closure {
            name: Some(fq_ident),
            body: var_def.value,
            body_ty,

            params: self.fold_func_params(&func_def.positional_params)?,
            named_params: self.fold_func_params(&func_def.named_params)?,

            args: vec![],

            env: HashMap::default(),
        })
    }

    fn fold_func_params(&mut self, func_params: &[FuncParam]) -> Result<Vec<ClosureParam>> {
        let mut params = Vec::with_capacity(func_params.len());
        for p in func_params.iter().cloned() {
            params.push(ClosureParam {
                name: p.name,
                ty: self.fold_type_expr(p.ty_expr)?,
                default_value: p.default_value,
            })
        }
        Ok(params)
    }

    fn fold_type_expr(&mut self, expr: Option<Expr>) -> Result<Option<Ty>> {
        Ok(match expr {
            Some(expr) => {
                let expr = self.fold_expr(expr)?;

                let set_expr = type_resolver::coerce_to_set(expr, &self.context)?;

                // TODO: workaround
                if let TypeExpr::Array(_) = set_expr {
                    return Ok(Some(Ty::Table(Frame::default())));
                }

                Some(Ty::TypeExpr(set_expr))
            }
            None => None,
        })
    }
}

fn env_of_closure(closure: Closure) -> (Module, Expr) {
    let mut func_env = Module::default();

    for (param, arg) in zip(closure.params, closure.args) {
        let v = Decl {
            declared_at: arg.id,
            kind: DeclKind::Expr(Box::new(arg)),
            order: 0,
        };
        let param_name = param.name.split('.').last().unwrap();
        func_env.names.insert(param_name.to_string(), v);
    }

    (func_env, *closure.body)
}

fn get_stdlib_decl(name: &str) -> Option<ExprKind> {
    let ty_lit = match name {
        "int" => TyLit::Int,
        "float" => TyLit::Float,
        "bool" => TyLit::Bool,
        "text" => TyLit::Text,
        "date" => TyLit::Date,
        "time" => TyLit::Time,
        "timestamp" => TyLit::Timestamp,
        "table" => {
            // TODO: this is just a dummy that gets intercepted when resolving types
            return Some(ExprKind::Type(TypeExpr::Array(Box::new(
                TypeExpr::Singleton(Literal::Null),
            ))));
        }
        "column" => TyLit::Column,
        "list" => TyLit::List,
        "scalar" => TyLit::Scalar,
        _ => return None,
    };
    Some(ExprKind::Type(TypeExpr::Primitive(ty_lit)))
}

#[cfg(test)]
mod test {
    use anyhow::Result;
    use insta::assert_yaml_snapshot;

    use crate::ast::pl::{Expr, Ty};
    use crate::semantic::resolve_only;

    fn parse_and_resolve(query: &str) -> Result<Expr> {
        let ctx = resolve_only(crate::parser::parse(query)?, None)?;
        let (main, _) = ctx.find_main(&[]).unwrap();
        Ok(main.clone())
    }

    fn resolve_type(query: &str) -> Result<Ty> {
        Ok(parse_and_resolve(query)?.ty.unwrap_or(Ty::Infer))
    }

    fn resolve_derive(query: &str) -> Result<Vec<Expr>> {
        let expr = parse_and_resolve(query)?;
        let derive = expr.kind.into_transform_call()?;
        Ok(derive.kind.into_derive()?)
    }
    #[test]
    fn test_variables_1() {
        assert_yaml_snapshot!(resolve_derive(
            r#"
            from employees
            derive [
                gross_salary = salary + payroll_tax,
                gross_cost =   gross_salary + benefits_cost
            ]
            "#
        )
        .unwrap());
    }

    #[test]
    fn test_non_existent_function() {
        parse_and_resolve(r#"from mytable | filter (myfunc col1)"#).unwrap_err();
    }

    #[test]
    fn test_functions_1() {
        assert_yaml_snapshot!(resolve_derive(
            r#"
            let subtract = a b -> a - b

            from employees
            derive [
                net_salary = subtract gross_salary tax
            ]
            "#
        )
        .unwrap());
    }

    #[test]
    fn test_functions_nested() {
        assert_yaml_snapshot!(resolve_derive(
            r#"
            let lag_day = x -> s"lag_day_todo({x})"
            let ret = x dividend_return ->  x / (lag_day x) - 1 + dividend_return

            from a
            derive (ret b c)
            "#
        )
        .unwrap());
    }

    #[test]
    fn test_functions_pipeline() {
        assert_yaml_snapshot!(resolve_derive(
            r#"
            from a
            derive one = (foo | sum)
            "#
        )
        .unwrap());

        assert_yaml_snapshot!(resolve_derive(
            r#"
            let plus_one = x -> x + 1
            let plus = x y -> x + y

            from a
            derive [b = (sum foo | plus_one | plus 2)]
            "#
        )
        .unwrap());
    }
    #[test]
    fn test_named_args() {
        assert_yaml_snapshot!(resolve_derive(
            r#"
            let add = x to:1 -> x + to

            from foo_table
            derive [
                added = add bar to:3,
                added_default = add bar
            ]
            "#
        )
        .unwrap());
    }

    #[test]
    fn test_frames_and_names() {
        assert_yaml_snapshot!(resolve_type(
            r#"
            from orders
            select [customer_no, gross, tax, gross - tax]
            take 20
            "#
        )
        .unwrap());

        assert_yaml_snapshot!(resolve_type(
            r#"
            from table_1
            join customers [==customer_no]
            "#
        )
        .unwrap());

        assert_yaml_snapshot!(resolve_type(
            r#"
            from e = employees
            join salaries [==emp_no]
            group [e.emp_no, e.gender] (
                aggregate [
                    emp_salary = average salaries.salary
                ]
            )
            "#
        )
        .unwrap());
    }
}<|MERGE_RESOLUTION|>--- conflicted
+++ resolved
@@ -79,21 +79,6 @@
                 self.context.span_map.insert(stmt.id.unwrap(), span);
             }
 
-<<<<<<< HEAD
-            let kind = match stmt.kind {
-                StmtKind::QueryDef(d) => StmtKind::QueryDef(d),
-                // StmtKind::FuncDef(func_def) => {
-                //     let ident = Ident {
-                //         path: self.current_module_path.clone(),
-                //         name: func_def.name.clone(),
-                //     };
-
-                //     let decl = DeclKind::FuncDef(func_def);
-
-                //     self.context.declare(ident, decl, stmt.id);
-                //     continue;
-                // }
-=======
             let ident = Ident {
                 path: self.current_module_path.clone(),
                 name: stmt.name,
@@ -101,8 +86,6 @@
 
             let decl = match stmt.kind {
                 StmtKind::QueryDef(d) => DeclKind::QueryDef(d),
-                StmtKind::FuncDef(func_def) => DeclKind::FuncDef(func_def),
->>>>>>> 0f04b2eb
                 StmtKind::VarDef(var_def) => {
                     let value = self.fold_var_def(var_def)?.value;
 
@@ -136,22 +119,7 @@
                     self.context
                         .validate_type(&expr, &ty, || Some("main relation".to_string()))?;
 
-<<<<<<< HEAD
-                    let var_def = VarDef {
-                        name: "main".to_string(),
-                        value: Box::new(expr),
-                        ty_expr: None,
-                    };
-                    let ident = Ident {
-                        path: self.current_module_path.clone(),
-                        name: var_def.name.clone(),
-                    };
-                    self.context
-                        .declare_var(ident, var_def.value, stmt.id, stmt.span)?;
-                    continue;
-=======
                     self.context.prepare_expr_decl(expr).with_span(stmt.span)?
->>>>>>> 0f04b2eb
                 }
                 StmtKind::ModuleDef(module_def) => {
                     self.current_module_path.push(ident.name);
