//! Semantic resolver (name resolution, type checking and lowering to RQ)

mod context;
mod lowering;
mod module;
pub mod reporting;
mod resolver;
mod static_analysis;
mod transforms;
mod type_resolver;

pub use self::context::Context;
pub use self::module::Module;

use crate::ast::pl::frame::{Frame, FrameColumn};
use crate::ast::pl::Stmt;
use crate::ast::rq::Query;
use crate::PRQL_VERSION;

use anyhow::{bail, Result};
use semver::{Version, VersionReq};

/// Runs semantic analysis on the query and lowers PL to RQ.
pub fn resolve(statements: Vec<Stmt>) -> Result<Query> {
    let context = load_std_lib();

    let (statements, context) = resolver::resolve(statements, context)?;

    let query = lowering::lower_ast_to_ir(statements, context)?;

    if let Some(ref version) = query.def.version {
        check_query_version(version, &PRQL_VERSION)?;
    }

    Ok(query)
}

/// Runs semantic analysis on the query.
pub fn resolve_only(
    statements: Vec<Stmt>,
    context: Option<Context>,
) -> Result<(Vec<Stmt>, Context)> {
    let context = context.unwrap_or_else(load_std_lib);

    resolver::resolve(statements, context)
}

pub fn load_std_lib() -> Context {
    use crate::parser::parse;
    let std_lib = include_str!("./std.prql");
    let statements = parse(std_lib).unwrap();

    let context = Context {
<<<<<<< HEAD
        root_mod: Module::new_leaf(),
=======
        root_mod: Module::new_root(),
>>>>>>> c9c077d2
        ..Context::default()
    };

    let (_, context) = resolver::resolve(statements, context).unwrap();
    context
}

fn check_query_version(query_version: &VersionReq, prql_version: &Version) -> Result<()> {
    if !query_version.matches(prql_version) {
        bail!("This query uses a version of PRQL that is not supported by your prql-compiler. You may want to upgrade the compiler.");
    }

    Ok(())
}

#[cfg(test)]
mod test {
    use anyhow::Result;
    use insta::assert_yaml_snapshot;

    use super::resolve;
    use crate::{ast::rq::Query, parser::parse};

    fn parse_and_resolve(query: &str) -> Result<Query> {
        resolve(parse(query)?)
    }

    #[test]
    fn test_resolve_01() {
        assert_yaml_snapshot!(parse_and_resolve(r###"
        from employees
        select ![foo]
        "###).unwrap().relation.columns, @r###"
        ---
        - Wildcard
        "###)
    }

    #[test]
    fn test_resolve_02() {
        assert_yaml_snapshot!(parse_and_resolve(r###"
        from foo
        sort day
        window range:-4..4 (
            derive [next_four_days = sum b]
        )
        "###).unwrap().relation.columns, @r###"
        ---
        - Single: day
        - Single: b
        - Wildcard
        - Single: next_four_days
        "###)
    }

    #[test]
    fn test_resolve_03() {
        assert_yaml_snapshot!(parse_and_resolve(r###"
        from a=albums
        filter is_sponsored
        select [a.*]
        "###).unwrap().relation.columns, @r###"
        ---
        - Single: is_sponsored
        - Wildcard
        "###)
    }

    #[test]
    fn test_resolve_04() {
        assert_yaml_snapshot!(parse_and_resolve(r###"
        from x
        select [a, a, a = a + 1]
        "###).unwrap().relation.columns, @r###"
        ---
        - Single: ~
        - Single: ~
        - Single: a
        "###)
    }

    #[test]
    fn test_header() {
        assert_yaml_snapshot!(parse_and_resolve(r###"
        prql target:sql.mssql version:"0"

        from employees
        "###).unwrap(), @r###"
        ---
        def:
          version: ^0
          other:
            target: sql.mssql
        tables:
          - id: 0
            name: ~
            relation:
              kind:
                ExternRef: employees
              columns:
                - Wildcard
        relation:
          kind:
            Pipeline:
              - From:
                  source: 0
                  columns:
                    - - Wildcard
                      - 0
                  name: employees
              - Select:
                  - 0
          columns:
            - Wildcard
        "### );

        assert!(parse_and_resolve(
            r###"
        prql target:sql.bigquery version:foo
        from employees
        "###,
        )
        .is_err());

        assert!(parse_and_resolve(
            r###"
        prql target:sql.bigquery version:"25"
        from employees
        "###,
        )
        .is_err());

        assert!(parse_and_resolve(
            r###"
        prql target:sql.yah version:foo
        from employees
        "###,
        )
        .is_err());
    }

    #[test]
    fn check_valid_version() {
        let stmt = format!(
            r#"
        prql version:"{}"
        "#,
            env!("CARGO_PKG_VERSION_MAJOR")
        );
        assert!(parse(&stmt).is_ok());

        let stmt = format!(
            r#"
            prql version:"{}.{}"
            "#,
            env!("CARGO_PKG_VERSION_MAJOR"),
            env!("CARGO_PKG_VERSION_MINOR")
        );
        assert!(parse(&stmt).is_ok());

        let stmt = format!(
            r#"
            prql version:"{}.{}.{}"
            "#,
            env!("CARGO_PKG_VERSION_MAJOR"),
            env!("CARGO_PKG_VERSION_MINOR"),
            env!("CARGO_PKG_VERSION_PATCH"),
        );
        assert!(parse(&stmt).is_ok());
    }

    #[test]
    fn check_invalid_version() {
        let stmt = format!(
            "prql version:{}\n",
            env!("CARGO_PKG_VERSION_MAJOR").parse::<usize>().unwrap() + 1
        );
        assert!(parse(&stmt).is_err());
    }
}<|MERGE_RESOLUTION|>--- conflicted
+++ resolved
@@ -51,11 +51,7 @@
     let statements = parse(std_lib).unwrap();
 
     let context = Context {
-<<<<<<< HEAD
-        root_mod: Module::new_leaf(),
-=======
         root_mod: Module::new_root(),
->>>>>>> c9c077d2
         ..Context::default()
     };
 
