use std::collections::{HashMap, HashSet};

use anyhow::{bail, Result};
use itertools::Itertools;
use serde::{Deserialize, Serialize};

use crate::ast::pl::{Expr, Ident};
use crate::ast::rq::RelationColumn;

use super::context::{Decl, DeclKind, TableDecl, TableExpr};
use super::{Frame, FrameColumn};

pub const NS_STD: &str = "std";
pub const NS_FRAME: &str = "_frame";
pub const NS_FRAME_RIGHT: &str = "_right";
pub const NS_PARAM: &str = "_param";
pub const NS_DEFAULT_DB: &str = "default_db";
// refers to the containing module (direct parent)
pub const NS_SELF: &str = "_self";
// implies we can infer new names in the containing module
pub const NS_INFER: &str = "_infer";

#[derive(Default, PartialEq, Serialize, Deserialize, Clone)]
pub struct Module {
    /// Names declared in this module. This is the important thing.
    pub(super) names: HashMap<String, Decl>,

    /// List of relative paths to include in search path when doing lookup in
    /// this module.
    ///
    /// Assuming we want to lookup `average`, which is in `std`. The root module
    /// does not contain the `average`. So instead:
    /// - look for `average` in root module and find nothing,
    /// - follow redirects in root module,
    /// - because of redirect `std`, so we look for `average` in `std`,
    /// - there is `average` is `std`,
    /// - result of the lookup is FQ ident `std.average`.
    pub redirects: Vec<Ident>,

    /// A declaration that has been shadowed (overwritten) by this module.
    pub shadowed: Option<Box<Decl>>,
}

impl Module {
    pub fn singleton<S: ToString>(name: S, entry: Decl) -> Module {
        Module {
            names: HashMap::from([(name.to_string(), entry)]),
            ..Default::default()
        }
    }

<<<<<<< HEAD
    pub fn new_leaf() -> Module {
=======
    pub fn new_root() -> Module {
        // Each module starts with a default namespace that contains a wildcard
        // and the standard library.
>>>>>>> c9c077d2
        Module {
            names: HashMap::from([
                (
                    "default_db".to_string(),
                    Decl::from(DeclKind::Module(Module {
                        names: HashMap::from([(
                            NS_INFER.to_string(),
                            Decl::from(DeclKind::Infer(Box::new(DeclKind::TableDecl(TableDecl {
                                columns: vec![RelationColumn::Wildcard],
                                expr: TableExpr::LocalTable,
                            })))),
                        )]),
                        shadowed: None,
                        redirects: vec![],
                    })),
                ),
                (NS_STD.to_string(), Decl::from(DeclKind::default())),
            ]),
            shadowed: None,
            redirects: vec![
                Ident::from_name(NS_FRAME),
                Ident::from_name(NS_FRAME_RIGHT),
                Ident::from_name(NS_PARAM),
                Ident::from_name(NS_STD),
            ],
        }
    }

    pub fn insert(&mut self, ident: Ident, entry: Decl) -> Result<Option<Decl>> {
        let mut ns = self;

<<<<<<< HEAD
        // 1535: this is where I think we insert
=======
        // Navigate down the module path
>>>>>>> c9c077d2
        for part in ident.path {
            let entry = ns.names.entry(part.clone()).or_default();

            match &mut entry.kind {
                DeclKind::Module(inner) => {
                    ns = inner;
                }
                _ => bail!("path does not resolve to a module or a table"),
            }
        }

        Ok(ns.names.insert(ident.name, entry))
    }

    pub fn get_mut(&mut self, ident: &Ident) -> Option<&mut Decl> {
        let mut ns = self;

        for part in &ident.path {
            let entry = ns.names.get_mut(part);

            match entry {
                Some(Decl {
                    kind: DeclKind::Module(inner),
                    ..
                }) => {
                    ns = inner;
                }
                _ => return None,
            }
        }

        ns.names.get_mut(&ident.name)
    }

    /// Get namespace entry using a fully qualified ident.
    pub fn get(&self, fq_ident: &Ident) -> Option<&Decl> {
        let mut ns = self;

        for (index, part) in fq_ident.path.iter().enumerate() {
            let decl = ns.names.get(part);
            if let Some(decl) = decl {
                match &decl.kind {
                    DeclKind::Module(inner) => {
                        ns = inner;
                    }
                    DeclKind::LayeredModules(stack) => {
                        let next = fq_ident.path.get(index + 1).unwrap_or(&fq_ident.name);
                        let mut found = false;
                        for n in stack.iter().rev() {
                            if n.names.contains_key(next) {
                                ns = n;
                                found = true;
                                break;
                            }
                        }
                        if !found {
                            return None;
                        }
                    }
                    _ => return None,
                }
            } else {
                return None;
            }
        }

        ns.names.get(&fq_ident.name)
    }

    pub fn lookup(&self, ident: &Ident) -> HashSet<Ident> {
        fn lookup_in(module: &Module, ident: Ident) -> HashSet<Ident> {
            let (prefix, ident) = ident.pop_front();

            if let Some(ident) = ident {
                if let Some(entry) = module.names.get(&prefix) {
                    let redirected = match &entry.kind {
                        DeclKind::Module(ns) => ns.lookup(&ident),
                        DeclKind::LayeredModules(stack) => {
                            let mut r = HashSet::new();
                            for ns in stack.iter().rev() {
                                r = ns.lookup(&ident);

                                if !r.is_empty() {
                                    break;
                                }
                            }
                            r
                        }
                        _ => HashSet::new(),
                    };

                    return redirected
                        .into_iter()
                        .map(|i| Ident::from_name(&prefix) + i)
                        .collect();
                }
            } else if let Some(decl) = module.names.get(&prefix) {
                if let DeclKind::Module(inner) = &decl.kind {
                    if inner.names.contains_key(NS_SELF) {
                        return HashSet::from([Ident::from_path(vec![
                            prefix,
                            NS_SELF.to_string(),
                        ])]);
                    }
                }

                return HashSet::from([Ident::from_name(prefix)]);
            }
            HashSet::new()
        }

        log::trace!("lookup {ident}");

        let mut res = HashSet::new();

        res.extend(lookup_in(self, ident.clone()));

        for redirect in &self.redirects {
            log::trace!("... following redirect {redirect}");
            res.extend(lookup_in(self, redirect.clone() + ident.clone()));
        }
        res
    }

    pub(super) fn insert_frame(&mut self, frame: &Frame, namespace: &str) {
        let namespace = self.names.entry(namespace.to_string()).or_default();
        let namespace = namespace.kind.as_module_mut().unwrap();

        for (col_index, column) in frame.columns.iter().enumerate() {
            // determine input name
            let input_name = match column {
                FrameColumn::All { input_name, .. } => Some(input_name),
                FrameColumn::Single { name, .. } => name.as_ref().and_then(|n| n.path.first()),
            };

            // get or create input namespace
            let ns;
            if let Some(input_name) = input_name {
                let entry = match namespace.names.get_mut(input_name) {
                    Some(x) => x,
                    None => {
                        namespace.redirects.push(Ident::from_name(input_name));

                        let input = frame.find_input(input_name).unwrap();
                        let mut sub_ns = Module::default();

                        let self_decl = Decl {
                            declared_at: Some(input.id),
                            kind: DeclKind::InstanceOf(input.table.clone()),
                            order: 0,
                        };
                        sub_ns.names.insert(NS_SELF.to_string(), self_decl);

                        let sub_ns = Decl {
                            declared_at: Some(input.id),
                            kind: DeclKind::Module(sub_ns),
                            order: 0,
                        };

                        namespace.names.entry(input_name.clone()).or_insert(sub_ns)
                    }
                };
                ns = entry.kind.as_module_mut().unwrap()
            } else {
                ns = namespace;
            }

            // insert column decl
            match column {
                FrameColumn::All { input_name, .. } => {
                    let input = frame.inputs.iter().find(|i| &i.name == input_name).unwrap();

                    let kind = DeclKind::Infer(Box::new(DeclKind::Column(input.id)));
                    let declared_at = Some(input.id);
                    let decl = Decl {
                        kind,
                        declared_at,
                        order: col_index + 1,
                    };
                    ns.names.insert(NS_INFER.to_string(), decl);
                }
                FrameColumn::Single {
                    name: Some(name),
                    expr_id,
                } => {
                    let decl = Decl {
                        kind: DeclKind::Column(*expr_id),
                        declared_at: None,
                        order: col_index + 1,
                    };
                    ns.names.insert(name.name.clone(), decl);
                }
                _ => {}
            }
        }
    }

    pub(super) fn insert_frame_col(&mut self, namespace: &str, name: String, id: usize) {
        let namespace = self.names.entry(namespace.to_string()).or_default();
        let namespace = namespace.kind.as_module_mut().unwrap();

        namespace.names.insert(name, DeclKind::Column(id).into());
    }

    pub fn shadow(&mut self, ident: &str) {
        let shadowed = self.names.remove(ident).map(Box::new);
        let entry = DeclKind::Module(Module {
            shadowed,
            ..Default::default()
        });
        self.names.insert(ident.to_string(), entry.into());
    }

    pub fn unshadow(&mut self, ident: &str) {
        if let Some(entry) = self.names.remove(ident) {
            let ns = entry.kind.into_module().unwrap();

            if let Some(shadowed) = ns.shadowed {
                self.names.insert(ident.to_string(), *shadowed);
            }
        }
    }

    pub fn stack_push(&mut self, ident: &str, namespace: Module) {
        let entry = self
            .names
            .entry(ident.to_string())
            .or_insert_with(|| DeclKind::LayeredModules(Vec::new()).into());
        let stack = entry.kind.as_layered_modules_mut().unwrap();

        stack.push(namespace);
    }

    pub fn stack_pop(&mut self, ident: &str) -> Option<Module> {
        (self.names.get_mut(ident))
            .and_then(|e| e.kind.as_layered_modules_mut())
            .and_then(|stack| stack.pop())
    }

    pub(crate) fn into_exprs(self) -> HashMap<String, Expr> {
        self.names
            .into_iter()
            .map(|(k, v)| (k, *v.kind.into_expr().unwrap()))
            .collect()
    }

    pub(crate) fn from_exprs(exprs: HashMap<String, Expr>) -> Module {
        Module {
            names: exprs
                .into_iter()
                .map(|(key, expr)| {
                    let decl = Decl {
                        kind: DeclKind::Expr(Box::new(expr)),
                        ..Default::default()
                    };
                    (key, decl)
                })
                .collect(),
            ..Default::default()
        }
    }

    pub fn as_decls(&self) -> Vec<(Ident, &Decl)> {
        let mut r = Vec::new();
        for (name, decl) in &self.names {
            match &decl.kind {
                DeclKind::Module(module) => r.extend(
                    module
                        .as_decls()
                        .into_iter()
                        .map(|(inner, decl)| (Ident::from_name(name) + inner, decl)),
                ),
                _ => r.push((Ident::from_name(name), decl)),
            }
        }
        r
    }
}

impl std::fmt::Debug for Module {
    fn fmt(&self, f: &mut std::fmt::Formatter<'_>) -> std::fmt::Result {
        let mut ds = f.debug_struct("Namespace");

        if !self.redirects.is_empty() {
            let aliases = self.redirects.iter().map(|x| x.to_string()).collect_vec();
            ds.field("aliases", &aliases);
        }

        if self.names.len() < 10 {
            ds.field("names", &self.names);
        } else {
            ds.field("names", &format!("... {} entries ...", self.names.len()));
        }
        if let Some(f) = &self.shadowed {
            ds.field("shadowed", f);
        }
        ds.finish()
    }
}

#[cfg(test)]
mod tests {
    use super::*;
    use crate::ast::pl::{Expr, ExprKind, Literal};

    // TODO: tests / docstrings for `stack_pop` & `stack_push` & `insert_frame`
    #[test]
    fn test_module() {
        let mut module = Module::default();

        let ident = Ident::from_name("test_name");
        let expr: Expr = ExprKind::Literal(Literal::Integer(42)).into();
        let decl: Decl = DeclKind::Expr(Box::new(expr)).into();

        assert!(module.insert(ident.clone(), decl.clone()).is_ok());
        assert_eq!(module.get(&ident).unwrap(), &decl);
        assert_eq!(module.get_mut(&ident).unwrap(), &decl);

        // Lookup
        let lookup_result = module.lookup(&ident);
        assert_eq!(lookup_result.len(), 1);
        assert!(lookup_result.contains(&ident));
    }

    #[test]
    fn test_module_shadow_unshadow() {
        let mut module = Module::default();

        let ident = Ident::from_name("test_name");
        let expr: Expr = ExprKind::Literal(Literal::Integer(42)).into();
        let decl: Decl = DeclKind::Expr(Box::new(expr)).into();

        module.insert(ident.clone(), decl.clone()).unwrap();

        module.shadow("test_name");
        assert!(module.get(&ident) != Some(&decl));

        module.unshadow("test_name");
        assert_eq!(module.get(&ident).unwrap(), &decl);
    }
}<|MERGE_RESOLUTION|>--- conflicted
+++ resolved
@@ -49,13 +49,9 @@
         }
     }
 
-<<<<<<< HEAD
-    pub fn new_leaf() -> Module {
-=======
     pub fn new_root() -> Module {
         // Each module starts with a default namespace that contains a wildcard
         // and the standard library.
->>>>>>> c9c077d2
         Module {
             names: HashMap::from([
                 (
@@ -87,11 +83,8 @@
     pub fn insert(&mut self, ident: Ident, entry: Decl) -> Result<Option<Decl>> {
         let mut ns = self;
 
-<<<<<<< HEAD
         // 1535: this is where I think we insert
-=======
         // Navigate down the module path
->>>>>>> c9c077d2
         for part in ident.path {
             let entry = ns.names.entry(part.clone()).or_default();
 
