--- conflicted
+++ resolved
@@ -1,12 +1,8 @@
 use anyhow::Result;
 use enum_as_inner::EnumAsInner;
 use itertools::Itertools;
-<<<<<<< HEAD
-use serde::{Deserialize, Serialize, __private::de};
+use serde::{Deserialize, Serialize};
 use std::collections::HashSet;
-=======
-use serde::{Deserialize, Serialize};
->>>>>>> a65f633e
 use std::{collections::HashMap, fmt::Debug};
 
 use super::module::{Module, NS_DEFAULT_DB, NS_FRAME, NS_FRAME_RIGHT, NS_INFER, NS_SELF, NS_STD};
@@ -201,19 +197,11 @@
             }
         }
 
-<<<<<<< HEAD
-        // fallback case: this variable can be from a namespace that we don't
-        // know all columns of
-        // TODO: I don't think we can hit the `else` condition here; remove.
-
         // 1535: I think the thing we need to do is allow this lookup to create
         // a new module!
 
-        let decls = if ident.name != "*" {
-=======
         // fallback case: this variable can be from a namespace that we don't know all columns of
         let decls = {
->>>>>>> a65f633e
             self.root_mod.lookup(&Ident {
                 path: ident.path.clone(),
                 name: NS_INFER.to_string(),
