--- conflicted
+++ resolved
@@ -305,18 +305,6 @@
 
             let [format, text_expr] = unpack::<2>(closure);
 
-<<<<<<< HEAD
-            let csv = if let ExprKind::Literal(Literal::String(csv)) = csv_expr.kind {
-                csv
-            } else {
-                return Err(Error::new(Reason::Expected {
-                    who: Some("std.from_csv".to_string()),
-                    expected: "a string literal".to_string(),
-                    found: format!("`{}`", csv_expr),
-                })
-                .with_span(csv_expr.span)
-                .into());
-=======
             let text = match text_expr.kind {
                 ExprKind::Literal(Literal::String(text)) => text,
                 _ => {
@@ -328,7 +316,6 @@
                     .with_span(text_expr.span)
                     .into());
                 }
->>>>>>> 327298aa
             };
 
             let res = {
