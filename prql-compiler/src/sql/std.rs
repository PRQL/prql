use std::collections::HashMap;
use std::iter::zip;

use anyhow::Result;
use once_cell::sync::Lazy;
use sqlparser::ast::{self as sql_ast};

use super::gen_expr::translate_sstring;
use super::Context;
use crate::ast::{pl, rq};
use crate::semantic;

static STD: Lazy<semantic::Module> = Lazy::new(load_std_impl);

fn load_std_impl() -> semantic::Module {
    use crate::parser::parse;
    let std_lib = include_str!("./std_impl.prql");
    let statements = parse(std_lib).unwrap();

    let context = semantic::Context {
<<<<<<< HEAD
        root_mod: semantic::Module::new_leaf(),
=======
        root_mod: semantic::Module::new_root(),
>>>>>>> c9c077d2
        ..semantic::Context::default()
    };

    let (_, context) = semantic::resolve_only(statements, Some(context)).unwrap();
    let std = context.root_mod.get(&pl::Ident::from_name("std")).unwrap();

    std.kind.clone().into_module().unwrap()
}

pub(super) fn translate_built_in(
    name: String,
    args: Vec<rq::Expr>,
    ctx: &mut Context,
) -> Result<sql_ast::Expr> {
    let name = name.strip_prefix("std.").unwrap();

    let entry = STD.get(&pl::Ident::from_name(name)).unwrap();
    let func_def = entry.kind.as_func_def().unwrap();

    let params = func_def
        .named_params
        .iter()
        .chain(func_def.positional_params.iter())
        .map(|x| x.name.split('.').last().unwrap_or(x.name.as_str()));

    let mut args: HashMap<&str, _> = zip(params, args.into_iter()).collect();

    // body can only be an s-string
    let body = &func_def.body.kind.as_s_string().unwrap();
    let body = body
        .iter()
        .map(|item| {
            match item {
                pl::InterpolateItem::Expr(expr) => {
                    // s-string exprs can only contain idents
                    let ident = expr.kind.as_ident();
                    let ident = ident.as_ref().unwrap();

                    // lookup args
                    let arg = args.remove(ident.name.as_str());
                    pl::InterpolateItem::<rq::Expr>::Expr(Box::new(arg.unwrap()))
                }
                pl::InterpolateItem::String(s) => pl::InterpolateItem::String(s.clone()),
            }
        })
        .collect::<Vec<_>>();

    let s_string = translate_sstring(body, ctx)?;

    Ok(sql_ast::Expr::Identifier(sql_ast::Ident::new(s_string)))
}<|MERGE_RESOLUTION|>--- conflicted
+++ resolved
@@ -18,11 +18,7 @@
     let statements = parse(std_lib).unwrap();
 
     let context = semantic::Context {
-<<<<<<< HEAD
-        root_mod: semantic::Module::new_leaf(),
-=======
         root_mod: semantic::Module::new_root(),
->>>>>>> c9c077d2
         ..semantic::Context::default()
     };
 
