--- conflicted
+++ resolved
@@ -364,16 +364,6 @@
             &to_string(&mat)?
         ),
         @r###"
-<<<<<<< HEAD
-        @@ -5,7 +5,3 @@
-                 name: employees
-                 alias: ~
-                 declared_at: 79
-        -  - Transform:
-        -      Derive:
-        -        - Ident: gross_salary
-        -        - Ident: gross_cost
-=======
         @@ -3,6 +3,3 @@
              name: employees
              alias: null
@@ -381,7 +371,6 @@
         -- Transform: !Derive
         -  - Ident: gross_salary
         -  - Ident: gross_cost
->>>>>>> 5b4cbd69
         "###);
 
         Ok(())
@@ -472,19 +461,6 @@
         let diff = diff(&to_string(&pipeline.nodes)?, &to_string(&mat.nodes)?);
         assert!(!diff.is_empty());
         assert_display_snapshot!(diff, @r###"
-<<<<<<< HEAD
-        @@ -7,5 +7,9 @@
-         - Transform:
-             Aggregate:
-               assigns:
-        -        - Ident: "<unnamed>"
-        +        - SString:
-        +            - String: SUM(
-        +            - Expr:
-        +                Ident: salary
-        +            - String: )
-               by: []
-=======
         @@ -4,5 +4,9 @@
              declared_at: 79
          - Transform: !Aggregate
@@ -496,7 +472,6 @@
         +        Ident: salary
         +      - !String )
              by: []
->>>>>>> 5b4cbd69
         "###);
 
         Ok(())
