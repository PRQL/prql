--- conflicted
+++ resolved
@@ -228,7 +228,7 @@
     let takes = transforms
         .iter()
         .filter_map(|t| match t {
-            Transform::Take(take) => Some(*take),
+            Transform::Take(take) => Some(take.clone()),
             _ => None,
         })
         .collect();
@@ -253,7 +253,7 @@
         body: SetExpr::Select(Box::new(Select {
             distinct: false,
             top: if dialect.use_top() {
-                take.clone().map(top_of_expr)
+                take.1.map(top_of_int)
             } else {
                 None
             },
@@ -272,7 +272,12 @@
         })),
         order_by,
         with: None,
-        limit: if dialect.use_top() { None } else { take },
+        limit: if dialect.use_top() {
+            None
+        } else {
+            take.1
+                .map(|x| Item::Literal(Literal::Integer(x)).try_into().unwrap())
+        },
         offset: None,
         fetch: None,
         lock: None,
@@ -389,17 +394,6 @@
     }
 }
 
-<<<<<<< HEAD
-/// Combines filters by putting them in parentheses and then joining them with `and`.
-#[allow(unstable_name_collisions)] // Same behavior as the std lib; we can remove this + itertools when that's released.
-fn combine_filters(filters: Vec<Vec<Node>>) -> Vec<Node> {
-    filters
-        .into_iter()
-        .map(|f| Item::Expr(f).into())
-        .intersperse(Item::Raw("and".to_owned()).into())
-        .collect()
-}
-
 /// Aggregate several ordered ranges into one, computing the intersection.
 ///
 /// Returns a tuple of `(start, end)`, where `end` is optional.
@@ -409,7 +403,7 @@
 
     for range in ranges {
         let current_start = if let Some(start_box) = range.start {
-            let cs = (*start_box).item.into_raw()?.parse()?;
+            let cs = (*start_box).item.into_literal()?.into_integer()?;
             if cs > length.unwrap_or(i64::max_value()) {
                 return Err(anyhow!("Range start is before previous range"));
             }
@@ -421,7 +415,7 @@
         start = start + current_start - 1;
 
         let current_length = if let Some(end_box) = range.end {
-            let current_end: i64 = dbg!(*end_box).item.into_raw()?.parse()?;
+            let current_end: i64 = dbg!(*end_box).item.into_literal()?.into_integer()?;
             Some(current_end - current_start + 1)
         } else {
             None
@@ -436,8 +430,6 @@
     Ok((start, length.map(|x| x + start - 1)))
 }
 
-=======
->>>>>>> 15fb7ca3
 fn expr_of_i64(number: i64) -> Expr {
     Expr::Value(Value::Number(
         number.to_string(),
@@ -445,9 +437,9 @@
     ))
 }
 
-fn top_of_expr(take: Expr) -> Top {
+fn top_of_int(take: i64) -> Top {
     Top {
-        quantity: Some(take),
+        quantity: Some(Item::Literal(Literal::Integer(take)).try_into().unwrap()),
         with_ties: false,
         percent: false,
     }
@@ -572,7 +564,7 @@
                 let default_frame = if window.sort.is_empty() {
                     (WindowKind::Rows, Range::unbounded())
                 } else {
-                    (WindowKind::Range, Range::new_int(None, Some(1)))
+                    (WindowKind::Range, Range::from_ints(None, Some(1)))
                 };
 
                 let window = WindowSpec {
@@ -723,14 +715,8 @@
         //     end: Some(Box::new(Item::Raw("10".to_string()).into())),
         // })
         // .into();
-        let range1 = Range {
-            start: Some(Box::new(Item::Raw("1".to_string()).into())),
-            end: Some(Box::new(Item::Raw("10".to_string()).into())),
-        };
-        let range2 = Range {
-            start: Some(Box::new(Item::Raw("5".to_string()).into())),
-            end: Some(Box::new(Item::Raw("6".to_string()).into())),
-        };
+        let range1 = Range::from_ints(Some(1), Some(10));
+        let range2 = Range::from_ints(Some(5), Some(6));
 
         assert!(range_of_ranges(vec![range1.clone()])?.1.is_some());
 
