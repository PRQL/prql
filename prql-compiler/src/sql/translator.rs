--- conflicted
+++ resolved
@@ -584,14 +584,10 @@
                 _ => bail!("Unsupported interval unit: {}", interval.unit),
             };
             Expr::Value(Value::Interval {
-<<<<<<< HEAD
-                value: interval.n.to_string(),
-=======
                 value: Box::new(translate_item(
                     Item::Literal(Literal::Integer(interval.n)),
                     dialect,
                 )?),
->>>>>>> 5b4cbd69
                 leading_field: Some(sql_parser_datetime),
                 leading_precision: None,
                 last_field: None,
