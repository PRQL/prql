#! Implementation of `std` module.
#!
#! This file is not really PRQL.
#! It can contain only:
#! - functions declarations that don't have named params and s-string-only body,
#! - module declarations whose names correspond to sql dialect names.
#!
#! Functions can define `binding_strength` annotation, which signifies how much
#! precedence does the top-level operation in the s-string provide.
#! This value defaults to 100 (high precedence).
#!
#! S-strings can define required binding strength of the interpolated expression.
#! This value defaults to binding strength of the function.



# Aggregation functions
let min = column -> s"MIN({column:0})"
let max = column -> s"MAX({column:0})"
let sum = column -> s"SUM({column:0})"
let avg = column -> s"AVG({column:0})"
let stddev = column -> s"STDDEV({column:0})"
let average = column -> s"AVG({column:0})"
let count = non_null -> s"COUNT({non_null:0})"
let count_distinct = column -> s"COUNT(DISTINCT {column:0})"

# Window functions
let lag = offset column -> s"LAG({column:0}, {offset:0})"
let lead = offset column -> s"LEAD({column:0}, {offset:0})"
let first = offset column -> s"FIRST_VALUE({column:0}, {offset:0})"
let last = offset column -> s"LAST_VALUE({column:0}, {offset:0})"
let rank = -> s"RANK()"
let rank_dense = -> s"DENSE_RANK()"
let row_number = -> s"ROW_NUMBER()"

# Other functions
let round = n_digits column -> s"ROUND({column:0}, {n_digits:0})"
let as = `type` column -> s"CAST({column:0} AS {type:0})"

# String functions
let lower = column -> s"LOWER({column:0})"
let upper = column -> s"UPPER({column:0})"

# Source-reading functions, primarily for DuckDB
let read_parquet = source -> s"read_parquet({source:0})"
let read_csv = source -> s"read_csv_auto({source:0})"

@{binding_strength=11}
let mul = l r -> null

@{binding_strength=100}
let div_i = l r -> s"FLOOR(ABS({l:11} / {r:11})) * SIGN({l:0}) * SIGN({r:0})"

# We have a simple float division by default, but it can be overridden by dialects.
@{binding_strength=11}
let div_f = l r -> s"({l} / {r})"

@{binding_strength=11}
let mod = l r -> s"{l} % {r}"

@{binding_strength=10}
let add = l r -> null

@{binding_strength=10}
let sub = l r -> null

@{binding_strength=6}
let eq = l r -> null

@{binding_strength=6}
let ne = l r -> null

@{binding_strength=6}
let gt = l r -> null

@{binding_strength=6}
let lt = l r -> null

@{binding_strength=6}
let gte = l r -> null

@{binding_strength=6}
let lte = l r -> null

@{binding_strength=3}
let and = l r -> null

@{binding_strength=2}
let or = l r -> null

let coalesce = l r -> s"COALESCE({l:0}, {r:0})"

let regex_search = text pattern -> s"REGEXP({text:0}, {pattern:0})"

@{binding_strength=13}
let neg = l -> s"-{l}"

@{binding_strength=4}
let not = l -> s"NOT {l}"

module ansi {
  @{binding_strength=11}
  let div_f = l r -> s"({l} * 1.0 / {r})"
}

module bigquery {
  @{binding_strength=11}
  let div_f = l r -> s"({l} * 1.0 / {r})"

  let regex_search = text pattern -> s"REGEXP_CONTAINS({text:0}, {pattern:0})"
}

module clickhouse {
  # https://clickhouse.com/docs/en/sql-reference/functions/arithmetic-functions#divide
  @{binding_strength=11}
  let div_f = l r -> s"({l} / {r})"
}

module duckdb {
  @{binding_strength=11}
  let div_f = l r -> s"({l} * 1.0 / {r})"

  # TODO: Uncomment for DuckDB >= 0.8.0
  # @{binding_strength=11}
  # let div_f = l r -> s"({l} / {r})"

  # @{binding_strength=11}
  # let div_i = l r -> s"TRUNC({l:11} / {r:11})"

  let regex_search = text pattern -> s"REGEXP_MATCHES({text:0}, {pattern:0})"
}

module hive {
  @{binding_strength=11}
  let div_f = l r -> s"({l} * 1.0 / {r})"
}

module mssql {
  @{binding_strength=11}
  let div_f = l r -> s"({l} * 1.0 / {r})"

  let regex_search = text pattern -> null
}

module mysql {
  @{binding_strength=11}
  let div_f = l r -> s"({l} / {r})"

  @{binding_strength=11}
  let div_i = l r -> s"({l} DIV {r})"

  @{binding_strength=100}
  let mod = l r -> s"ROUND(MOD({l:0}, {r:0}))"

<<<<<<< HEAD
  @{binding_strength=9}
  let regex_search = text pattern -> s"{text} REGEXP {pattern}"
=======
    # 'c' for case-sensitive
    let regex_search = text pattern -> s"REGEXP_LIKE({text:0}, {pattern:0}, 'c')"
>>>>>>> 932de524
}

module postgres {
  @{binding_strength=11}
  let div_f = l r -> s"({l} * 1.0 / {r})"

  @{binding_strength=100}
  let div_i = l r -> s"TRUNC({l:11} / {r:11})"

  @{binding_strength=100}
  let round = n_digits column -> s"ROUND(({column:0})::numeric, {n_digits:0})"

  @{binding_strength=9}
  let regex_search = text pattern -> s"{text} ~ {pattern}"
}

module sqlite {
  @{binding_strength=11}
  let div_f = l r -> s"({l} * 1.0 / {r})"

  @{binding_strength=100}
  let div_i = l r -> s"ROUND(ABS({l:11} / {r:11}) - 0.5) * SIGN({l:0}) * SIGN({r:0})"

  @{binding_strength=9}
  let regex_search = text pattern -> s"{text} REGEXP {pattern}"
}

module snowflake {
  # https://docs.snowflake.com/en/sql-reference/operators-arithmetic#division
  @{binding_strength=11}
  let div_f = l r -> s"({l} / {r})"
}<|MERGE_RESOLUTION|>--- conflicted
+++ resolved
@@ -152,13 +152,8 @@
   @{binding_strength=100}
   let mod = l r -> s"ROUND(MOD({l:0}, {r:0}))"
 
-<<<<<<< HEAD
-  @{binding_strength=9}
-  let regex_search = text pattern -> s"{text} REGEXP {pattern}"
-=======
-    # 'c' for case-sensitive
-    let regex_search = text pattern -> s"REGEXP_LIKE({text:0}, {pattern:0}, 'c')"
->>>>>>> 932de524
+  # 'c' for case-sensitive
+  let regex_search = text pattern -> s"REGEXP_LIKE({text:0}, {pattern:0}, 'c')"
 }
 
 module postgres {
