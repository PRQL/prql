--- conflicted
+++ resolved
@@ -23,41 +23,17 @@
 ) -> Result<Vec<sql_ast::Expr>> {
     let (cids, excluded) = translate_wildcards(&ctx.anchor, cids);
 
-<<<<<<< HEAD
-    cids.into_iter()
-        .map(|cid| {
-            let decl = ctx.anchor.column_decls.get(&cid).unwrap();
+    let mut res = Vec::new();
+    for cid in cids {
+        let decl = ctx.anchor.column_decls.get(&cid).unwrap();
 
             let tiid = if let ColumnDecl::RelationColumn(tiid, _, RelationColumn::Wildcard) = decl {
                 tiid
             } else {
                 // base case
-                return translate_cid(cid, ctx);
+                res.push(translate_cid(cid, ctx)?);
+                continue;
             };
-
-            // wildcard
-            let t = &ctx.anchor.table_instances[tiid];
-            let table_name = t.name.clone();
-
-            let ident = translate_ident(table_name, Some("*".to_string()), ctx);
-            if let Some(excluded) = excluded.get(&cid) {
-                if !excluded.is_empty() {
-                    return Err(Error::new_simple(
-                        "Excluding columns not supported as this position",
-                    )
-                    .with_span(span)
-                    .into());
-                }
-=======
-    let mut res = Vec::new();
-    for cid in cids {
-        let decl = ctx.anchor.column_decls.get(&cid).unwrap();
-
-        let ColumnDecl::RelationColumn(tiid, _, RelationColumn::Wildcard) = decl else {
-            // base case
-            res.push(translate_cid(cid, ctx)?);
-            continue;
-        };
 
         // star
         let t = &ctx.anchor.table_instances[tiid];
@@ -71,7 +47,6 @@
                         .with_span(span)
                         .into(),
                 );
->>>>>>> ef064e1a
             }
         }
         let ident = translate_ident(table_name, Some(ident), ctx);
