//! Contains functions that compile [crate::ast::pl] nodes into [sqlparser] nodes.

use anyhow::{bail, Result};
use itertools::Itertools;
use lazy_static::lazy_static;
use regex::Regex;
use sqlparser::ast::{
    self as sql_ast, BinaryOperator, DateTimeField, Function, FunctionArg, FunctionArgExpr,
    ObjectName, OrderByExpr, SelectItem, Top, UnaryOperator, Value, WindowFrameBound, WindowSpec,
};
use sqlparser::keywords::{
    Keyword, ALL_KEYWORDS, ALL_KEYWORDS_INDEX, RESERVED_FOR_COLUMN_ALIAS, RESERVED_FOR_TABLE_ALIAS,
};
use std::collections::HashSet;

use crate::ast::pl::{
    ColumnSort, InterpolateItem, Literal, Range, SortDirection, WindowFrame, WindowKind,
};
use crate::ast::rq::*;
use crate::error::{Error, Span};
use crate::sql::context::ColumnDecl;
use crate::utils::OrMap;

use super::gen_projection::try_into_exprs;
use super::std::*;
use super::Context;

pub(super) fn translate_expr(expr: Expr, ctx: &mut Context) -> Result<sql_ast::Expr> {
    Ok(match expr.kind {
        ExprKind::ColumnRef(cid) => translate_cid(cid, ctx)?,

        // Fairly hacky — convert everything to a string, then concat it,
        // then convert to sql_ast::Expr. We can't use the `Item::sql_ast::Expr` code above
        // since we don't want to intersperse with spaces.
        ExprKind::SString(s_string_items) => {
            let string = translate_sstring(s_string_items, ctx)?;

            sql_ast::Expr::Identifier(sql_ast::Ident::new(string))
        }
        ExprKind::Param(id) => sql_ast::Expr::Identifier(sql_ast::Ident::new(format!("${id}"))),
        ExprKind::Literal(l) => translate_literal(l, ctx)?,
        ExprKind::Case(mut cases) => {
            let default = cases
                .last()
                .filter(|last| {
                    matches!(
                        last.condition.kind,
                        ExprKind::Literal(Literal::Boolean(true))
                    )
                })
                .map(|def| translate_expr(def.value.clone(), ctx))
                .transpose()?;

            if default.is_some() {
                cases.pop();
            }

            let else_result = default
                .or(Some(sql_ast::Expr::Value(Value::Null)))
                .map(Box::new);

            let cases: Vec<_> = cases
                .into_iter()
                .map(|case| -> Result<_> {
                    let cond = translate_expr(case.condition, ctx)?;
                    let value = translate_expr(case.value, ctx)?;
                    Ok((cond, value))
                })
                .try_collect()?;
            let (conditions, results) = cases.into_iter().unzip();

            sql_ast::Expr::Case {
                operand: None,
                conditions,
                results,
                else_result,
            }
        }
        ExprKind::BuiltInFunction { .. } => {
            let expr = match try_into_is_null(expr, ctx)? {
                Ok(is_null) => return Ok(is_null),
                Err(expr) => expr,
            };

            let expr = match try_into_between(expr, ctx)? {
                Ok(between) => return Ok(between),
                Err(expr) => expr,
            };

            let expr = match try_into_concat_function(expr, ctx)? {
                Ok(between) => return Ok(between),
                Err(expr) => expr,
            };

            let expr = match try_into_binary_op(expr, ctx)? {
                Ok(bin_op) => return Ok(bin_op),
                Err(expr) => expr,
            };

            let expr = match try_into_unary_op(expr, ctx)? {
                Ok(un_op) => return Ok(un_op),
                Err(expr) => expr,
            };

            super::std::translate_built_in(expr, ctx)?
        }
    })
}

fn try_into_binary_op(expr: Expr, ctx: &mut Context) -> Result<Result<sql_ast::Expr, Expr>> {
    use BinaryOperator::*;
    const DECLS: [super::std::FunctionDecl<2>; 14] = [
        STD_MUL, STD_DIV, STD_MOD, STD_ADD, STD_SUB, STD_EQ, STD_NE, STD_GT, STD_LT, STD_GTE,
        STD_LTE, STD_AND, STD_OR, STD_CONCAT,
    ];
    const OPS: [BinaryOperator; 14] = [
        Multiply,
        Divide,
        Modulo,
        Plus,
        Minus,
        Eq,
        NotEq,
        Gt,
        Lt,
        GtEq,
        LtEq,
        And,
        Or,
        StringConcat,
    ];

    let Some((decl, _)) = try_unpack(&expr, DECLS)? else {
        return Ok(Err(expr));
    };

    // this lookup is O(N), but 13 is not that big of a N
    let decl_index = DECLS.iter().position(|x| x == &decl).unwrap();
    let op = OPS[decl_index].clone();
    let [left, right] = unpack(expr, decl);

    let strength = op.binding_strength();
    let left = translate_operand(left, strength, !op.associates_left(), ctx)?;
    let right = translate_operand(right, strength, !op.associates_right(), ctx)?;
    Ok(Ok(sql_ast::Expr::BinaryOp { left, right, op }))
}

fn try_into_unary_op(expr: Expr, ctx: &mut Context) -> Result<Result<sql_ast::Expr, Expr>> {
    use UnaryOperator::*;
    const DECLS: [super::std::FunctionDecl<1>; 2] = [STD_NEG, STD_NOT];
    const OPS: [UnaryOperator; 2] = [Minus, Not];

    let Some((decl, _)) = try_unpack(&expr, DECLS)? else {
        return Ok(Err(expr));
    };
    // this lookup is O(N), but 13 is not that big of a N
    let decl_index = DECLS.iter().position(|x| x == &decl).unwrap();
    let op = OPS[decl_index];
    let [arg] = unpack(expr, decl);

    let expr = translate_operand(arg, op.binding_strength(), false, ctx)?;
    Ok(Ok(sql_ast::Expr::UnaryOp { op, expr }))
}

fn try_into_concat_function(expr: Expr, ctx: &mut Context) -> Result<Result<sql_ast::Expr, Expr>> {
    if !ctx.dialect.has_concat_function() {
        return Ok(Err(expr));
    }

    let args = match try_unpack_concat(expr)? {
        Ok(args) => args,
        Err(expr) => return Ok(Err(expr)),
    };

    let args = args
        .into_iter()
        .map(|a| {
            translate_expr(a, ctx)
                .map(FunctionArgExpr::Expr)
                .map(FunctionArg::Unnamed)
        })
        .try_collect()?;

    Ok(Ok(sql_ast::Expr::Function(Function {
        name: ObjectName(vec![sql_ast::Ident::new("CONCAT")]),
        args,
        over: None,
        distinct: false,
        special: false,
    })))
}

fn try_unpack_concat(expr: Expr) -> Result<Result<Vec<Expr>, Expr>> {
    let Some((_, _)) = try_unpack(&expr, [STD_CONCAT])? else {
        return Ok(Err(expr));
    };
    let [left, right] = unpack(expr, STD_CONCAT);

    let mut args = match try_unpack_concat(left)? {
        Ok(args) => args,
        Err(left) => vec![left],
    };
    args.push(right);
    Ok(Ok(args))
}

pub(super) fn translate_literal(l: Literal, ctx: &Context) -> Result<sql_ast::Expr> {
    Ok(match l {
        Literal::Null => sql_ast::Expr::Value(Value::Null),
        Literal::String(s) => sql_ast::Expr::Value(Value::SingleQuotedString(s)),
        Literal::Boolean(b) => sql_ast::Expr::Value(Value::Boolean(b)),
        Literal::Float(f) => sql_ast::Expr::Value(Value::Number(format!("{f:?}"), false)),
        Literal::Integer(i) => sql_ast::Expr::Value(Value::Number(format!("{i}"), false)),
        Literal::Date(value) => translate_datetime_literal(sql_ast::DataType::Date, value, ctx),
        Literal::Time(value) => translate_datetime_literal(
            sql_ast::DataType::Time(None, sql_ast::TimezoneInfo::None),
            value,
            ctx,
        ),
        Literal::Timestamp(value) => translate_datetime_literal(
            sql_ast::DataType::Timestamp(None, sql_ast::TimezoneInfo::None),
            value,
            ctx,
        ),
        Literal::ValueAndUnit(vau) => {
            let sql_parser_datetime = match vau.unit.as_str() {
                "years" => DateTimeField::Year,
                "months" => DateTimeField::Month,
                "days" => DateTimeField::Day,
                "hours" => DateTimeField::Hour,
                "minutes" => DateTimeField::Minute,
                "seconds" => DateTimeField::Second,
                _ => bail!("Unsupported interval unit: {}", vau.unit),
            };
            let value = if ctx.dialect.requires_quotes_intervals() {
                Box::new(sql_ast::Expr::Value(Value::SingleQuotedString(
                    vau.n.to_string(),
                )))
            } else {
                Box::new(translate_literal(Literal::Integer(vau.n), ctx)?)
            };
            sql_ast::Expr::Interval {
                value,
                leading_field: Some(sql_parser_datetime),
                leading_precision: None,
                last_field: None,
                fractional_seconds_precision: None,
            }
        }
        Literal::Relation(_) => unreachable!(),
    })
}

fn translate_datetime_literal(
    data_type: sql_ast::DataType,
    value: String,
    ctx: &Context,
) -> sql_ast::Expr {
    if ctx.dialect.is::<crate::sql::dialect::SQLiteDialect>() {
        translate_datetime_literal_with_sqlite_function(data_type, value)
    } else {
        translate_datetime_literal_with_typed_string(data_type, value)
    }
}

fn translate_datetime_literal_with_typed_string(
    data_type: sql_ast::DataType,
    value: String,
) -> sql_ast::Expr {
    sql_ast::Expr::TypedString { data_type, value }
}

fn translate_datetime_literal_with_sqlite_function(
    data_type: sql_ast::DataType,
    value: String,
) -> sql_ast::Expr {
    // TODO: promote parsing timezone handling to the parser; we should be storing
    // structured data rather than strings in the AST
    let timezone_indicator_regex = Regex::new(r"([+-]\d{2}):?(\d{2})$").unwrap();
    let time_value = if let Some(groups) = timezone_indicator_regex.captures(value.as_str()) {
        // formalize the timezone indicator to be [+-]HH:MM
        // ref: https://www.sqlite.org/lang_datefunc.html
        timezone_indicator_regex
            .replace(&value, format!("{}:{}", &groups[1], &groups[2]).as_str())
            .to_string()
    } else {
        value
    };

    let arg = FunctionArg::Unnamed(FunctionArgExpr::Expr(sql_ast::Expr::Value(
        Value::SingleQuotedString(time_value),
    )));

    let func_name = match data_type {
        sql_ast::DataType::Date => data_type.to_string(),
        sql_ast::DataType::Time(..) => data_type.to_string(),
        sql_ast::DataType::Timestamp(..) => "DATETIME".to_string(),
        _ => unreachable!(),
    };

    sql_ast::Expr::Function(Function {
        name: ObjectName(vec![sql_ast::Ident::new(func_name)]),
        args: vec![arg],
        over: None,
        distinct: false,
        special: false,
    })
}

pub(super) fn translate_cid(cid: CId, ctx: &mut Context) -> Result<sql_ast::Expr> {
    if ctx.query.pre_projection {
        log::debug!("translating {cid:?} pre projection");
        let decl = ctx.anchor.column_decls.get(&cid).expect("bad RQ ids");

        Ok(match decl {
            ColumnDecl::Compute(compute) => {
                let window = compute.window.clone();
                let span = compute.expr.span;

                let expr = translate_expr(compute.expr.clone(), ctx)?;

                if let Some(window) = window {
                    translate_windowed(expr, window, ctx, span)?
                } else {
                    expr
                }
            }
            ColumnDecl::RelationColumn(tiid, _, col) => {
                let column = match col.clone() {
                    RelationColumn::Wildcard => translate_star(ctx, None)?,
                    RelationColumn::Single(name) => name.unwrap(),
                };
                let t = &ctx.anchor.table_instances[tiid];

                let ident = translate_ident(t.name.clone(), Some(column), ctx);
                sql_ast::Expr::CompoundIdentifier(ident)
            }
        })
    } else {
        // translate into ident
        let column_decl = &&ctx.anchor.column_decls[&cid];

        let table_name = if let ColumnDecl::RelationColumn(tiid, _, _) = column_decl {
            let t = &ctx.anchor.table_instances[tiid];
            Some(t.name.clone().unwrap())
        } else {
            None
        };

        let column = match &column_decl {
            ColumnDecl::RelationColumn(_, _, RelationColumn::Wildcard) => {
                translate_star(ctx, None)?
            }

            _ => {
                let name = ctx.anchor.column_names.get(&cid).cloned();
                name.expect("name of this column has not been to be set before generating SQL")
            }
        };

        let ident = translate_ident(table_name, Some(column), ctx);

        log::debug!("translating {cid:?} post projection: {ident:?}");

        let ident = sql_ast::Expr::CompoundIdentifier(ident);
        Ok(ident)
    }
}

pub(super) fn translate_star(ctx: &Context, span: Option<Span>) -> Result<String> {
    if !ctx.query.allow_stars {
        Err(
            Error::new_simple("Target dialect does not support * in this position.")
                .with_span(span)
                .into(),
        )
    } else {
        Ok("*".to_string())
    }
}

pub(super) fn translate_sstring(
    items: Vec<InterpolateItem<Expr>>,
    ctx: &mut Context,
) -> Result<String> {
    Ok(items
        .into_iter()
        .map(|s_string_item| match s_string_item {
            InterpolateItem::String(string) => Ok(string),
            InterpolateItem::Expr(node) => translate_expr(*node, ctx).map(|expr| expr.to_string()),
        })
        .collect::<Result<Vec<String>>>()?
        .join(""))
}

pub(super) fn translate_query_sstring(
    items: Vec<crate::ast::pl::InterpolateItem<Expr>>,
    context: &mut Context,
) -> Result<sql_ast::Query> {
    let string = translate_sstring(items, context)?;

    let re = Regex::new(r"(?i)^SELECT\b").unwrap();
    let prefix = if let Some(string) = string.trim().get(0..7) {
        string
    } else {
        ""
    };

    if re.is_match(prefix) {
        if let Some(string) = string.trim().strip_prefix(prefix) {
            return Ok(sql_ast::Query {
                body: Box::new(sql_ast::SetExpr::Select(Box::new(sql_ast::Select {
                    projection: vec![sql_ast::SelectItem::UnnamedExpr(sql_ast::Expr::Identifier(
                        sql_ast::Ident::new(string),
                    ))],
                    distinct: false,
                    top: None,
                    into: None,
                    from: Vec::new(),
                    lateral_views: Vec::new(),
                    selection: None,
                    group_by: Vec::new(),
                    cluster_by: Vec::new(),
                    distribute_by: Vec::new(),
                    sort_by: Vec::new(),
                    having: None,
                    qualify: None,
                }))),
                with: None,
                order_by: Vec::new(),
                limit: None,
                offset: None,
                fetch: None,
                locks: vec![],
            });
        }
    }

    bail!(
        Error::new_simple("s-strings representing a table must start with `SELECT `".to_string())
            .with_help("this is a limitation by current compiler implementation")
    )
}

/// Aggregate several ordered ranges into one, computing the intersection.
///
/// Returns a tuple of `(start, end)`, where `end` is optional.
pub(super) fn range_of_ranges(ranges: Vec<Range<Expr>>) -> Result<Range<i64>> {
    let mut current = Range::default();
    for range in ranges {
        let mut range = try_range_into_int(range)?;

        // b = b + a.start -1 (take care of 1-based index!)
        range.start = range.start.or_map(current.start, |a, b| a + b - 1);
        range.end = range.end.map(|b| current.start.unwrap_or(1) + b - 1);

        // b.end = min(a.end, b.end)
        range.end = current.end.or_map(range.end, i64::min);
        current = range;
    }

    if let Some((s, e)) = current.start.zip(current.end) {
        if e < s {
            return Ok(Range {
                start: None,
                end: Some(0),
            });
        }
    }
    Ok(current)
}

fn try_range_into_int(range: Range<Expr>) -> Result<Range<i64>> {
    fn cast_bound(bound: Expr) -> Result<i64> {
        Ok(bound.kind.into_literal()?.into_integer()?)
    }

    Ok(Range {
        start: range.start.map(cast_bound).transpose()?,
        end: range.end.map(cast_bound).transpose()?,
    })
}

pub(super) fn expr_of_i64(number: i64) -> sql_ast::Expr {
    sql_ast::Expr::Value(Value::Number(
        number.to_string(),
        number.leading_zeros() < 32,
    ))
}

pub(super) fn top_of_i64(take: i64, ctx: &mut Context) -> Top {
    let kind = ExprKind::Literal(Literal::Integer(take));
    let expr = Expr { kind, span: None };
    Top {
        quantity: Some(translate_expr(expr, ctx).unwrap()),
        with_ties: false,
        percent: false,
    }
}

pub(super) fn translate_select_item(cid: CId, ctx: &mut Context) -> Result<SelectItem> {
    let expr = translate_cid(cid, ctx)?;

    let inferred_name = match &expr {
        // sql_ast::Expr::Identifier is used for s-strings
        sql_ast::Expr::CompoundIdentifier(parts) => parts.last().map(|p| &p.value),
        _ => None,
    }
    .filter(|n| *n != "*");

    let expected = ctx.anchor.column_names.get(&cid);

    if inferred_name != expected {
        // use expected name
        let ident = expected.cloned().unwrap_or_else(|| {
            // or use something that will not clash with other names
            ctx.anchor.col_name.gen()
        });
        ctx.anchor.column_names.insert(cid, ident.to_string());

        return Ok(SelectItem::ExprWithAlias {
            alias: translate_ident_part(ident, ctx),
            expr,
        });
    }

    Ok(SelectItem::UnnamedExpr(expr))
}

/// Translates expr into IS NULL if possible, otherwise returns the expr unchanged.
///
/// Outer Result contains an error, inner Result contains the unmatched expr.
fn try_into_is_null(expr: Expr, ctx: &mut Context) -> Result<Result<sql_ast::Expr, Expr>> {
    let Some((decl, [a, b])) = try_unpack(&expr, [STD_EQ, STD_NE])? else {
        return Ok(Err(expr))
    };

    let take_a = if matches!(a.kind, ExprKind::Literal(Literal::Null)) {
        false
    } else if matches!(b.kind, ExprKind::Literal(Literal::Null)) {
        true
    } else {
        return Ok(Err(expr));
    };
    let is_std_eq = decl == STD_EQ;

    // we are sure this translates to IS NULL
    let [a, b] = unpack(expr, decl);
    let operand = if take_a { a } else { b };

    let strength =
        sql_ast::Expr::IsNull(Box::new(sql_ast::Expr::Value(Value::Null))).binding_strength();
    let expr = translate_operand(operand, strength, false, ctx)?;

    Ok(Ok(if is_std_eq {
        sql_ast::Expr::IsNull(expr)
    } else {
        sql_ast::Expr::IsNotNull(expr)
    }))
}

<<<<<<< HEAD
fn try_into_between(
    op: &BinOp,
    a: &Expr,
    b: &Expr,
    ctx: &mut Context,
) -> Result<Option<sql_ast::Expr>> {
    if !matches!(op, BinOp::And) {
        return Ok(None);
    }
    let (a, b) = if let Some((a, b)) = a.kind.as_binary().zip(b.kind.as_binary()) {
        (a, b)
    } else {
        return Ok(None);
=======
/// Translate expr into a BETWEEN statement if possible, otherwise returns the expr unchanged.
///
/// Outer Result contains an error, inner Result contains the unmatched expr.
fn try_into_between(expr: Expr, ctx: &mut Context) -> Result<Result<sql_ast::Expr, Expr>> {
    // validate that this expr matches the criteria

    let Some((_, [a, b])) = try_unpack(&expr, [STD_AND])? else {
        return Ok(Err(expr));
>>>>>>> 2d09a9f6
    };

    let Some((_, [a_l, _a_r])) = try_unpack(a, [STD_GTE])? else {
        return Ok(Err(expr));
    };
    let Some((_, [b_l, _b_r])) = try_unpack(b, [STD_LTE])? else {
        return Ok(Err(expr));
    };

    if a_l != b_l {
        return Ok(Err(expr));
    }

    // at this point we are sure that this should translate to Between
    // so the expr can be unpacked for good

    let [a, b] = unpack(expr, STD_AND);
    let [a_l, a_r] = unpack(a, STD_GTE);
    let [_, b_r] = unpack(b, STD_LTE);

    Ok(Ok(sql_ast::Expr::Between {
        expr: translate_operand(a_l, 0, false, ctx)?,
        negated: false,
        low: translate_operand(a_r, 0, false, ctx)?,
        high: translate_operand(b_r, 0, false, ctx)?,
    }))
}

fn translate_windowed(
    expr: sql_ast::Expr,
    window: Window,
    ctx: &mut Context,
    span: Option<Span>,
) -> Result<sql_ast::Expr> {
    let default_frame = {
        let (kind, range) = if window.sort.is_empty() {
            (WindowKind::Rows, Range::unbounded())
        } else {
            (
                WindowKind::Range,
                Range {
                    start: None,
                    end: Some(Expr {
                        kind: ExprKind::Literal(Literal::Integer(0)),
                        span: None,
                    }),
                },
            )
        };
        WindowFrame { kind, range }
    };

    let window = WindowSpec {
        partition_by: try_into_exprs(window.partition, ctx, span)?,
        order_by: (window.sort)
            .into_iter()
            .map(|sort| translate_column_sort(&sort, ctx))
            .try_collect()?,
        window_frame: if window.frame == default_frame {
            None
        } else {
            Some(try_into_window_frame(window.frame)?)
        },
    };

    Ok(sql_ast::Expr::Identifier(sql_ast::Ident::new(format!(
        "{expr} OVER ({window})"
    ))))
}

fn try_into_window_frame(frame: WindowFrame<Expr>) -> Result<sql_ast::WindowFrame> {
    fn parse_bound(bound: Expr) -> Result<WindowFrameBound> {
        let as_int = bound.kind.into_literal()?.into_integer()?;
        Ok(match as_int {
            0 => WindowFrameBound::CurrentRow,
            1.. => WindowFrameBound::Following(Some(Box::new(sql_ast::Expr::Value(
                sql_ast::Value::Number(as_int.to_string(), false),
            )))),
            _ => WindowFrameBound::Preceding(Some(Box::new(sql_ast::Expr::Value(
                sql_ast::Value::Number((-as_int).to_string(), false),
            )))),
        })
    }

    Ok(sql_ast::WindowFrame {
        units: match frame.kind {
            WindowKind::Rows => sql_ast::WindowFrameUnits::Rows,
            WindowKind::Range => sql_ast::WindowFrameUnits::Range,
        },
        start_bound: if let Some(start) = frame.range.start {
            parse_bound(start)?
        } else {
            WindowFrameBound::Preceding(None)
        },
        end_bound: Some(if let Some(end) = frame.range.end {
            parse_bound(end)?
        } else {
            WindowFrameBound::Following(None)
        }),
    })
}

pub(super) fn translate_column_sort(
    sort: &ColumnSort<CId>,
    ctx: &mut Context,
) -> Result<OrderByExpr> {
    Ok(OrderByExpr {
        expr: translate_cid(sort.column, ctx)?,
        asc: if matches!(sort.direction, SortDirection::Asc) {
            None // default order is ASC, so there is no need to emit it
        } else {
            Some(false)
        },
        nulls_first: None,
    })
}

/// Translate a PRQL Ident to a Vec of SQL Idents.
// We return a vec of SQL Idents because sqlparser sometimes uses
// [ObjectName](sql_ast::ObjectName) and sometimes uses
// [sql_ast::Expr::CompoundIdentifier](sql_ast::Expr::CompoundIdentifier), each of which
// contains `Vec<Ident>`.
pub(super) fn translate_ident(
    table_name: Option<String>,
    column: Option<String>,
    ctx: &Context,
) -> Vec<sql_ast::Ident> {
    let mut parts = Vec::with_capacity(4);
    if !ctx.query.omit_ident_prefix || column.is_none() {
        if let Some(table) = table_name {
            #[allow(clippy::if_same_then_else)]
            if ctx.dialect.big_query_quoting() {
                // Special-case this for BigQuery, Ref #852
                parts.push(table);
            } else if table.contains('*') {
                // This messy and could be cleaned up a lot.
                // If `parts` is (includung the backticks)
                //
                //   `schema.table`
                //
                // then we want to split it up, because we need to produce the
                // result without the surrounding backticks, ref #822.
                //
                // But if it's `path/*.parquet`, then we want to retain the
                // backticks.
                //
                // So for the moment, we check whether there's a `*` in there,
                // and if there is, we don't split it up.
                //
                // I think probably we should interpret `schema.table` as a
                // namespace when it's passed to `from` or `join`, but that
                // requires handling the types in those transforms.
                parts.push(table);
            } else {
                parts.extend(table.split('.').map(|s| s.to_string()));
            }
        }
    }

    parts.extend(column);

    parts
        .into_iter()
        .map(|x| translate_ident_part(x, ctx))
        .collect()
}

fn is_keyword(ident: &str) -> bool {
    lazy_static! {
        /// Keywords which we want to quote when translating to SQL. Currently we're
        /// being fairly permissive (over-quoting is not a concern), though we don't
        /// use `ALL_KEYWORDS`, which is quite broad, including words like `temp`
        /// and `lower`.
        static ref PRQL_KEYWORDS: HashSet<&'static Keyword> = {
            let mut m = HashSet::new();
            m.extend(RESERVED_FOR_COLUMN_ALIAS);
            m.extend(RESERVED_FOR_TABLE_ALIAS);
            m
        };
    }

    // Search for the ident in `ALL_KEYWORDS`, and then look it up in
    // `ALL_KEYWORDS_INDEX`. There doesn't seem to a simpler
    // `Keyword::from_string` function.
    let keyword = ALL_KEYWORDS
        .binary_search(&ident.to_ascii_uppercase().as_str())
        .map_or(Keyword::NoKeyword, |x| ALL_KEYWORDS_INDEX[x]);

    PRQL_KEYWORDS.contains(&keyword)
}

pub(super) fn translate_ident_part(ident: String, ctx: &Context) -> sql_ast::Ident {
    lazy_static! {
        // One of:
        // - `*`
        // - An ident starting with `a-z_\$` and containing other characters `a-z0-9_\$`
        //
        // We could replace this with pomsky (regex<>pomsky : sql<>prql)
        // ^ ('*' | [ascii_lower '_$'] [ascii_lower ascii_digit '_$']* ) $
        static ref VALID_BARE_IDENT: Regex = Regex::new(r"^((\*)|(^[a-z_\$][a-z0-9_\$]*))$").unwrap();
    }

    let is_bare = VALID_BARE_IDENT.is_match(&ident);

    if is_bare && !is_keyword(&ident) {
        sql_ast::Ident::new(ident)
    } else {
        sql_ast::Ident::with_quote(ctx.dialect.ident_quote(), ident)
    }
}

/// Wraps into parenthesis if binding strength would be less than min_strength
fn translate_operand(
    expr: Expr,
    parent_strength: i32,
    fix_associativity: bool,
    context: &mut Context,
) -> Result<Box<sql_ast::Expr>> {
    let expr = Box::new(translate_expr(expr, context)?);

    let strength = expr.binding_strength();

    // Either the binding strength is less than its parent, or it's equal and we
    // need to correct for the associativity of the operator (e.g. `a - (b - c)`)
    let needs_nesting =
        strength < parent_strength || (strength == parent_strength && fix_associativity);

    Ok(if needs_nesting {
        Box::new(sql_ast::Expr::Nested(expr))
    } else {
        expr
    })
}

/// Associativity of an expression's operator.
/// Note that there's no exponent symbol in SQL, so we don't seem to require a `Right` variant.
/// https://en.wikipedia.org/wiki/Operator_associativity
#[allow(dead_code)]
pub enum Associativity {
    Left,
    Both,
    Right,
}

trait SQLExpression {
    /// Returns binding strength of an SQL expression
    /// https://www.postgresql.org/docs/14/sql-syntax-lexical.html#id-1.5.3.5.13.2
    /// https://docs.microsoft.com/en-us/sql/t-sql/language-elements/operator-precedence-transact-sql?view=sql-server-ver16
    fn binding_strength(&self) -> i32;

    fn associativity(&self) -> Associativity {
        Associativity::Both
    }

    /// Returns true iff `a + b + c = (a + b) + c`
    fn associates_left(&self) -> bool {
        matches!(
            self.associativity(),
            Associativity::Left | Associativity::Both
        )
    }
    /// Returns true iff `a + b + c = a + (b + c)`
    fn associates_right(&self) -> bool {
        matches!(
            self.associativity(),
            Associativity::Right | Associativity::Both
        )
    }
}
impl SQLExpression for sql_ast::Expr {
    fn binding_strength(&self) -> i32 {
        // Strength of an expression depends only on the top-level operator, because all
        // other nested expressions can only have lower strength
        match self {
            sql_ast::Expr::BinaryOp { op, .. } => op.binding_strength(),

            sql_ast::Expr::UnaryOp { op, .. } => op.binding_strength(),

            sql_ast::Expr::Like { .. } | sql_ast::Expr::ILike { .. } => 7,

            sql_ast::Expr::IsNull(_) | sql_ast::Expr::IsNotNull(_) => 5,

            // all other items types bind stronger (function calls, literals, ...)
            _ => 20,
        }
    }
    fn associativity(&self) -> Associativity {
        match self {
            sql_ast::Expr::BinaryOp { op, .. } => op.associativity(),
            sql_ast::Expr::UnaryOp { op, .. } => op.associativity(),
            _ => Associativity::Both,
        }
    }
}
impl SQLExpression for BinaryOperator {
    fn binding_strength(&self) -> i32 {
        use BinaryOperator::*;
        match self {
            Modulo | Multiply | Divide => 11,
            Minus | Plus => 10,

            Gt | Lt | GtEq | LtEq | Eq | NotEq => 6,

            And => 3,
            Or => 2,

            _ => 9,
        }
    }
    fn associativity(&self) -> Associativity {
        use BinaryOperator::*;
        match self {
            Minus | Divide => Associativity::Left,
            _ => Associativity::Both,
        }
    }
}
impl SQLExpression for UnaryOperator {
    fn binding_strength(&self) -> i32 {
        match self {
            UnaryOperator::Minus | UnaryOperator::Plus => 13,
            UnaryOperator::Not => 4,
            _ => 9,
        }
    }
}

#[cfg(test)]
mod test {
    use super::*;
    use crate::ast::pl::Range;
    use insta::assert_yaml_snapshot;

    #[test]
    fn test_range_of_ranges() -> Result<()> {
        fn from_ints(start: Option<i64>, end: Option<i64>) -> Range<Expr> {
            let start = start.map(|x| Expr {
                kind: ExprKind::Literal(Literal::Integer(x)),
                span: None,
            });
            let end = end.map(|x| Expr {
                kind: ExprKind::Literal(Literal::Integer(x)),
                span: None,
            });
            Range { start, end }
        }

        let range1 = from_ints(Some(1), Some(10));
        let range2 = from_ints(Some(5), Some(6));
        let range3 = from_ints(Some(5), None);
        let range4 = from_ints(None, Some(8));
        let range5 = from_ints(Some(5), Some(5));

        assert!(range_of_ranges(vec![range1.clone()])?.end.is_some());

        assert_yaml_snapshot!(range_of_ranges(vec![range1.clone()])?, @r###"
        ---
        start: 1
        end: 10
        "###);

        assert_yaml_snapshot!(range_of_ranges(vec![range1.clone(), range1.clone()])?, @r###"
        ---
        start: 1
        end: 10
        "###);

        assert_yaml_snapshot!(range_of_ranges(vec![range1.clone(), range2.clone()])?, @r###"
        ---
        start: 5
        end: 6
        "###);

        assert_yaml_snapshot!(range_of_ranges(vec![range2.clone(), range1.clone()])?, @r###"
        ---
        start: 5
        end: 6
        "###);

        // empty range
        assert_yaml_snapshot!(range_of_ranges(vec![range2.clone(), range2.clone()])?, @r###"
        ---
        start: ~
        end: 0
        "###);

        assert_yaml_snapshot!(range_of_ranges(vec![range3.clone(), range3.clone()])?, @r###"
        ---
        start: 9
        end: ~
        "###);

        assert_yaml_snapshot!(range_of_ranges(vec![range1, range3])?, @r###"
        ---
        start: 5
        end: 10
        "###);

        assert_yaml_snapshot!(range_of_ranges(vec![range2, range4.clone()])?, @r###"
        ---
        start: 5
        end: 6
        "###);

        assert_yaml_snapshot!(range_of_ranges(vec![range4.clone(), range4])?, @r###"
        ---
        start: ~
        end: 8
        "###);

        assert_yaml_snapshot!(range_of_ranges(vec![range5])?, @r###"
        ---
        start: 5
        end: 5
        "###);

        Ok(())
    }

    #[test]
    fn test_translate_datetime_literal_with_sqlite_function() -> Result<()> {
        assert_yaml_snapshot!(
                translate_datetime_literal_with_sqlite_function(
                sql_ast::DataType::Date,
                "2020-01-01".to_string(),
            ),
            @r###"
---
Function:
  name:
    - value: DATE
      quote_style: ~
  args:
    - Unnamed:
        Expr:
          Value:
            SingleQuotedString: 2020-01-01
  over: ~
  distinct: false
  special: false
"###
        );

        assert_yaml_snapshot!(
                translate_datetime_literal_with_sqlite_function(
                sql_ast::DataType::Time(None, sql_ast::TimezoneInfo::None),
                "03:05".to_string(),
            ),
            @r###"
---
Function:
  name:
    - value: TIME
      quote_style: ~
  args:
    - Unnamed:
        Expr:
          Value:
            SingleQuotedString: "03:05"
  over: ~
  distinct: false
  special: false
"###
        );

        assert_yaml_snapshot!(
                translate_datetime_literal_with_sqlite_function(
                sql_ast::DataType::Time(None, sql_ast::TimezoneInfo::None),
                "03:05+08:00".to_string(),
            ),
            @r###"
---
Function:
  name:
    - value: TIME
      quote_style: ~
  args:
    - Unnamed:
        Expr:
          Value:
            SingleQuotedString: "03:05+08:00"
  over: ~
  distinct: false
  special: false
"###
        );

        assert_yaml_snapshot!(
                translate_datetime_literal_with_sqlite_function(
                sql_ast::DataType::Time(None, sql_ast::TimezoneInfo::None),
                "03:05+0800".to_string(),
            ),
            @r###"
---
Function:
  name:
    - value: TIME
      quote_style: ~
  args:
    - Unnamed:
        Expr:
          Value:
            SingleQuotedString: "03:05+08:00"
  over: ~
  distinct: false
  special: false
"###
        );

        assert_yaml_snapshot!(
                translate_datetime_literal_with_sqlite_function(
                sql_ast::DataType::Timestamp(None, sql_ast::TimezoneInfo::None),
                "2021-03-14T03:05+0800".to_string(),
            ),
            @r###"
---
Function:
  name:
    - value: DATETIME
      quote_style: ~
  args:
    - Unnamed:
        Expr:
          Value:
            SingleQuotedString: "2021-03-14T03:05+08:00"
  over: ~
  distinct: false
  special: false
"###
        );

        assert_yaml_snapshot!(
                translate_datetime_literal_with_sqlite_function(
                sql_ast::DataType::Timestamp(None, sql_ast::TimezoneInfo::None),
                "2021-03-14T03:05+08:00".to_string(),
            ),
            @r###"
---
Function:
  name:
    - value: DATETIME
      quote_style: ~
  args:
    - Unnamed:
        Expr:
          Value:
            SingleQuotedString: "2021-03-14T03:05+08:00"
  over: ~
  distinct: false
  special: false
"###
        );

        Ok(())
    }
}<|MERGE_RESOLUTION|>--- conflicted
+++ resolved
@@ -559,36 +559,27 @@
     }))
 }
 
-<<<<<<< HEAD
-fn try_into_between(
-    op: &BinOp,
-    a: &Expr,
-    b: &Expr,
-    ctx: &mut Context,
-) -> Result<Option<sql_ast::Expr>> {
-    if !matches!(op, BinOp::And) {
-        return Ok(None);
-    }
-    let (a, b) = if let Some((a, b)) = a.kind.as_binary().zip(b.kind.as_binary()) {
-        (a, b)
-    } else {
-        return Ok(None);
-=======
 /// Translate expr into a BETWEEN statement if possible, otherwise returns the expr unchanged.
 ///
 /// Outer Result contains an error, inner Result contains the unmatched expr.
 fn try_into_between(expr: Expr, ctx: &mut Context) -> Result<Result<sql_ast::Expr, Expr>> {
     // validate that this expr matches the criteria
 
-    let Some((_, [a, b])) = try_unpack(&expr, [STD_AND])? else {
+    let (a, b) = if let Some((_, [a, b])) = try_unpack(&expr, [STD_AND])? {
+        (a, b)
+    } else {
         return Ok(Err(expr));
->>>>>>> 2d09a9f6
-    };
-
-    let Some((_, [a_l, _a_r])) = try_unpack(a, [STD_GTE])? else {
+    };
+
+    let (a_l, a_r) = if let Some((_, [a_l, a_r])) = try_unpack(a, [STD_GTE])? {
+        (a_l, a_r)
+    } else {
         return Ok(Err(expr));
     };
-    let Some((_, [b_l, _b_r])) = try_unpack(b, [STD_LTE])? else {
+
+    let (b_l, b_r) = if let Some((_, [b_l, b_r])) = try_unpack(b, [STD_LTE])? {
+        (b_l, b_r)
+    } else {
         return Ok(Err(expr));
     };
 
