//! Contains functions that compile [crate::ast::pl] nodes into [sqlparser] nodes.

use anyhow::{bail, Result};
use itertools::Itertools;
use lazy_static::lazy_static;
use regex::Regex;
use sqlparser::ast::{
    self as sql_ast, BinaryOperator, DateTimeField, Function, FunctionArg, FunctionArgExpr,
    ObjectName, OrderByExpr, SelectItem, Top, UnaryOperator, Value, WindowFrameBound, WindowSpec,
};
use sqlparser::keywords::{
    Keyword, ALL_KEYWORDS, ALL_KEYWORDS_INDEX, RESERVED_FOR_COLUMN_ALIAS, RESERVED_FOR_TABLE_ALIAS,
};
use std::collections::HashSet;

use crate::ast::pl::{
    ColumnSort, InterpolateItem, Literal, Range, SortDirection, WindowFrame, WindowKind,
};
use crate::ast::rq::*;
use crate::error::{Error, Span};
use crate::sql::context::ColumnDecl;
use crate::utils::OrMap;

use super::gen_projection::try_into_exprs;
use super::Context;

pub(super) fn translate_expr(expr: Expr, ctx: &mut Context) -> Result<sql_ast::Expr> {
    Ok(match expr.kind {
        ExprKind::ColumnRef(cid) => translate_cid(cid, ctx)?,

        // Fairly hacky — convert everything to a string, then concat it,
        // then convert to sql_ast::Expr. We can't use the `Item::sql_ast::Expr` code above
        // since we don't want to intersperse with spaces.
        ExprKind::SString(s_string_items) => {
            let string = translate_sstring(s_string_items, ctx)?;

            sql_ast::Expr::Identifier(sql_ast::Ident::new(string))
        }
        ExprKind::Param(id) => sql_ast::Expr::Identifier(sql_ast::Ident::new(format!("${id}"))),
        ExprKind::Literal(l) => translate_literal(l, ctx)?,
        ExprKind::Case(mut cases) => {
            let default = cases
                .last()
                .filter(|last| {
                    matches!(
                        last.condition.kind,
                        ExprKind::Literal(Literal::Boolean(true))
                    )
                })
                .map(|def| translate_expr(def.value.clone(), ctx))
                .transpose()?;

            if default.is_some() {
                cases.pop();
            }

            let else_result = default
                .or(Some(sql_ast::Expr::Value(Value::Null)))
                .map(Box::new);

            let cases: Vec<_> = cases
                .into_iter()
                .map(|case| -> Result<_> {
                    let cond = translate_expr(case.condition, ctx)?;
                    let value = translate_expr(case.value, ctx)?;
                    Ok((cond, value))
                })
                .try_collect()?;
            let (conditions, results) = cases.into_iter().unzip();

            sql_ast::Expr::Case {
                operand: None,
                conditions,
                results,
                else_result,
            }
        }
<<<<<<< HEAD
        ExprKind::BuiltInFunction { ref name, ref args } => {
            // A few special cases and then fall-through to the standard approach.
            match name.as_str() {
                "std.eq" | "std.ne" => {
                    // See notes in `std.rs` re whether we use names vs.
                    // `FunctionDecl` vs. an Enum; and getting the correct
                    // number of args from there. Currently the error messages
                    // for the wrong number of args will be bad (though it's an
                    // unusual case where RQ contains something like `std.eq`
                    // with the wrong number of args).
                    if args.len() == 2 {
                        let (a, b) = (&args[0], &args[1]);

                        if a.kind == ExprKind::Literal(Literal::Null)
                            || b.kind == ExprKind::Literal(Literal::Null)
                        {
                            return process_null(name, args, ctx);
                        } else if let Some(op) = operator_from_name(name) {
                            let (left, right) = (&args[0], &args[1]);
                            return translate_binary_operator(left, right, op, ctx);
                        }
                    }
                }
                "std.neg" | "std.not" => {
                    if args.len() == 1 {
                        return process_unary(name, &args[0], ctx);
                    }
                }
                "std.concat" => return process_concat(&expr, ctx),
                _ => match try_into_between(expr.clone(), ctx)? {
                    Some(between_expr) => return Ok(between_expr),
                    None => {
                        if let Some(op) = operator_from_name(name) {
                            if args.len() == 2 {
                                let (left, right) = (&args[0], &args[1]);
                                return translate_binary_operator(left, right, op, ctx);
                            }
                        }
                    }
                },
            }
=======
        ExprKind::BuiltInFunction { .. } => {
            let expr = match try_into_is_null(expr, ctx)? {
                Ok(is_null) => return Ok(is_null),
                Err(expr) => expr,
            };

            let expr = match try_into_between(expr, ctx)? {
                Ok(between) => return Ok(between),
                Err(expr) => expr,
            };

            let expr = match try_into_concat_function(expr, ctx)? {
                Ok(between) => return Ok(between),
                Err(expr) => expr,
            };

            let expr = match try_into_regex_function(expr, ctx)? {
                Ok(between) => return Ok(between),
                Err(expr) => expr,
            };

            let expr = match try_into_binary_op(expr, ctx)? {
                Ok(bin_op) => return Ok(bin_op),
                Err(expr) => expr,
            };

            let expr = match try_into_unary_op(expr, ctx)? {
                Ok(un_op) => return Ok(un_op),
                Err(expr) => expr,
            };
>>>>>>> c9238a9a

            super::std::translate_built_in(expr, ctx)?
        }
    })
}

/// Translates into IS NULL if possible
fn process_null(name: &str, args: &[Expr], ctx: &mut Context) -> Result<sql_ast::Expr> {
    let (a, b) = (&args[0], &args[1]);
    let operand = if matches!(a.kind, ExprKind::Literal(Literal::Null)) {
        b
    } else {
        a
    };

    // If this were an Enum, we could match on it.
    if name == "std.eq" {
        let strength =
            sql_ast::Expr::IsNull(Box::new(sql_ast::Expr::Value(Value::Null))).binding_strength();
        let expr = translate_operand(operand.clone(), strength, false, ctx)?;
        Ok(sql_ast::Expr::IsNull(expr))
    } else if name == "std.ne" {
        let strength = sql_ast::Expr::IsNotNull(Box::new(sql_ast::Expr::Value(Value::Null)))
            .binding_strength();
        let expr = translate_operand(operand.clone(), strength, false, ctx)?;
        Ok(sql_ast::Expr::IsNotNull(expr))
    } else {
        unreachable!()
    }
}

fn process_unary(name: &str, arg: &Expr, ctx: &mut Context) -> Result<sql_ast::Expr> {
    match name {
        "std.neg" => {
            let expr = translate_operand(
                arg.clone(),
                UnaryOperator::Minus.binding_strength(),
                false,
                ctx,
            )?;
            Ok(sql_ast::Expr::UnaryOp {
                op: UnaryOperator::Minus,
                expr,
            })
        }
        "std.not" => {
            let expr = translate_operand(
                arg.clone(),
                UnaryOperator::Not.binding_strength(),
                false,
                ctx,
            )?;
            Ok(sql_ast::Expr::UnaryOp {
                op: UnaryOperator::Not,
                expr,
            })
        }
        _ => unreachable!(), // We've already covered all cases above
    }
}

fn process_concat(expr: &Expr, ctx: &mut Context) -> Result<sql_ast::Expr> {
    if ctx.dialect.has_concat_function() {
        let concat_args = collect_concat_args(expr);

        let args = concat_args
            .iter()
            .map(|a| {
                translate_expr((*a).clone(), ctx)
                    .map(FunctionArgExpr::Expr)
                    .map(FunctionArg::Unnamed)
            })
            .try_collect()?;

        Ok(sql_ast::Expr::Function(Function {
            name: ObjectName(vec![sql_ast::Ident::new("CONCAT")]),
            args,
            over: None,
            distinct: false,
            special: false,
        }))
    } else {
        let concat_args = collect_concat_args(expr);

        let mut iter = concat_args.into_iter();
        let first_expr = iter.next().unwrap();
        let mut current_expr = translate_expr(first_expr.clone(), ctx)?;

        for arg in iter {
            let translated_arg = translate_expr(arg.clone(), ctx)?;
            current_expr = sql_ast::Expr::BinaryOp {
                left: Box::new(current_expr),
                op: BinaryOperator::StringConcat,
                right: Box::new(translated_arg),
            };
        }

        Ok(current_expr)
    }
}

fn translate_binary_operator(
    left: &Expr,
    right: &Expr,
    op: BinaryOperator,
    ctx: &mut Context,
) -> Result<sql_ast::Expr> {
    let strength = op.binding_strength();
    let left = translate_operand(left.clone(), strength, !op.associates_left(), ctx)?;
    let right = translate_operand(right.clone(), strength, !op.associates_right(), ctx)?;

    Ok(sql_ast::Expr::BinaryOp { left, op, right })
}

fn collect_concat_args(expr: &Expr) -> Vec<&Expr> {
    match &expr.kind {
        ExprKind::BuiltInFunction { name, args } if name == "std.concat" => {
            args.iter().flat_map(collect_concat_args).collect()
        }
        _ => vec![expr],
    }
}

<<<<<<< HEAD
/// Translate expr into a BETWEEN statement if possible, otherwise returns the expr unchanged.
fn try_into_between(expr: Expr, ctx: &mut Context) -> Result<Option<sql_ast::Expr>, anyhow::Error> {
    if let ExprKind::BuiltInFunction { name, args } = &expr.kind {
        if name == "std.and" && args.len() == 2 {
            let (a, b) = (&args[0], &args[1]);

            if let (
                ExprKind::BuiltInFunction {
                    name: a_name,
                    args: a_args,
                },
                ExprKind::BuiltInFunction {
                    name: b_name,
                    args: b_args,
                },
            ) = (&a.kind, &b.kind)
            {
                if a_name == "std.gte"
                    && b_name == "std.lte"
                    && a_args.len() == 2
                    && b_args.len() == 2
                {
                    let (a_l, a_r) = (&a_args[0], &a_args[1]);
                    let (b_l, b_r) = (&b_args[0], &b_args[1]);

                    // We need for the values on each arm to be the same; e.g. x
                    // > 3 and x < 5
                    if a_l == b_l {
                        return Ok(Some(sql_ast::Expr::Between {
                            expr: translate_operand(a_l.clone(), 0, false, ctx)?,
                            negated: false,
                            low: translate_operand(a_r.clone(), 0, false, ctx)?,
                            high: translate_operand(b_r.clone(), 0, false, ctx)?,
                        }));
                    }
                }
            }
        }
    }
    Ok(None)
}
=======
fn try_into_regex_function(expr: Expr, ctx: &mut Context) -> Result<Result<sql_ast::Expr, Expr>> {
    // This function is mostly copied from the other `try_into_*` functions —
    // don't use this as a template.
    //
    // Possibly we might be able to simplify some of this, even if it's
    // more verbose / less performant? It's not easy rust to add a simple
    // function. But possibly we keep it complicated here and allow for more
    // implementations in PRQL std lib.

    const DECLS: [super::std::FunctionDecl<2>; 1] = [STD_REGEX_SEARCH];

    let Some((decl, _)) = try_unpack(&expr, DECLS)? else {
        return Ok(Err(expr));
    };

    let Some(regex_function) = ctx.dialect.regex_function() else {
        // TODO: name the dialect, but not immediately obvious how to actually
        // get the dialect string from a `DialectHandler`.
        //
        // MSSQL doesn't support them, MySQL & SQLite have a different construction.
        bail!("regex functions are not supported by this dialect (or PRQL doesn't yet implement this dialect)");
    };

    let args = unpack(expr, decl);

    let args = args
        .into_iter()
        .map(|a| {
            translate_expr(a, ctx)
                .map(FunctionArgExpr::Expr)
                .map(FunctionArg::Unnamed)
        })
        .try_collect()?;

    Ok(Ok(sql_ast::Expr::Function(Function {
        name: ObjectName(vec![sql_ast::Ident::new(regex_function)]),
        args,
        over: None,
        distinct: false,
        special: false,
    })))
}

fn try_unpack_concat(expr: Expr) -> Result<Result<Vec<Expr>, Expr>> {
    let Some((_, _)) = try_unpack(&expr, [STD_CONCAT])? else {
        return Ok(Err(expr));
    };
    let [left, right] = unpack(expr, STD_CONCAT);
>>>>>>> c9238a9a

fn operator_from_name(name: &str) -> Option<BinaryOperator> {
    use BinaryOperator::*;
    match name {
        "std.mul" => Some(Multiply),
        "std.div" => Some(Divide),
        "std.mod" => Some(Modulo),
        "std.add" => Some(Plus),
        "std.sub" => Some(Minus),
        "std.eq" => Some(Eq),
        "std.ne" => Some(NotEq),
        "std.gt" => Some(Gt),
        "std.lt" => Some(Lt),
        "std.gte" => Some(GtEq),
        "std.lte" => Some(LtEq),
        "std.and" => Some(And),
        "std.or" => Some(Or),
        "std.concat" => Some(StringConcat),
        _ => None,
    }
}

pub(super) fn translate_literal(l: Literal, ctx: &Context) -> Result<sql_ast::Expr> {
    Ok(match l {
        Literal::Null => sql_ast::Expr::Value(Value::Null),
        Literal::String(s) => sql_ast::Expr::Value(Value::SingleQuotedString(s)),
        Literal::Boolean(b) => sql_ast::Expr::Value(Value::Boolean(b)),
        Literal::Float(f) => sql_ast::Expr::Value(Value::Number(format!("{f:?}"), false)),
        Literal::Integer(i) => sql_ast::Expr::Value(Value::Number(format!("{i}"), false)),
        Literal::Date(value) => translate_datetime_literal(sql_ast::DataType::Date, value, ctx),
        Literal::Time(value) => translate_datetime_literal(
            sql_ast::DataType::Time(None, sql_ast::TimezoneInfo::None),
            value,
            ctx,
        ),
        Literal::Timestamp(value) => translate_datetime_literal(
            sql_ast::DataType::Timestamp(None, sql_ast::TimezoneInfo::None),
            value,
            ctx,
        ),
        Literal::ValueAndUnit(vau) => {
            let sql_parser_datetime = match vau.unit.as_str() {
                "years" => DateTimeField::Year,
                "months" => DateTimeField::Month,
                "days" => DateTimeField::Day,
                "hours" => DateTimeField::Hour,
                "minutes" => DateTimeField::Minute,
                "seconds" => DateTimeField::Second,
                _ => bail!("Unsupported interval unit: {}", vau.unit),
            };
            let value = if ctx.dialect.requires_quotes_intervals() {
                Box::new(sql_ast::Expr::Value(Value::SingleQuotedString(
                    vau.n.to_string(),
                )))
            } else {
                Box::new(translate_literal(Literal::Integer(vau.n), ctx)?)
            };
            sql_ast::Expr::Interval {
                value,
                leading_field: Some(sql_parser_datetime),
                leading_precision: None,
                last_field: None,
                fractional_seconds_precision: None,
            }
        }
        Literal::Relation(_) => unreachable!(),
    })
}

fn translate_datetime_literal(
    data_type: sql_ast::DataType,
    value: String,
    ctx: &Context,
) -> sql_ast::Expr {
    if ctx.dialect.is::<crate::sql::dialect::SQLiteDialect>() {
        translate_datetime_literal_with_sqlite_function(data_type, value)
    } else {
        translate_datetime_literal_with_typed_string(data_type, value)
    }
}

fn translate_datetime_literal_with_typed_string(
    data_type: sql_ast::DataType,
    value: String,
) -> sql_ast::Expr {
    sql_ast::Expr::TypedString { data_type, value }
}

fn translate_datetime_literal_with_sqlite_function(
    data_type: sql_ast::DataType,
    value: String,
) -> sql_ast::Expr {
    // TODO: promote parsing timezone handling to the parser; we should be storing
    // structured data rather than strings in the AST
    let timezone_indicator_regex = Regex::new(r"([+-]\d{2}):?(\d{2})$").unwrap();
    let time_value = if let Some(groups) = timezone_indicator_regex.captures(value.as_str()) {
        // formalize the timezone indicator to be [+-]HH:MM
        // ref: https://www.sqlite.org/lang_datefunc.html
        timezone_indicator_regex
            .replace(&value, format!("{}:{}", &groups[1], &groups[2]).as_str())
            .to_string()
    } else {
        value
    };

    let arg = FunctionArg::Unnamed(FunctionArgExpr::Expr(sql_ast::Expr::Value(
        Value::SingleQuotedString(time_value),
    )));

    let func_name = match data_type {
        sql_ast::DataType::Date => data_type.to_string(),
        sql_ast::DataType::Time(..) => data_type.to_string(),
        sql_ast::DataType::Timestamp(..) => "DATETIME".to_string(),
        _ => unreachable!(),
    };

    sql_ast::Expr::Function(Function {
        name: ObjectName(vec![sql_ast::Ident::new(func_name)]),
        args: vec![arg],
        over: None,
        distinct: false,
        special: false,
    })
}

pub(super) fn translate_cid(cid: CId, ctx: &mut Context) -> Result<sql_ast::Expr> {
    if ctx.query.pre_projection {
        log::debug!("translating {cid:?} pre projection");
        let decl = ctx.anchor.column_decls.get(&cid).expect("bad RQ ids");

        Ok(match decl {
            ColumnDecl::Compute(compute) => {
                let window = compute.window.clone();
                let span = compute.expr.span;

                let expr = translate_expr(compute.expr.clone(), ctx)?;

                if let Some(window) = window {
                    translate_windowed(expr, window, ctx, span)?
                } else {
                    expr
                }
            }
            ColumnDecl::RelationColumn(tiid, _, col) => {
                let column = match col.clone() {
                    RelationColumn::Wildcard => translate_star(ctx, None)?,
                    RelationColumn::Single(name) => name.unwrap(),
                };
                let t = &ctx.anchor.table_instances[tiid];

                let ident = translate_ident(t.name.clone(), Some(column), ctx);
                sql_ast::Expr::CompoundIdentifier(ident)
            }
        })
    } else {
        // translate into ident
        let column_decl = &&ctx.anchor.column_decls[&cid];

        let table_name = if let ColumnDecl::RelationColumn(tiid, _, _) = column_decl {
            let t = &ctx.anchor.table_instances[tiid];
            Some(t.name.clone().unwrap())
        } else {
            None
        };

        let column = match &column_decl {
            ColumnDecl::RelationColumn(_, _, RelationColumn::Wildcard) => {
                translate_star(ctx, None)?
            }

            _ => {
                let name = ctx.anchor.column_names.get(&cid).cloned();
                name.expect("name of this column has not been to be set before generating SQL")
            }
        };

        let ident = translate_ident(table_name, Some(column), ctx);

        log::debug!("translating {cid:?} post projection: {ident:?}");

        let ident = sql_ast::Expr::CompoundIdentifier(ident);
        Ok(ident)
    }
}

pub(super) fn translate_star(ctx: &Context, span: Option<Span>) -> Result<String> {
    if !ctx.query.allow_stars {
        Err(
            Error::new_simple("Target dialect does not support * in this position.")
                .with_span(span)
                .into(),
        )
    } else {
        Ok("*".to_string())
    }
}

pub(super) fn translate_sstring(
    items: Vec<InterpolateItem<Expr>>,
    ctx: &mut Context,
) -> Result<String> {
    Ok(items
        .into_iter()
        .map(|s_string_item| match s_string_item {
            InterpolateItem::String(string) => Ok(string),
            InterpolateItem::Expr(node) => translate_expr(*node, ctx).map(|expr| expr.to_string()),
        })
        .collect::<Result<Vec<String>>>()?
        .join(""))
}

pub(super) fn translate_query_sstring(
    items: Vec<crate::ast::pl::InterpolateItem<Expr>>,
    context: &mut Context,
) -> Result<sql_ast::Query> {
    let string = translate_sstring(items, context)?;

    let re = Regex::new(r"(?i)^SELECT\b").unwrap();
    let prefix = if let Some(string) = string.trim().get(0..7) {
        string
    } else {
        ""
    };

    if re.is_match(prefix) {
        if let Some(string) = string.trim().strip_prefix(prefix) {
            return Ok(sql_ast::Query {
                body: Box::new(sql_ast::SetExpr::Select(Box::new(sql_ast::Select {
                    projection: vec![sql_ast::SelectItem::UnnamedExpr(sql_ast::Expr::Identifier(
                        sql_ast::Ident::new(string),
                    ))],
                    distinct: false,
                    top: None,
                    into: None,
                    from: Vec::new(),
                    lateral_views: Vec::new(),
                    selection: None,
                    group_by: Vec::new(),
                    cluster_by: Vec::new(),
                    distribute_by: Vec::new(),
                    sort_by: Vec::new(),
                    having: None,
                    qualify: None,
                }))),
                with: None,
                order_by: Vec::new(),
                limit: None,
                offset: None,
                fetch: None,
                locks: vec![],
            });
        }
    }

    bail!(
        Error::new_simple("s-strings representing a table must start with `SELECT `".to_string())
            .with_help("this is a limitation by current compiler implementation")
    )
}

/// Aggregate several ordered ranges into one, computing the intersection.
///
/// Returns a tuple of `(start, end)`, where `end` is optional.
pub(super) fn range_of_ranges(ranges: Vec<Range<Expr>>) -> Result<Range<i64>> {
    let mut current = Range::default();
    for range in ranges {
        let mut range = try_range_into_int(range)?;

        // b = b + a.start -1 (take care of 1-based index!)
        range.start = range.start.or_map(current.start, |a, b| a + b - 1);
        range.end = range.end.map(|b| current.start.unwrap_or(1) + b - 1);

        // b.end = min(a.end, b.end)
        range.end = current.end.or_map(range.end, i64::min);
        current = range;
    }

    if let Some((s, e)) = current.start.zip(current.end) {
        if e < s {
            return Ok(Range {
                start: None,
                end: Some(0),
            });
        }
    }
    Ok(current)
}

fn try_range_into_int(range: Range<Expr>) -> Result<Range<i64>> {
    fn cast_bound(bound: Expr) -> Result<i64> {
        Ok(bound.kind.into_literal()?.into_integer()?)
    }

    Ok(Range {
        start: range.start.map(cast_bound).transpose()?,
        end: range.end.map(cast_bound).transpose()?,
    })
}

pub(super) fn expr_of_i64(number: i64) -> sql_ast::Expr {
    sql_ast::Expr::Value(Value::Number(
        number.to_string(),
        number.leading_zeros() < 32,
    ))
}

pub(super) fn top_of_i64(take: i64, ctx: &mut Context) -> Top {
    let kind = ExprKind::Literal(Literal::Integer(take));
    let expr = Expr { kind, span: None };
    Top {
        quantity: Some(translate_expr(expr, ctx).unwrap()),
        with_ties: false,
        percent: false,
    }
}

pub(super) fn translate_select_item(cid: CId, ctx: &mut Context) -> Result<SelectItem> {
    let expr = translate_cid(cid, ctx)?;

    let inferred_name = match &expr {
        // sql_ast::Expr::Identifier is used for s-strings
        sql_ast::Expr::CompoundIdentifier(parts) => parts.last().map(|p| &p.value),
        _ => None,
    }
    .filter(|n| *n != "*");

    let expected = ctx.anchor.column_names.get(&cid);

    if inferred_name != expected {
        // use expected name
        let ident = expected.cloned().unwrap_or_else(|| {
            // or use something that will not clash with other names
            ctx.anchor.col_name.gen()
        });
        ctx.anchor.column_names.insert(cid, ident.to_string());

        return Ok(SelectItem::ExprWithAlias {
            alias: translate_ident_part(ident, ctx),
            expr,
        });
    }

    Ok(SelectItem::UnnamedExpr(expr))
}

fn translate_windowed(
    expr: sql_ast::Expr,
    window: Window,
    ctx: &mut Context,
    span: Option<Span>,
) -> Result<sql_ast::Expr> {
    let default_frame = {
        let (kind, range) = if window.sort.is_empty() {
            (WindowKind::Rows, Range::unbounded())
        } else {
            (
                WindowKind::Range,
                Range {
                    start: None,
                    end: Some(Expr {
                        kind: ExprKind::Literal(Literal::Integer(0)),
                        span: None,
                    }),
                },
            )
        };
        WindowFrame { kind, range }
    };

    let window = WindowSpec {
        partition_by: try_into_exprs(window.partition, ctx, span)?,
        order_by: (window.sort)
            .into_iter()
            .map(|sort| translate_column_sort(&sort, ctx))
            .try_collect()?,
        window_frame: if window.frame == default_frame {
            None
        } else {
            Some(try_into_window_frame(window.frame)?)
        },
    };

    Ok(sql_ast::Expr::Identifier(sql_ast::Ident::new(format!(
        "{expr} OVER ({window})"
    ))))
}

fn try_into_window_frame(frame: WindowFrame<Expr>) -> Result<sql_ast::WindowFrame> {
    fn parse_bound(bound: Expr) -> Result<WindowFrameBound> {
        let as_int = bound.kind.into_literal()?.into_integer()?;
        Ok(match as_int {
            0 => WindowFrameBound::CurrentRow,
            1.. => WindowFrameBound::Following(Some(Box::new(sql_ast::Expr::Value(
                sql_ast::Value::Number(as_int.to_string(), false),
            )))),
            _ => WindowFrameBound::Preceding(Some(Box::new(sql_ast::Expr::Value(
                sql_ast::Value::Number((-as_int).to_string(), false),
            )))),
        })
    }

    Ok(sql_ast::WindowFrame {
        units: match frame.kind {
            WindowKind::Rows => sql_ast::WindowFrameUnits::Rows,
            WindowKind::Range => sql_ast::WindowFrameUnits::Range,
        },
        start_bound: if let Some(start) = frame.range.start {
            parse_bound(start)?
        } else {
            WindowFrameBound::Preceding(None)
        },
        end_bound: Some(if let Some(end) = frame.range.end {
            parse_bound(end)?
        } else {
            WindowFrameBound::Following(None)
        }),
    })
}

pub(super) fn translate_column_sort(
    sort: &ColumnSort<CId>,
    ctx: &mut Context,
) -> Result<OrderByExpr> {
    Ok(OrderByExpr {
        expr: translate_cid(sort.column, ctx)?,
        asc: if matches!(sort.direction, SortDirection::Asc) {
            None // default order is ASC, so there is no need to emit it
        } else {
            Some(false)
        },
        nulls_first: None,
    })
}

/// Translate a PRQL Ident to a Vec of SQL Idents.
// We return a vec of SQL Idents because sqlparser sometimes uses
// [ObjectName](sql_ast::ObjectName) and sometimes uses
// [sql_ast::Expr::CompoundIdentifier](sql_ast::Expr::CompoundIdentifier), each of which
// contains `Vec<Ident>`.
pub(super) fn translate_ident(
    table_name: Option<String>,
    column: Option<String>,
    ctx: &Context,
) -> Vec<sql_ast::Ident> {
    let mut parts = Vec::with_capacity(4);
    if !ctx.query.omit_ident_prefix || column.is_none() {
        if let Some(table) = table_name {
            #[allow(clippy::if_same_then_else)]
            if ctx.dialect.big_query_quoting() {
                // Special-case this for BigQuery, Ref #852
                parts.push(table);
            } else if table.contains('*') {
                // This messy and could be cleaned up a lot.
                // If `parts` is (includung the backticks)
                //
                //   `schema.table`
                //
                // then we want to split it up, because we need to produce the
                // result without the surrounding backticks, ref #822.
                //
                // But if it's `path/*.parquet`, then we want to retain the
                // backticks.
                //
                // So for the moment, we check whether there's a `*` in there,
                // and if there is, we don't split it up.
                //
                // I think probably we should interpret `schema.table` as a
                // namespace when it's passed to `from` or `join`, but that
                // requires handling the types in those transforms.
                parts.push(table);
            } else {
                parts.extend(table.split('.').map(|s| s.to_string()));
            }
        }
    }

    parts.extend(column);

    parts
        .into_iter()
        .map(|x| translate_ident_part(x, ctx))
        .collect()
}

fn is_keyword(ident: &str) -> bool {
    lazy_static! {
        /// Keywords which we want to quote when translating to SQL. Currently we're
        /// being fairly permissive (over-quoting is not a concern), though we don't
        /// use `ALL_KEYWORDS`, which is quite broad, including words like `temp`
        /// and `lower`.
        static ref PRQL_KEYWORDS: HashSet<&'static Keyword> = {
            let mut m = HashSet::new();
            m.extend(RESERVED_FOR_COLUMN_ALIAS);
            m.extend(RESERVED_FOR_TABLE_ALIAS);
            m
        };
    }

    // Search for the ident in `ALL_KEYWORDS`, and then look it up in
    // `ALL_KEYWORDS_INDEX`. There doesn't seem to a simpler
    // `Keyword::from_string` function.
    let keyword = ALL_KEYWORDS
        .binary_search(&ident.to_ascii_uppercase().as_str())
        .map_or(Keyword::NoKeyword, |x| ALL_KEYWORDS_INDEX[x]);

    PRQL_KEYWORDS.contains(&keyword)
}

pub(super) fn translate_ident_part(ident: String, ctx: &Context) -> sql_ast::Ident {
    lazy_static! {
        // One of:
        // - `*`
        // - An ident starting with `a-z_\$` and containing other characters `a-z0-9_\$`
        //
        // We could replace this with pomsky (regex<>pomsky : sql<>prql)
        // ^ ('*' | [ascii_lower '_$'] [ascii_lower ascii_digit '_$']* ) $
        static ref VALID_BARE_IDENT: Regex = Regex::new(r"^((\*)|(^[a-z_\$][a-z0-9_\$]*))$").unwrap();
    }

    let is_bare = VALID_BARE_IDENT.is_match(&ident);

    if is_bare && !is_keyword(&ident) {
        sql_ast::Ident::new(ident)
    } else {
        sql_ast::Ident::with_quote(ctx.dialect.ident_quote(), ident)
    }
}

/// Wraps into parenthesis if binding strength would be less than min_strength
fn translate_operand(
    expr: Expr,
    parent_strength: i32,
    fix_associativity: bool,
    context: &mut Context,
) -> Result<Box<sql_ast::Expr>> {
    let expr = Box::new(translate_expr(expr, context)?);

    let strength = expr.binding_strength();

    // Either the binding strength is less than its parent, or it's equal and we
    // need to correct for the associativity of the operator (e.g. `a - (b - c)`)
    let needs_nesting =
        strength < parent_strength || (strength == parent_strength && fix_associativity);

    Ok(if needs_nesting {
        Box::new(sql_ast::Expr::Nested(expr))
    } else {
        expr
    })
}

/// Associativity of an expression's operator.
/// Note that there's no exponent symbol in SQL, so we don't seem to require a `Right` variant.
/// https://en.wikipedia.org/wiki/Operator_associativity
#[allow(dead_code)]
pub enum Associativity {
    Left,
    Both,
    Right,
}

trait SQLExpression {
    /// Returns binding strength of an SQL expression
    /// https://www.postgresql.org/docs/14/sql-syntax-lexical.html#id-1.5.3.5.13.2
    /// https://docs.microsoft.com/en-us/sql/t-sql/language-elements/operator-precedence-transact-sql?view=sql-server-ver16
    fn binding_strength(&self) -> i32;

    fn associativity(&self) -> Associativity {
        Associativity::Both
    }

    /// Returns true iff `a + b + c = (a + b) + c`
    fn associates_left(&self) -> bool {
        matches!(
            self.associativity(),
            Associativity::Left | Associativity::Both
        )
    }
    /// Returns true iff `a + b + c = a + (b + c)`
    fn associates_right(&self) -> bool {
        matches!(
            self.associativity(),
            Associativity::Right | Associativity::Both
        )
    }
}
impl SQLExpression for sql_ast::Expr {
    fn binding_strength(&self) -> i32 {
        // Strength of an expression depends only on the top-level operator, because all
        // other nested expressions can only have lower strength
        match self {
            sql_ast::Expr::BinaryOp { op, .. } => op.binding_strength(),

            sql_ast::Expr::UnaryOp { op, .. } => op.binding_strength(),

            sql_ast::Expr::Like { .. } | sql_ast::Expr::ILike { .. } => 7,

            sql_ast::Expr::IsNull(_) | sql_ast::Expr::IsNotNull(_) => 5,

            // all other items types bind stronger (function calls, literals, ...)
            _ => 20,
        }
    }
    fn associativity(&self) -> Associativity {
        match self {
            sql_ast::Expr::BinaryOp { op, .. } => op.associativity(),
            sql_ast::Expr::UnaryOp { op, .. } => op.associativity(),
            _ => Associativity::Both,
        }
    }
}
impl SQLExpression for BinaryOperator {
    fn binding_strength(&self) -> i32 {
        use BinaryOperator::*;
        match self {
            Modulo | Multiply | Divide => 11,
            Minus | Plus => 10,

            Gt | Lt | GtEq | LtEq | Eq | NotEq => 6,

            And => 3,
            Or => 2,

            _ => 9,
        }
    }
    fn associativity(&self) -> Associativity {
        use BinaryOperator::*;
        match self {
            Minus | Divide => Associativity::Left,
            _ => Associativity::Both,
        }
    }
}
impl SQLExpression for UnaryOperator {
    fn binding_strength(&self) -> i32 {
        match self {
            UnaryOperator::Minus | UnaryOperator::Plus => 13,
            UnaryOperator::Not => 4,
            _ => 9,
        }
    }
}

#[cfg(test)]
mod test {
    use super::*;
    use crate::ast::pl::Range;
    use insta::assert_yaml_snapshot;

    #[test]
    fn test_range_of_ranges() -> Result<()> {
        fn from_ints(start: Option<i64>, end: Option<i64>) -> Range<Expr> {
            let start = start.map(|x| Expr {
                kind: ExprKind::Literal(Literal::Integer(x)),
                span: None,
            });
            let end = end.map(|x| Expr {
                kind: ExprKind::Literal(Literal::Integer(x)),
                span: None,
            });
            Range { start, end }
        }

        let range1 = from_ints(Some(1), Some(10));
        let range2 = from_ints(Some(5), Some(6));
        let range3 = from_ints(Some(5), None);
        let range4 = from_ints(None, Some(8));
        let range5 = from_ints(Some(5), Some(5));

        assert!(range_of_ranges(vec![range1.clone()])?.end.is_some());

        assert_yaml_snapshot!(range_of_ranges(vec![range1.clone()])?, @r###"
        ---
        start: 1
        end: 10
        "###);

        assert_yaml_snapshot!(range_of_ranges(vec![range1.clone(), range1.clone()])?, @r###"
        ---
        start: 1
        end: 10
        "###);

        assert_yaml_snapshot!(range_of_ranges(vec![range1.clone(), range2.clone()])?, @r###"
        ---
        start: 5
        end: 6
        "###);

        assert_yaml_snapshot!(range_of_ranges(vec![range2.clone(), range1.clone()])?, @r###"
        ---
        start: 5
        end: 6
        "###);

        // empty range
        assert_yaml_snapshot!(range_of_ranges(vec![range2.clone(), range2.clone()])?, @r###"
        ---
        start: ~
        end: 0
        "###);

        assert_yaml_snapshot!(range_of_ranges(vec![range3.clone(), range3.clone()])?, @r###"
        ---
        start: 9
        end: ~
        "###);

        assert_yaml_snapshot!(range_of_ranges(vec![range1, range3])?, @r###"
        ---
        start: 5
        end: 10
        "###);

        assert_yaml_snapshot!(range_of_ranges(vec![range2, range4.clone()])?, @r###"
        ---
        start: 5
        end: 6
        "###);

        assert_yaml_snapshot!(range_of_ranges(vec![range4.clone(), range4])?, @r###"
        ---
        start: ~
        end: 8
        "###);

        assert_yaml_snapshot!(range_of_ranges(vec![range5])?, @r###"
        ---
        start: 5
        end: 5
        "###);

        Ok(())
    }

    #[test]
    fn test_translate_datetime_literal_with_sqlite_function() -> Result<()> {
        assert_yaml_snapshot!(
                translate_datetime_literal_with_sqlite_function(
                sql_ast::DataType::Date,
                "2020-01-01".to_string(),
            ),
            @r###"
---
Function:
  name:
    - value: DATE
      quote_style: ~
  args:
    - Unnamed:
        Expr:
          Value:
            SingleQuotedString: 2020-01-01
  over: ~
  distinct: false
  special: false
"###
        );

        assert_yaml_snapshot!(
                translate_datetime_literal_with_sqlite_function(
                sql_ast::DataType::Time(None, sql_ast::TimezoneInfo::None),
                "03:05".to_string(),
            ),
            @r###"
---
Function:
  name:
    - value: TIME
      quote_style: ~
  args:
    - Unnamed:
        Expr:
          Value:
            SingleQuotedString: "03:05"
  over: ~
  distinct: false
  special: false
"###
        );

        assert_yaml_snapshot!(
                translate_datetime_literal_with_sqlite_function(
                sql_ast::DataType::Time(None, sql_ast::TimezoneInfo::None),
                "03:05+08:00".to_string(),
            ),
            @r###"
---
Function:
  name:
    - value: TIME
      quote_style: ~
  args:
    - Unnamed:
        Expr:
          Value:
            SingleQuotedString: "03:05+08:00"
  over: ~
  distinct: false
  special: false
"###
        );

        assert_yaml_snapshot!(
                translate_datetime_literal_with_sqlite_function(
                sql_ast::DataType::Time(None, sql_ast::TimezoneInfo::None),
                "03:05+0800".to_string(),
            ),
            @r###"
---
Function:
  name:
    - value: TIME
      quote_style: ~
  args:
    - Unnamed:
        Expr:
          Value:
            SingleQuotedString: "03:05+08:00"
  over: ~
  distinct: false
  special: false
"###
        );

        assert_yaml_snapshot!(
                translate_datetime_literal_with_sqlite_function(
                sql_ast::DataType::Timestamp(None, sql_ast::TimezoneInfo::None),
                "2021-03-14T03:05+0800".to_string(),
            ),
            @r###"
---
Function:
  name:
    - value: DATETIME
      quote_style: ~
  args:
    - Unnamed:
        Expr:
          Value:
            SingleQuotedString: "2021-03-14T03:05+08:00"
  over: ~
  distinct: false
  special: false
"###
        );

        assert_yaml_snapshot!(
                translate_datetime_literal_with_sqlite_function(
                sql_ast::DataType::Timestamp(None, sql_ast::TimezoneInfo::None),
                "2021-03-14T03:05+08:00".to_string(),
            ),
            @r###"
---
Function:
  name:
    - value: DATETIME
      quote_style: ~
  args:
    - Unnamed:
        Expr:
          Value:
            SingleQuotedString: "2021-03-14T03:05+08:00"
  over: ~
  distinct: false
  special: false
"###
        );

        Ok(())
    }
}<|MERGE_RESOLUTION|>--- conflicted
+++ resolved
@@ -75,7 +75,6 @@
                 else_result,
             }
         }
-<<<<<<< HEAD
         ExprKind::BuiltInFunction { ref name, ref args } => {
             // A few special cases and then fall-through to the standard approach.
             match name.as_str() {
@@ -105,6 +104,12 @@
                     }
                 }
                 "std.concat" => return process_concat(&expr, ctx),
+                "std.regex_search" => {
+                    if args.len() == 2 {
+                        let (search, target) = (&args[0], &args[1]);
+                        return process_regex(search, target, ctx);
+                    }
+                }
                 _ => match try_into_between(expr.clone(), ctx)? {
                     Some(between_expr) => return Ok(between_expr),
                     None => {
@@ -117,39 +122,6 @@
                     }
                 },
             }
-=======
-        ExprKind::BuiltInFunction { .. } => {
-            let expr = match try_into_is_null(expr, ctx)? {
-                Ok(is_null) => return Ok(is_null),
-                Err(expr) => expr,
-            };
-
-            let expr = match try_into_between(expr, ctx)? {
-                Ok(between) => return Ok(between),
-                Err(expr) => expr,
-            };
-
-            let expr = match try_into_concat_function(expr, ctx)? {
-                Ok(between) => return Ok(between),
-                Err(expr) => expr,
-            };
-
-            let expr = match try_into_regex_function(expr, ctx)? {
-                Ok(between) => return Ok(between),
-                Err(expr) => expr,
-            };
-
-            let expr = match try_into_binary_op(expr, ctx)? {
-                Ok(bin_op) => return Ok(bin_op),
-                Err(expr) => expr,
-            };
-
-            let expr = match try_into_unary_op(expr, ctx)? {
-                Ok(un_op) => return Ok(un_op),
-                Err(expr) => expr,
-            };
->>>>>>> c9238a9a
-
             super::std::translate_built_in(expr, ctx)?
         }
     })
@@ -164,7 +136,7 @@
         a
     };
 
-    // If this were an Enum, we could match on it.
+    // If this were an Enum, we could match on it (see notes in `std.rs`).
     if name == "std.eq" {
         let strength =
             sql_ast::Expr::IsNull(Box::new(sql_ast::Expr::Value(Value::Null))).binding_strength();
@@ -250,6 +222,33 @@
     }
 }
 
+fn process_regex(search: &Expr, target: &Expr, ctx: &mut Context) -> Result<sql_ast::Expr> {
+    let Some(regex_function) = ctx.dialect.regex_function() else {
+        // TODO: name the dialect, but not immediately obvious how to actually
+        // get the dialect string from a `DialectHandler`.
+        //
+        // MSSQL doesn't support them, MySQL & SQLite have a different construction.
+        bail!("regex functions are not supported by this dialect (or PRQL doesn't yet implement this dialect)");
+    };
+
+    let args = [search, target]
+        .into_iter()
+        .map(|a| {
+            translate_expr(a.clone(), ctx)
+                .map(FunctionArgExpr::Expr)
+                .map(FunctionArg::Unnamed)
+        })
+        .try_collect()?;
+
+    Ok(sql_ast::Expr::Function(Function {
+        name: ObjectName(vec![sql_ast::Ident::new(regex_function)]),
+        args,
+        over: None,
+        distinct: false,
+        special: false,
+    }))
+}
+
 fn translate_binary_operator(
     left: &Expr,
     right: &Expr,
@@ -272,7 +271,6 @@
     }
 }
 
-<<<<<<< HEAD
 /// Translate expr into a BETWEEN statement if possible, otherwise returns the expr unchanged.
 fn try_into_between(expr: Expr, ctx: &mut Context) -> Result<Option<sql_ast::Expr>, anyhow::Error> {
     if let ExprKind::BuiltInFunction { name, args } = &expr.kind {
@@ -314,56 +312,6 @@
     }
     Ok(None)
 }
-=======
-fn try_into_regex_function(expr: Expr, ctx: &mut Context) -> Result<Result<sql_ast::Expr, Expr>> {
-    // This function is mostly copied from the other `try_into_*` functions —
-    // don't use this as a template.
-    //
-    // Possibly we might be able to simplify some of this, even if it's
-    // more verbose / less performant? It's not easy rust to add a simple
-    // function. But possibly we keep it complicated here and allow for more
-    // implementations in PRQL std lib.
-
-    const DECLS: [super::std::FunctionDecl<2>; 1] = [STD_REGEX_SEARCH];
-
-    let Some((decl, _)) = try_unpack(&expr, DECLS)? else {
-        return Ok(Err(expr));
-    };
-
-    let Some(regex_function) = ctx.dialect.regex_function() else {
-        // TODO: name the dialect, but not immediately obvious how to actually
-        // get the dialect string from a `DialectHandler`.
-        //
-        // MSSQL doesn't support them, MySQL & SQLite have a different construction.
-        bail!("regex functions are not supported by this dialect (or PRQL doesn't yet implement this dialect)");
-    };
-
-    let args = unpack(expr, decl);
-
-    let args = args
-        .into_iter()
-        .map(|a| {
-            translate_expr(a, ctx)
-                .map(FunctionArgExpr::Expr)
-                .map(FunctionArg::Unnamed)
-        })
-        .try_collect()?;
-
-    Ok(Ok(sql_ast::Expr::Function(Function {
-        name: ObjectName(vec![sql_ast::Ident::new(regex_function)]),
-        args,
-        over: None,
-        distinct: false,
-        special: false,
-    })))
-}
-
-fn try_unpack_concat(expr: Expr) -> Result<Result<Vec<Expr>, Expr>> {
-    let Some((_, _)) = try_unpack(&expr, [STD_CONCAT])? else {
-        return Ok(Err(expr));
-    };
-    let [left, right] = unpack(expr, STD_CONCAT);
->>>>>>> c9238a9a
 
 fn operator_from_name(name: &str) -> Option<BinaryOperator> {
     use BinaryOperator::*;
