--- conflicted
+++ resolved
@@ -213,10 +213,9 @@
     fn use_top(&self) -> bool {
         true
     }
-<<<<<<< HEAD
     fn regex_function(&self) -> Option<&'static str> {
         None
-=======
+    }
 
     // https://learn.microsoft.com/en-us/sql/t-sql/language-elements/set-operators-except-and-intersect-transact-sql?view=sql-server-ver16
     fn except_all(&self) -> bool {
@@ -225,7 +224,6 @@
 
     fn set_ops_distinct(&self) -> bool {
         false
->>>>>>> 9ef867c8
     }
 }
 
