--- conflicted
+++ resolved
@@ -158,17 +158,10 @@
         true
     }
 
-<<<<<<< HEAD
     fn supports_distinct_on(&self) -> bool {
         false
     }
 
-    fn regex_function(&self) -> Option<&'static str> {
-        Some("REGEXP")
-    }
-
-=======
->>>>>>> 72f49981
     fn translate_regex(
         &self,
         search: sql_ast::Expr,
@@ -367,21 +360,16 @@
         false
     }
 
-<<<<<<< HEAD
     fn supports_distinct_on(&self) -> bool {
         true
     }
 
-    fn regex_function(&self) -> Option<&'static str> {
-        Some("REGEXP_MATCHES")
-=======
     fn translate_regex(
         &self,
         search: sql_ast::Expr,
         target: sql_ast::Expr,
     ) -> anyhow::Result<sql_ast::Expr> {
         self.translate_regex_with_function(search, target, "REGEXP_MATCHES")
->>>>>>> 72f49981
     }
 }
 
