//! Feature map for SQL dialects.
//!
//! The general principle with is to strive to target only the generic (i.e. default) dialect.
//!
//! This means that we prioritize common dialects and old dialect versions, because such
//! implementations would also be supported by newer versions.
//!
//! Dialect-specifics should be added only if:
//! - the generic dialect is not supported (i.e. LIMIT is not supported in MS SQL),
//! - dialect-specific impl is more performant than generic impl.
//!
//! As a consequence, generated SQL may be verbose, since it will avoid newer or less adopted SQL
//! constructs. The upside is much less complex translator.

use core::fmt::Debug;

use serde::{Deserialize, Serialize};
<<<<<<< HEAD
use sqlparser::ast::{self as sql_ast, Function, FunctionArg, FunctionArgExpr, ObjectName};
=======

>>>>>>> a21dd2d1
use std::any::{Any, TypeId};
use strum::VariantNames;

/// SQL dialect.
///
/// This is only changes the output for a relatively small subset of features.
///
/// If something does not work in a specific dialect, please raise in a
/// GitHub issue.
// Make sure to update Python bindings, JS bindings & docs in the book.
#[derive(
    Debug,
    PartialEq,
    Eq,
    Clone,
    Copy,
    Serialize,
    Deserialize,
    strum::Display,
    strum::EnumIter,
    strum::EnumMessage,
    strum::EnumString,
    strum::EnumVariantNames,
)]
#[strum(serialize_all = "lowercase")]
pub enum Dialect {
    Ansi,
    BigQuery,
    ClickHouse,
    DuckDb,
    Generic,
    Hive,
    MsSql,
    MySql,
    Postgres,
    SQLite,
    Snowflake,
}

// Is this the best approach for the Enum / Struct — basically that we have one
// Enum that gets its respective Struct, and then the Struct can also get its
// respective Enum?

impl Dialect {
    pub(super) fn handler(&self) -> Box<dyn DialectHandler> {
        match self {
            Dialect::MsSql => Box::new(MsSqlDialect),
            Dialect::MySql => Box::new(MySqlDialect),
            Dialect::BigQuery => Box::new(BigQueryDialect),
            Dialect::SQLite => Box::new(SQLiteDialect),
            Dialect::ClickHouse => Box::new(ClickHouseDialect),
            Dialect::Snowflake => Box::new(SnowflakeDialect),
            Dialect::DuckDb => Box::new(DuckDbDialect),
            Dialect::Postgres => Box::new(PostgresDialect),
            Dialect::Ansi | Dialect::Generic | Dialect::Hive => Box::new(GenericDialect),
        }
    }

    #[deprecated(note = "Use `Dialect::Variants` instead")]
    pub fn names() -> &'static [&'static str] {
        Dialect::VARIANTS
    }
}

impl Default for Dialect {
    fn default() -> Self {
        Dialect::Generic
    }
}

#[derive(Debug)]
pub struct GenericDialect;
#[derive(Debug)]
pub struct SQLiteDialect;
#[derive(Debug)]
pub struct MySqlDialect;
#[derive(Debug)]
pub struct MsSqlDialect;
#[derive(Debug)]
pub struct BigQueryDialect;
#[derive(Debug)]
pub struct ClickHouseDialect;
#[derive(Debug)]
pub struct SnowflakeDialect;
#[derive(Debug)]
pub struct DuckDbDialect;
#[derive(Debug)]
pub struct PostgresDialect;

pub(super) enum ColumnExclude {
    Exclude,
    Except,
}

pub(super) trait DialectHandler: Any + Debug {
    fn use_top(&self) -> bool {
        false
    }

    fn ident_quote(&self) -> char {
        '"'
    }

    fn big_query_quoting(&self) -> bool {
        false
    }

    fn column_exclude(&self) -> Option<ColumnExclude> {
        None
    }

    /// Support for DISTINCT in set ops (UNION DISTINCT, INTERSECT DISTINCT)
    /// When not supported we fallback to implicit DISTINCT.
    fn set_ops_distinct(&self) -> bool {
        true
    }

    /// Support or EXCEPT ALL.
    /// When not supported, fallback to anti join.
    fn except_all(&self) -> bool {
        true
    }

    fn intersect_all(&self) -> bool {
        self.except_all()
    }

    /// Support for CONCAT function.
    /// When not supported we fallback to use `||` as concat operator.
    fn has_concat_function(&self) -> bool {
        true
    }

    /// Whether or not intervals such as `INTERVAL 1 HOUR` require quotes like
    /// `INTERVAL '1' HOUR`
    fn requires_quotes_intervals(&self) -> bool {
        false
    }

    /// Support for GROUP BY *
    fn stars_in_group(&self) -> bool {
        true
    }

    fn regex_function(&self) -> Option<&'static str> {
        Some("REGEXP")
    }

    fn translate_regex(
        &self,
        search: sql_ast::Expr,
        target: sql_ast::Expr,
    ) -> anyhow::Result<sql_ast::Expr> {
        // When
        // https://github.com/sqlparser-rs/sqlparser-rs/issues/863#issuecomment-1537272570
        // is fixed, we can implement the infix for the other dialects. Until
        // then, we still only have the `regex_function` implementations. (But
        // I'd done the work to allow any Expr to be created before realizing
        // sqlparser-rs didn't support custom operators, so may as well leave it
        // in for when they do / we find another approach.)

        let Some(regex_function) = self.regex_function() else {
            // TODO: name the dialect, but not immediately obvious how to actually
            // get the dialect string from a `DialectHandler` (though we could
            // add it to each impl...)
            //
            // MSSQL doesn't support them, MySQL & SQLite have a different construction.
            anyhow::bail!("regex functions are not supported by this dialect (or PRQL doesn't yet implement this dialect)");
        };

        let args = [search, target]
            .into_iter()
            .map(FunctionArgExpr::Expr)
            .map(FunctionArg::Unnamed)
            .collect();

        Ok(sql_ast::Expr::Function(Function {
            name: ObjectName(vec![sql_ast::Ident::new(regex_function)]),
            args,
            over: None,
            distinct: false,
            special: false,
        }))
    }
}

impl dyn DialectHandler {
    #[inline]
    pub fn is<T: DialectHandler + 'static>(&self) -> bool {
        TypeId::of::<T>() == self.type_id()
    }
}

impl DialectHandler for GenericDialect {}

impl DialectHandler for PostgresDialect {
    fn requires_quotes_intervals(&self) -> bool {
        true
    }
    fn regex_function(&self) -> std::option::Option<&'static str> {
        Some("REGEXP_LIKE")
    }
}

impl DialectHandler for SQLiteDialect {
    fn set_ops_distinct(&self) -> bool {
        false
    }

    fn except_all(&self) -> bool {
        false
    }

    fn has_concat_function(&self) -> bool {
        false
    }

    fn stars_in_group(&self) -> bool {
        false
    }

    fn regex_function(&self) -> Option<&'static str> {
        // Sqlite has a different construction, using `REGEXP` as an operator.
        // (`foo REGEXP 'bar').
        //
        // TODO: change the construction of the function to allow this.
        None
    }
}

impl DialectHandler for MsSqlDialect {
    fn use_top(&self) -> bool {
        true
    }
    fn regex_function(&self) -> Option<&'static str> {
        None
    }

    // https://learn.microsoft.com/en-us/sql/t-sql/language-elements/set-operators-except-and-intersect-transact-sql?view=sql-server-ver16
    fn except_all(&self) -> bool {
        false
    }

    fn set_ops_distinct(&self) -> bool {
        false
    }
}

impl DialectHandler for MySqlDialect {
    fn ident_quote(&self) -> char {
        '`'
    }

    fn set_ops_distinct(&self) -> bool {
        // https://dev.mysql.com/doc/refman/8.0/en/set-operations.html
        true
    }

    fn regex_function(&self) -> Option<&'static str> {
        // MySQL has a different construction, using `REGEXP` as an operator.
        // (`foo REGEXP 'bar'). So
        //
        // TODO: change the construction of the function to allow this.
        None
    }
}

impl DialectHandler for ClickHouseDialect {
    fn ident_quote(&self) -> char {
        '`'
    }
}

impl DialectHandler for BigQueryDialect {
    fn ident_quote(&self) -> char {
        '`'
    }
    fn big_query_quoting(&self) -> bool {
        true
    }
    fn column_exclude(&self) -> Option<ColumnExclude> {
        // https://cloud.google.com/bigquery/docs/reference/standard-sql/query-syntax#select_except
        Some(ColumnExclude::Except)
    }

    fn set_ops_distinct(&self) -> bool {
        // https://cloud.google.com/bigquery/docs/reference/standard-sql/query-syntax#set_operators
        true
    }

    fn regex_function(&self) -> Option<&'static str> {
        Some("REGEXP_CONTAINS")
    }
}

impl DialectHandler for SnowflakeDialect {
    fn column_exclude(&self) -> Option<ColumnExclude> {
        // https://docs.snowflake.com/en/sql-reference/sql/select.html
        Some(ColumnExclude::Exclude)
    }

    fn set_ops_distinct(&self) -> bool {
        // https://docs.snowflake.com/en/sql-reference/operators-query.html
        false
    }
}

impl DialectHandler for DuckDbDialect {
    fn column_exclude(&self) -> Option<ColumnExclude> {
        // https://duckdb.org/2022/05/04/friendlier-sql.html#select--exclude
        Some(ColumnExclude::Exclude)
    }

    fn except_all(&self) -> bool {
        // https://duckdb.org/docs/sql/query_syntax/setops.html
        false
    }

    fn regex_function(&self) -> Option<&'static str> {
        Some("REGEXP_MATCHES")
    }
}

#[cfg(test)]
mod tests {
    use super::Dialect;
    use insta::assert_debug_snapshot;
    use std::str::FromStr;

    #[test]
    fn test_dialect_from_str() {
        assert_debug_snapshot!(Dialect::from_str("postgres"), @r###"
        Ok(
            Postgres,
        )
        "###);

        assert_debug_snapshot!(Dialect::from_str("foo"), @r###"
        Err(
            VariantNotFound,
        )
        "###);
    }
}

/*
## Set operations support matrix

Set-ops have quite different support in major SQL dialects. This is an attempt to document it.

| SQL construct                 | SQLite  | BQ     | Postgres | MySQL 8+ | DuckDB
|-------------------------------|---------|--------|----------|----------|--------
| UNION (implicit DISTINCT)     | x       |        | x        | x        | x
| UNION DISTINCT                |         | x      | x        | x        | x
| UNION ALL                     | x       | x      | x        | x        | x
| EXCEPT (implicit DISTINCT)    | x       |        | x        | x        | x
| EXCEPT DISTINCT               |         | x      | x        | x        | x
| EXCEPT ALL                    |         |        | x        | x        |


### UNION DISTINCT

For UNION, these are equivalent:
- a UNION DISTINCT b,
- DISTINCT (a UNION ALL b)
- DISTINCT (a UNION ALL (DISTINCT b))
- DISTINCT ((DISTINCT a) UNION ALL b)
- DISTINCT ((DISTINCT a) UNION ALL (DISTINCT b))


### EXCEPT DISTINCT

For EXCEPT it makes a difference when DISTINCT is applied. Below is a test query to validate
the behavior. When applied before EXCEPT, the output should be [3] and when applied after EXCEPT,
the output should be [2, 3].

```
SELECT * FROM (SELECT 1 UNION ALL SELECT 2 UNION ALL SELECT 2 UNION ALL SELECT 3) t
EXCEPT
SELECT * FROM (SELECT 1 UNION ALL SELECT 2) t;
```

All dialects seem to be applying *before*, but none seem to document that.


### INTERSECT DISTINCT

For INTERSECT, it does not matter when DISTINCT is applied. BigQuery documentation does mention
it is applied *after*, which makes me think there is a difference I'm not seeing.

My reasoning is that:
- Distinct is equivalent to applying `group * (take 1)`.
- In effect, this is a restriction that "each group can have at most one value".
- If we apply DISTINCT to any input of INTERSECT ALL, this restriction on the input is retained
  through the operation. That's because no group will not contain more values than it started with,
  and no group that was present in both inputs, will be missing from the output.
- Thus, applying distinct after INTERSECT ALL is equivalent to applying it to any of the inputs.

*/<|MERGE_RESOLUTION|>--- conflicted
+++ resolved
@@ -15,11 +15,7 @@
 use core::fmt::Debug;
 
 use serde::{Deserialize, Serialize};
-<<<<<<< HEAD
 use sqlparser::ast::{self as sql_ast, Function, FunctionArg, FunctionArgExpr, ObjectName};
-=======
-
->>>>>>> a21dd2d1
 use std::any::{Any, TypeId};
 use strum::VariantNames;
 
