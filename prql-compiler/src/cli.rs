use anyhow::Result;
use ariadne::Source;
use clap::Parser;
use clio::{Input, Output};
use itertools::Itertools;
use std::{
    io::{Read, Write},
    ops::Range,
};

use crate::parse;
use crate::semantic;
use crate::{
    error::{self, Span},
    semantic::{Context, Frame},
};

#[derive(Parser)]
#[clap(name = env!("CARGO_PKG_NAME"), about, version)]
pub enum Cli {
    /// Produces abstract syntax tree
    Parse(CommandIO),

    /// Formats PRQL code
    #[clap(name = "fmt")]
    Format(CommandIO),

    /// Adds comments annotating current table layout
    Annotate(CommandIO),

    Debug(CommandIO),

    /// Produces intermediate representation of the query
    Resolve(CommandIO),

    /// Transpiles to SQL
    Compile(CommandIO),
}

#[derive(clap::Args, Default)]
pub struct CommandIO {
    #[clap(default_value="-", parse(try_from_os_str = Input::try_from))]
    input: Input,

    #[clap(default_value = "-", parse(try_from_os_str = Output::try_from))]
    output: Output,
}

fn is_stdin(input: &Input) -> bool {
    input.path() == "-"
}

impl Cli {
    pub fn run(&mut self) -> Result<()> {
        let (source, source_id) = self.read_input()?;

        let res = self.execute(&source);

        match res {
            Ok(buf) => {
                self.write_output(&buf)?;
            }
            Err(e) => {
                print!("{:}", error::format_error(e, &source_id, &source, true).0);
                std::process::exit(1)
            }
        }

        Ok(())
    }

    fn execute(&self, source: &str) -> Result<Vec<u8>> {
        Ok(match self {
            Cli::Parse(_) => {
                let ast = parse(source)?;

<<<<<<< HEAD
                serde_yaml::to_vec(&ast)?
=======
                serde_yaml::to_string(&ast)?.into_bytes()
>>>>>>> 5b4cbd69
            }
            Cli::Format(_) => crate::format(source)?.as_bytes().to_vec(),
            Cli::Debug(_) => {
                let query = parse(source)?;
                let (nodes, context) = semantic::resolve(query.nodes, None)?;

                semantic::label_references(&nodes, &context, "".to_string(), source.to_string());

                format!("\n{context:?}").as_bytes().to_vec()
            }
            Cli::Annotate(_) => {
                let query = parse(source)?;

                // resolve
                let (nodes, context) = semantic::resolve(query.nodes, None)?;

                let frames = semantic::collect_frames(nodes);

                // combine with source
                combine_prql_and_frames(source, frames, context)
                    .as_bytes()
                    .to_vec()
            }
            Cli::Resolve(_) => {
                let ast = parse(source)?;
                let (ir, _) = semantic::resolve(ast.nodes, None)?;

<<<<<<< HEAD
                serde_yaml::to_vec(&ir)?
=======
                serde_yaml::to_string(&ir)?.into_bytes()
>>>>>>> 5b4cbd69
            }
            Cli::Compile(_) => crate::compile(source)?.as_bytes().to_vec(),
        })
    }

    fn read_input(&mut self) -> Result<(String, String)> {
        use Cli::*;
        match self {
            Parse(io) | Format(io) | Debug(io) | Annotate(io) | Resolve(io) | Compile(io) => {
                // Don't wait without a prompt when running `prql-compiler compile` —
                // it's confusing whether it's waiting for input or not. This
                // offers the prompt.
                if is_stdin(&io.input) && atty::is(atty::Stream::Stdin) {
                    println!("Enter PRQL, then ctrl-d:");
                    println!();
                }

                let mut source = String::new();
                io.input.read_to_string(&mut source)?;
                let source_id = (*io.input.path()).to_str().unwrap().to_string();
                Ok((source, source_id))
            }
        }
    }

    fn write_output(&mut self, data: &[u8]) -> std::io::Result<()> {
        use Cli::*;
        match self {
            Parse(io) | Format(io) | Debug(io) | Annotate(io) | Resolve(io) | Compile(io) => {
                io.output.write_all(data)
            }
        }
    }
}

fn combine_prql_and_frames(source: &str, frames: Vec<(Span, Frame)>, context: Context) -> String {
    let source = Source::from(source);
    let lines = source.lines().collect_vec();
    let width = lines.iter().map(|l| l.len()).max().unwrap_or(0);

    let mut printed_lines = 0;
    let mut result = Vec::new();
    for (span, frame) in frames {
        let line = source.get_line_range(&Range::from(span)).start;

        while printed_lines < line {
            result.push(lines[printed_lines].chars().collect());
            printed_lines += 1;
        }

        let chars: String = lines[printed_lines].chars().collect();
        printed_lines += 1;

        let cols = frame
            .get_column_names(&context)
            .into_iter()
            .map(|c| c.unwrap_or_else(|| "?".to_string()))
            .join(", ");
        result.push(format!("{chars:width$} # [{cols}]"));
    }

    result.into_iter().join("\n")
}

#[cfg(test)]
mod tests {
    use insta::assert_snapshot;

    use super::*;

    #[test]
    fn prql_layouts_test() {
        let output = Cli::execute(
            &Cli::Annotate(CommandIO::default()),
            r#"
from initial_table
select [first = name, last = last_name, gender]
derive full_name = first + " " + last
take 23
select [last + " " + first, full = full_name, gender]
sort full
        "#,
        )
        .unwrap();
        assert_snapshot!(String::from_utf8(output).unwrap().trim(),
        @r###"
        from initial_table                                     # [initial_table.*]
        select [first = name, last = last_name, gender]        # [first, last, gender]
        derive full_name = first + " " + last                  # [first, last, gender, full_name]
        take 23                                                # [first, last, gender, full_name]
        select [last + " " + first, full = full_name, gender]  # [?, full, gender]
        sort full                                              # [?, full, gender]
        "###);
    }
}<|MERGE_RESOLUTION|>--- conflicted
+++ resolved
@@ -74,11 +74,7 @@
             Cli::Parse(_) => {
                 let ast = parse(source)?;
 
-<<<<<<< HEAD
-                serde_yaml::to_vec(&ast)?
-=======
                 serde_yaml::to_string(&ast)?.into_bytes()
->>>>>>> 5b4cbd69
             }
             Cli::Format(_) => crate::format(source)?.as_bytes().to_vec(),
             Cli::Debug(_) => {
@@ -106,11 +102,7 @@
                 let ast = parse(source)?;
                 let (ir, _) = semantic::resolve(ast.nodes, None)?;
 
-<<<<<<< HEAD
-                serde_yaml::to_vec(&ir)?
-=======
                 serde_yaml::to_string(&ir)?.into_bytes()
->>>>>>> 5b4cbd69
             }
             Cli::Compile(_) => crate::compile(source)?.as_bytes().to_vec(),
         })
