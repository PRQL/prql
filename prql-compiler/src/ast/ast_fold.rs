--- conflicted
+++ resolved
@@ -112,9 +112,13 @@
         Item::FuncDef(func) => Item::FuncDef(fold.fold_func_def(func)?),
         Item::FuncCall(func_call) => Item::FuncCall(fold.fold_func_call(func_call)?),
         Item::Table(table) => Item::Table(fold.fold_table(table)?),
+        Item::Windowed(window) => Item::Windowed(Windowed {
+            expr: Box::new(fold.fold_node(*window.expr)?),
+            group: fold.fold_nodes(window.group)?,
+            sort: fold.fold_column_sorts(window.sort)?,
+        }),
         // None of these capture variables, so we don't need to replace
         // them.
-<<<<<<< HEAD
         Item::String(_)
         | Item::Raw(_)
         | Item::Interval(_)
@@ -122,14 +126,6 @@
         | Item::Time(_)
         | Item::DateTime(_)
         | Item::Timestamp(_) => item,
-=======
-        Item::String(_) | Item::Raw(_) | Item::Interval(_) => item,
-        Item::Windowed(window) => Item::Windowed(Windowed {
-            expr: Box::new(fold.fold_node(*window.expr)?),
-            group: fold.fold_nodes(window.group)?,
-            sort: fold.fold_column_sorts(window.sort)?,
-        }),
->>>>>>> af44043f
     })
 }
 
