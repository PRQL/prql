--- conflicted
+++ resolved
@@ -2926,11 +2926,7 @@
        │
      1 │ Mississippi has four S’s and four I’s.
        ·                                       ┬
-<<<<<<< HEAD
        ·                                       ╰── identifier expected * or an identifier, but found end of input
-=======
-       ·                                       ╰── identifier expected * or an identifier, but found
->>>>>>> 0a1e6944
     ───╯
     "###);
 
