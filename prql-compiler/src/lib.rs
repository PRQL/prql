pub mod ast;
#[cfg(feature = "cli")]
mod cli;
mod error;
mod parser;
pub mod semantic;
mod sql;
mod utils;

pub use anyhow::Result;
#[cfg(feature = "cli")]
pub use cli::Cli;
pub use error::{format_error, SourceLocation};
pub use parser::parse;
pub use semantic::resolve;
pub use sql::translate;

/// Compile a PRQL string into a SQL string.
///
/// This has three stages:
/// - [parse] — Build an AST from a PRQL query string.
/// - [resolve] — Finds variable references, validates functions calls, determines frames.
/// - [translate] — Write a SQL string from a PRQL AST.
pub fn compile(prql: &str) -> Result<String> {
    parse(prql).and_then(resolve_and_translate)
}

pub fn resolve_and_translate(mut query: ast::Query) -> Result<String> {
    let (nodes, context) = semantic::resolve(query.nodes, None)?;
    query.nodes = nodes;
    translate(query, context)
}

/// Format a PRQL query
pub fn format(prql: &str) -> Result<String> {
    parse(prql).map(|q| format!("{}", ast::Item::Query(q)))
}

/// Compile a PRQL string into a JSON version of the Query.
pub fn to_json(prql: &str) -> Result<String> {
    Ok(serde_json::to_string(&parse(prql)?)?)
}

/// Convert JSON AST back to PRQL string
pub fn from_json(json: &str) -> Result<String> {
    let query = serde_json::from_str(json)?;
    Ok(format!("{}", ast::Item::Query(query)))
}

// Simple tests for "this PRQL creates this SQL" go here.
#[cfg(test)]
mod test {
    use super::{compile, from_json, to_json, Result};
    use insta::{assert_display_snapshot, assert_snapshot};

    #[test]
    fn test_stdlib() {
        let query = r###"
        from employees
        aggregate (
          [salary_usd = min salary]
        )
        "###;

        let sql = compile(query).unwrap();
        assert_snapshot!(sql,
            @r###"
        SELECT
          MIN(salary) AS salary_usd
        FROM
          employees
        "###
        );

        let query = r###"
        from employees
        aggregate (
          [salary_usd = (round salary 2)]
        )
        "###;

        let sql = compile(query).unwrap();
        assert_snapshot!(sql,
            @r###"
        SELECT
          ROUND(salary, 2) AS salary_usd
        FROM
          employees
        "###
        );
    }

    #[test]
    fn test_to_json() -> Result<()> {
        let json = to_json("from employees | take 10")?;
        // Since the AST is so in flux right now just test that the brackets are present
        assert_eq!(json.chars().next().unwrap(), '{');
        assert_eq!(json.chars().nth(json.len() - 1).unwrap(), '}');

        Ok(())
    }

    #[test]
    fn test_precedence() -> Result<()> {
        assert_display_snapshot!((compile(r###"
        from x
        derive [
          n = a + b,
          r = a/n,
        ]
        select temp_c = (temp - 32) * 3
        "###)?), @r###"
        SELECT
          (temp - 32) * 3 AS temp_c
        FROM
          x
        "###);

        assert_display_snapshot!((compile(r###"
        func add a b -> a + b

        from numbers
        derive [sum_1 = a + b, sum_2 = add a b]
        select [result = c * sum_1 + sum_2]
        "###)?), @r###"
        SELECT
          c * (a + b) + a + b AS result
        FROM
          numbers
        "###);

        assert_display_snapshot!((compile(r###"
        from numbers
        derive [g = -a]
        select a * g
        "###)?), @r###"
        SELECT
          a * - a
        FROM
          numbers
        "###);

        assert_display_snapshot!((compile(r###"
        from numbers
        select negated_is_null = (!a) == null
        "###)?), @r###"
        SELECT
          (NOT a) IS NULL AS negated_is_null
        FROM
          numbers
        "###);

        assert_display_snapshot!((compile(r###"
        from numbers
        select is_not_null = !(a == null)
        "###)?), @r###"
        SELECT
          NOT a IS NULL AS is_not_null
        FROM
          numbers
        "###);

        assert_display_snapshot!(compile(
            r###"
        from numbers
        select (a + b) == null
        "###
        )?, @r###"
        SELECT
          a + b IS NULL
        FROM
          numbers
        "###
        );

        Ok(())
    }
    #[test]
    fn test_pipelines() {
        assert_display_snapshot!((compile(r###"
        from employees
        group dept (take 1)
        "###).unwrap()), @r###"
        SELECT
          DISTINCT employees.*
        FROM
          employees
        "###);
    }

    #[test]
    fn test_rn_ids_are_unique() {
        assert_display_snapshot!((compile(r###"
        from y_orig
        group [y_id] (
          take 2 # take 1 uses `distinct` instead of partitioning, which might be a separate bug
        )
        group [x_id] (
          take 3
        )
        "###).unwrap()), @r###"
        WITH table_0 AS (
          SELECT
            y_orig.*,
            ROW_NUMBER() OVER (PARTITION BY y_id) AS _rn_82
          FROM
            y_orig
        ),
        table_1 AS (
          SELECT
            table_0.*,
            ROW_NUMBER() OVER (PARTITION BY x_id) AS _rn_83
          FROM
            table_0
          WHERE
            _rn_82 <= 2
        )
        SELECT
          table_1.*
        FROM
          table_1
        WHERE
          _rn_83 <= 3
        "###);
    }

    #[test]
    fn test_quoting() -> Result<()> {
        // GH-#822
        assert_display_snapshot!((compile(r###"
prql dialect:postgres
from some_schema.tablename
        "###)?), @r###"
        SELECT
          some_schema.tablename.*
        FROM
          some_schema.tablename
        "###);

        assert_display_snapshot!((compile(r###"
prql dialect:bigquery
from db.schema.table
join `db.schema.table2` [id]
join `db.schema.t-able` [id]
        "###)?), @r###"
        SELECT
          `db.schema.table`.*,
          `db.schema.table2`.*,
          `db.schema.t-able`.*,
          id
        FROM
          `db.schema.table`
          JOIN `db.schema.table2` USING(id)
          JOIN `db.schema.t-able` USING(id)
        "###);

        assert_display_snapshot!((compile(r###"
from table
select `first name`
        "###)?), @r###"
        SELECT
          "first name"
        FROM
          table
        "###);

        Ok(())
    }
    #[test]
    fn test_sorts() -> Result<()> {
        let query = r###"
        from invoices
        sort [issued_at, -amount, +num_of_articles]
        "###;

        assert_display_snapshot!((compile(query)?), @r###"
        SELECT
          invoices.*
        FROM
          invoices
        ORDER BY
          issued_at,
          amount DESC,
          num_of_articles
        "###);

        Ok(())
    }

    #[test]
    fn test_ranges() -> Result<()> {
        let query = r###"
        from employees
        filter (age | in 18..40)
        "###;

        assert_display_snapshot!((compile(query)?), @r###"
        SELECT
          employees.*
        FROM
          employees
        WHERE
          age BETWEEN 18
          AND 40
        "###);

        let query = r###"
        from employees
        filter (age | in ..40)
        "###;

        assert!(compile(query).is_err());

        let query = r###"
        from events
        filter (date | in @1776-07-04..@1787-09-17)
        "###;

        assert_display_snapshot!((compile(query)?), @r###"
        SELECT
          events.*
        FROM
          events
        WHERE
          date BETWEEN DATE '1776-07-04'
          AND DATE '1787-09-17'
        "###);

        Ok(())
    }

    #[test]
    fn test_interval() -> Result<()> {
        let query = r###"
        from projects
        derive first_check_in = start + 10days
        "###;

        assert_display_snapshot!((compile(query)?), @r###"
        SELECT
          projects.*,
<<<<<<< HEAD
          start + INTERVAL '10' DAY AS first_check_in
=======
          start + INTERVAL 10 DAY AS first_check_in
>>>>>>> 5b4cbd69
        FROM
          projects
        "###);

        Ok(())
    }

    #[test]
    fn test_dates() -> Result<()> {
        let query = r###"
        derive [
            date = @2011-02-01,
            timestamp = @2011-02-01T10:00,
            time = @14:00,
            # datetime = @2011-02-01T10:00<datetime>,
        ]

        "###;

        assert_display_snapshot!((compile(query)?), @r###"
        SELECT
          DATE '2011-02-01' AS date,
          TIMESTAMP '2011-02-01T10:00' AS timestamp,
          TIME '14:00' AS time
        "###);

        Ok(())
    }

    #[test]
    fn test_window_functions() {
        let query = r###"
        from employees
        group last_name (
            derive count
        )
        "###;

        assert_display_snapshot!((compile(query).unwrap()), @r###"
        SELECT
          employees.*,
          COUNT(*) OVER (PARTITION BY last_name)
        FROM
          employees
        "###);

        let query = r###"
        from co=cust_order
        join ol=order_line [order_id]
        derive [
          order_month = s"TO_CHAR({co.order_date}, '%Y-%m')",
          order_day = s"TO_CHAR({co.order_date}, '%Y-%m-%d')",
        ]
        group [order_month, order_day] (
          aggregate [
            num_orders = s"COUNT(DISTINCT {co.order_id})",
            num_books = count non_null:ol.book_id,
            total_price = sum ol.price,
          ]
        )
        group [order_month] (
          sort order_day
          window expanding:true (
            derive [running_total_num_books = sum num_books]
          )
        )
        sort order_day
        derive [num_books_last_week = lag 7 num_books]
        "###;

        assert_display_snapshot!((compile(query).unwrap()), @r###"
        SELECT
          TO_CHAR(co.order_date, '%Y-%m') AS order_month,
          TO_CHAR(co.order_date, '%Y-%m-%d') AS order_day,
          COUNT(DISTINCT co.order_id) AS num_orders,
          COUNT(ol.book_id) AS num_books,
          SUM(ol.price) AS total_price,
          SUM(COUNT(ol.book_id)) OVER (
            PARTITION BY TO_CHAR(co.order_date, '%Y-%m')
            ORDER BY
              TO_CHAR(co.order_date, '%Y-%m-%d') ROWS BETWEEN UNBOUNDED PRECEDING
              AND CURRENT ROW
          ) AS running_total_num_books,
          LAG(COUNT(ol.book_id), 7) OVER (
            ORDER BY
              TO_CHAR(co.order_date, '%Y-%m-%d') ROWS BETWEEN UNBOUNDED PRECEDING
              AND UNBOUNDED FOLLOWING
          ) AS num_books_last_week
        FROM
          cust_order AS co
          JOIN order_line AS ol USING(order_id)
        GROUP BY
          TO_CHAR(co.order_date, '%Y-%m'),
          TO_CHAR(co.order_date, '%Y-%m-%d')
        ORDER BY
          order_day
        "###);

        // lag must be recognized as window function, even outside of group context
        // rank must not have two OVER clauses
        let query = r###"
        from daily_orders
        derive [last_week = lag 7 num_orders]
        group month ( derive [total_month = sum num_orders])
        "###;

        assert_display_snapshot!((compile(query).unwrap()), @r###"
        SELECT
          daily_orders.*,
          LAG(num_orders, 7) OVER () AS last_week,
          SUM(num_orders) OVER (PARTITION BY month) AS total_month
        FROM
          daily_orders
        "###);

        // sort does not affects into groups, group undoes sorting
        let query = r###"
        from daily_orders
        sort day
        group month (derive [total_month = rank])
        derive [last_week = lag 7 num_orders]
        "###;

        assert_display_snapshot!((compile(query).unwrap()), @r###"
        SELECT
          daily_orders.*,
          RANK() OVER (PARTITION BY month) AS total_month,
          LAG(num_orders, 7) OVER () AS last_week
        FROM
          daily_orders
        ORDER BY
          day
        "###);

        // sort does not leak out of groups
        let query = r###"
        from daily_orders
        sort day
        group month (sort num_orders | window expanding:true (derive rank))
        derive [num_orders_last_week = lag 7 num_orders]
        "###;
        assert_display_snapshot!((compile(query).unwrap()), @r###"
        SELECT
          daily_orders.*,
          RANK() OVER (
            PARTITION BY month
            ORDER BY
              num_orders ROWS BETWEEN UNBOUNDED PRECEDING
              AND CURRENT ROW
          ),
          LAG(num_orders, 7) OVER () AS num_orders_last_week
        FROM
          daily_orders
        "###);
    }

    #[test]
    fn test_window_functions_2() {
        // detect sum as a window function, even without group or window
        assert_display_snapshot!((compile(r###"
        from foo
        derive [a = sum b]
        group c (
            derive [d = sum b]
        )
        "###).unwrap()), @r###"
        SELECT
          foo.*,
          SUM(b) OVER () AS a,
          SUM(b) OVER (PARTITION BY c) AS d
        FROM
          foo
        "###);

        assert_display_snapshot!((compile(r###"
        from foo
        window expanding:true (
            derive [running_total = sum b]
        )
        "###).unwrap()), @r###"
        SELECT
          foo.*,
          SUM(b) OVER (
            ROWS BETWEEN UNBOUNDED PRECEDING
            AND CURRENT ROW
          ) AS running_total
        FROM
          foo
        "###);

        assert_display_snapshot!((compile(r###"
        from foo
        window rolling:3 (
            derive [last_three = sum b]
        )
        "###).unwrap()), @r###"
        SELECT
          foo.*,
          SUM(b) OVER (
            ROWS BETWEEN 2 PRECEDING
            AND CURRENT ROW
          ) AS last_three
        FROM
          foo
        "###);

        assert_display_snapshot!((compile(r###"
        from foo
        window rows:0..4 (
            derive [next_four_rows = sum b]
        )
        "###).unwrap()), @r###"
        SELECT
          foo.*,
          SUM(b) OVER (
            ROWS BETWEEN CURRENT ROW
            AND 4 FOLLOWING
          ) AS next_four_rows
        FROM
          foo
        "###);

        assert_display_snapshot!((compile(r###"
        from foo
        sort day
        window range:-4..4 (
            derive [next_four_days = sum b]
        )
        "###).unwrap()), @r###"
        SELECT
          foo.*,
          SUM(b) OVER (
            ORDER BY
              day RANGE BETWEEN 4 PRECEDING
              AND 4 FOLLOWING
          ) AS next_four_days
        FROM
          foo
        "###);

        // TODO: add test for preceding
    }

    #[test]
    fn test_strings() -> Result<()> {
        let query = r###"
        derive [
            x = "two households'",
            y = 'two households"',
            z = f"a {x} b' {y} c",
            v = f'a {x} b" {y} c',
        ]
        "###;
        assert_display_snapshot!((compile(query)?), @r###"
        SELECT
          'two households''' AS x,
          'two households"' AS y,
          CONCAT(
            'a ',
            'two households''',
            ' b'' ',
            'two households"',
            ' c'
          ) AS z,
          CONCAT(
            'a ',
            'two households''',
            ' b" ',
            'two households"',
            ' c'
          ) AS v
        "###);

        Ok(())
    }

    #[test]
    fn test_filter() {
        // https://github.com/prql/prql/issues/469
        let query = r###"
        from employees
        filter [age > 25, age < 40]
        "###;

        assert!(compile(query).is_err());

        assert_display_snapshot!((compile(r###"
        from employees
        filter age > 25 and age < 40
        "###).unwrap()), @r###"
        SELECT
          employees.*
        FROM
          employees
        WHERE
          age > 25
          AND age < 40
        "###);

        assert_display_snapshot!((compile(r###"
        from employees
        filter age > 25
        filter age < 40
        "###).unwrap()), @r###"
        SELECT
          employees.*
        FROM
          employees
        WHERE
          age > 25
          AND age < 40
        "###);
    }

    #[test]
    fn test_nulls() -> Result<()> {
        assert_display_snapshot!((compile(r###"
        from employees
        select amount = null
        "###)?), @r###"
        SELECT
          NULL AS amount
        FROM
          employees
        "###);

        // coalesce
        assert_display_snapshot!((compile(r###"
        from employees
        derive amount = amount + 2 ?? 3 * 5
        "###)?), @r###"
        SELECT
          employees.*,
          COALESCE(amount + 2, 3 * 5) AS amount
        FROM
          employees
        "###);

        // IS NULL
        assert_display_snapshot!((compile(r###"
        from employees
        filter first_name == null and null == last_name
        "###)?), @r###"
        SELECT
          employees.*
        FROM
          employees
        WHERE
          first_name IS NULL
          AND last_name IS NULL
        "###);

        // IS NOT NULL
        assert_display_snapshot!((compile(r###"
        from employees
        filter first_name != null and null != last_name
        "###)?), @r###"
        SELECT
          employees.*
        FROM
          employees
        WHERE
          first_name IS NOT NULL
          AND last_name IS NOT NULL
        "###);

        Ok(())
    }

    #[test]
    fn test_range() -> Result<()> {
        assert_display_snapshot!((compile(r###"
        from employees
        take ..10
        "###)?), @r###"
        SELECT
          employees.*
        FROM
          employees
        LIMIT
          10
        "###);

        assert_display_snapshot!((compile(r###"
        from employees
        take 5..10
        "###)?), @r###"
        SELECT
          employees.*
        FROM
          employees
        LIMIT
          6 OFFSET 4
        "###);

        assert_display_snapshot!((compile(r###"
        from employees
        take 5..
        "###)?), @r###"
        SELECT
          employees.*
        FROM
          employees OFFSET 4
        "###);

        // should be one SELECT
        assert_display_snapshot!((compile(r###"
        from employees
        take 11..20
        take 1..5
        "###)?), @r###"
        SELECT
          employees.*
        FROM
          employees
        LIMIT
          5 OFFSET 10
        "###);

        // should be two SELECTs
        assert_display_snapshot!((compile(r###"
        from employees
        take 11..20
        sort name
        take 1..5
        "###)?), @r###"
        WITH table_0 AS (
          SELECT
            employees.*
          FROM
            employees
          LIMIT
            10 OFFSET 10
        )
        SELECT
          table_0.*
        FROM
          table_0
        ORDER BY
          name
        LIMIT
          5
        "###);

        Ok(())
    }

    #[test]
    fn test_distinct() {
        // window functions cannot materialize into where statement: CTE is needed
        assert_display_snapshot!((compile(r###"
        from employees
        derive rn = row_number
        filter rn > 2
        "###).unwrap()), @r###"
        WITH table_0 AS (
          SELECT
            employees.*,
            ROW_NUMBER() OVER () AS rn
          FROM
            employees
        )
        SELECT
          table_0.*
        FROM
          table_0
        WHERE
          rn > 2
        "###);

        // basic distinct
        assert_display_snapshot!((compile(r###"
        from employees
        select first_name
        group first_name (take 1)
        "###).unwrap()), @r###"
        SELECT
          DISTINCT first_name
        FROM
          employees
        "###);

        // distinct on two columns
        assert_display_snapshot!((compile(r###"
        from employees
        select [first_name, last_name]
        group [first_name, last_name] (take 1)
        "###).unwrap()), @r###"
        SELECT
          DISTINCT first_name,
          last_name
        FROM
          employees
        "###);

        // TODO: this should not use DISTINCT but ROW_NUMBER and WHERE, because we want
        // row  distinct only over first_name and last_name.
        assert_display_snapshot!((compile(r###"
        from employees
        group [first_name, last_name] (take 1)
        "###).unwrap()), @r###"
        SELECT
          DISTINCT employees.*
        FROM
          employees
        "###);

        // head
        assert_display_snapshot!((compile(r###"
        from employees
        group department (take 3)
        "###).unwrap()), @r###"
        WITH table_0 AS (
          SELECT
            employees.*,
            ROW_NUMBER() OVER (PARTITION BY department) AS _rn_81
          FROM
            employees
        )
        SELECT
          table_0.*
        FROM
          table_0
        WHERE
          _rn_81 <= 3
        "###);

        assert_display_snapshot!((compile(r###"
        from employees
        group department (sort salary | take 2..3)
        "###).unwrap()), @r###"
        WITH table_0 AS (
          SELECT
            employees.*,
            ROW_NUMBER() OVER (
              PARTITION BY department
              ORDER BY
                salary
            ) AS _rn_82
          FROM
            employees
        )
        SELECT
          table_0.*
        FROM
          table_0
        WHERE
          _rn_82 BETWEEN 2
          AND 3
        "###);
    }

    #[test]
    fn test_dbt_query() {
        assert_display_snapshot!((compile(r###"
        from {{ ref('stg_orders') }}
        aggregate (min order_id)
        "###).unwrap()), @r###"
        SELECT
          MIN(order_id)
        FROM
          {{ ref('stg_orders') }}
        "###);
    }

    #[test]
    fn test_join() -> Result<()> {
        assert_display_snapshot!((compile(r###"
        from x
        join y [id]
        "###)?), @r###"
        SELECT
          x.*,
          y.*,
          id
        FROM
          x
          JOIN y USING(id)
        "###);

        // TODO: is there a better way to format the errors? `anyhow::Error`
        // doesn't seem to serialize. We'd really like to show and test the
        // error messages in our test suite.
        assert_snapshot!((compile(r###"
        from x
        join y [x.id]
        "###).unwrap_err().to_string()), @r###"Error { span: None, reason: Expected { who: Some("join"), expected: "An identifer with only one part; no `.`", found: "A multipart identifer" }, help: None }"###);

        Ok(())
    }

    #[test]
    fn test_from_json() -> Result<()> {
        // Test that the SQL generated from the JSON of the PRQL is the same as the raw PRQL
        let original_prql = r#"from employees
join salaries [emp_no]
group [emp_no, gender] (
  aggregate [
    emp_salary = average salary
  ]
)
join de=dept_emp [emp_no]
join dm=dept_manager [
  (dm.dept_no == de.dept_no) and s"(de.from_date, de.to_date) OVERLAPS (dm.from_date, dm.to_date)"
]
group [dm.emp_no, gender] (
  aggregate [
    salary_avg = average emp_salary,
    salary_sd = stddev emp_salary
  ]
)
derive mng_no = dm.emp_no
join managers=employees [emp_no]
derive mng_name = s"managers.first_name || ' ' || managers.last_name"
select [mng_name, managers.gender, salary_avg, salary_sd]"#;

        let sql_from_prql = compile(original_prql)?;

        let json = to_json(original_prql)?;
        let prql_from_json = from_json(&json)?;
        let sql_from_json = compile(&prql_from_json)?;

        assert_eq!(sql_from_prql, sql_from_json);
        Ok(())
    }
    #[test]
    fn test_f_string() {
        let query = r###"
        from employees
        derive age = year_born - s'now()'
        select [
            f"Hello my name is {prefix}{first_name} {last_name}",
            f"and I am {age} years old."
        ]
        "###;

        let sql = compile(query).unwrap();
        assert_display_snapshot!(sql,
            @r###"
        SELECT
          CONCAT(
            'Hello my name is ',
            prefix,
            first_name,
            ' ',
            last_name
          ),
          CONCAT('and I am ', year_born - now(), ' years old.')
        FROM
          employees
        "###
        );
    }

    #[test]
    fn test_sql_of_ast_1() -> Result<()> {
        let query = r###"
        from employees
        filter country == "USA"
        group [title, country] (
            aggregate [average salary]
        )
        sort title
        take 20
        "###;

        let sql = compile(query)?;
        assert_display_snapshot!(sql,
            @r###"
        SELECT
          title,
          country,
          AVG(salary)
        FROM
          employees
        WHERE
          country = 'USA'
        GROUP BY
          title,
          country
        ORDER BY
          title
        LIMIT
          20
        "###
        );
        Ok(())
    }

    #[test]
    fn test_sql_of_ast_2() -> Result<()> {
        let query = r###"
        from employees
        aggregate sum_salary = s"count({salary})"
        filter sum_salary > 100
        "###;
        let sql = compile(query)?;
        assert_snapshot!(sql, @r###"
        SELECT
          count(salary) AS sum_salary
        FROM
          employees
        HAVING
          count(salary) > 100
        "###);
        assert!(sql.to_lowercase().contains(&"having".to_lowercase()));

        Ok(())
    }

    #[test]
    fn test_prql_to_sql_1() -> Result<()> {
        let query = r#"
    from employees
    aggregate [
      count non_null:salary,
      sum salary,
    ]
    "#;
        let sql = compile(query)?;
        assert_display_snapshot!(sql,
            @r###"
        SELECT
          COUNT(salary),
          SUM(salary)
        FROM
          employees
        "###
        );
        Ok(())
    }

    #[test]
    fn test_prql_to_sql_2() -> Result<()> {
        let query = r#"
from employees
filter country == "USA"                           # Each line transforms the previous result.
derive [                                         # This adds columns / variables.
  gross_salary = salary + payroll_tax,
  gross_cost = gross_salary + benefits_cost      # Variables can use other variables.
]
filter gross_cost > 0
group [title, country] (
    aggregate  [                                 # `by` are the columns to group by.
        average salary,                          # These are aggregation calcs run on each group.
        sum     salary,
        average gross_salary,
        sum     gross_salary,
        average gross_cost,
        sum_gross_cost = sum gross_cost,
        ct = count,
    ]
)
sort sum_gross_cost
filter ct > 200
take 20
"#;

        let sql = compile(query)?;
        assert_display_snapshot!(sql);
        Ok(())
    }

    #[test]
    fn test_prql_to_sql_table() -> Result<()> {
        // table
        let query = r#"
        table newest_employees = (
            from employees
            sort tenure
            take 50
        )
        table average_salaries = (
            from salaries
            group country (
                aggregate [
                    average_country_salary = average salary
                ]
            )
        )
        from newest_employees
        join average_salaries [country]
        select [name, salary, average_country_salary]
        "#;
        let sql = compile(query)?;
        assert_display_snapshot!(sql,
            @r###"
        WITH newest_employees AS (
          SELECT
            employees.*
          FROM
            employees
          ORDER BY
            tenure
          LIMIT
            50
        ), average_salaries AS (
          SELECT
            country,
            AVG(salary) AS average_country_salary
          FROM
            salaries
          GROUP BY
            country
        )
        SELECT
          name,
          average_salaries.salary,
          average_salaries.average_country_salary
        FROM
          newest_employees
          JOIN average_salaries USING(country)
        "###
        );

        Ok(())
    }

    #[test]
    fn test_nonatomic() -> Result<()> {
        // A take, then two aggregates
        let query = r###"
            from employees
            take 20
            filter country == "USA"
            group [title, country] (
                aggregate [
                    salary = average salary
                ]
            )
            group [title, country] (
                aggregate [
                    sum_gross_cost = average salary
                ]
            )
            sort sum_gross_cost
        "###;

        assert_display_snapshot!((compile(query)?), @r###"
        WITH table_0 AS (
          SELECT
            employees.*
          FROM
            employees
          LIMIT
            20
        ), table_1 AS (
          SELECT
            title,
            country,
            AVG(salary) AS salary
          FROM
            table_0
          WHERE
            country = 'USA'
          GROUP BY
            title,
            country
        )
        SELECT
          title,
          country,
          AVG(salary) AS sum_gross_cost
        FROM
          table_1
        GROUP BY
          title,
          country
        ORDER BY
          sum_gross_cost
        "###);

        Ok(())
    }

    #[test]
    /// Confirm a nonatomic table works.
    fn test_nonatomic_table() -> Result<()> {
        // A take, then two aggregates
        let query = r###"
        table a = (
            from employees
            take 50
            aggregate [s"count(*)"]
        )
        from a
        join b [country]
        select [name, salary, average_country_salary]
"###;

        assert_display_snapshot!((compile(query)?), @r###"
        WITH table_0 AS (
          SELECT
            employees.*
          FROM
            employees
          LIMIT
            50
        ), a AS (
          SELECT
            count(*)
          FROM
            table_0
        )
        SELECT
          name,
          salary,
          average_country_salary
        FROM
          a
          JOIN b USING(country)
        "###);

        Ok(())
    }

    #[test]
    fn test_table_names_between_splits() {
        let prql = r###"
        from employees
        join d=department [dept_no]
        take 10
        join s=salaries [emp_no]
        select [employees.emp_no, d.name, s.salary]
        "###;
        let result = compile(prql).unwrap();
        assert_display_snapshot!(result, @r###"
        WITH table_0 AS (
          SELECT
            employees.*,
            d.*,
            dept_no
          FROM
            employees
            JOIN department AS d USING(dept_no)
          LIMIT
            10
        )
        SELECT
          table_0.emp_no,
          table_0.name,
          s.salary
        FROM
          table_0
          JOIN salaries AS s USING(emp_no)
        "###);

        let prql = r###"
        from e=employees
        take 10
        join salaries [emp_no]
        select [e.*, salary]
        "###;
        let result = compile(prql).unwrap();
        assert_display_snapshot!(result, @r###"
        WITH table_0 AS (
          SELECT
            e.*
          FROM
            employees AS e
          LIMIT
            10
        )
        SELECT
          table_0.*,
          salary
        FROM
          table_0
          JOIN salaries USING(emp_no)
        "###);
    }

    #[test]
    fn test_table_alias() -> Result<()> {
        // Alias on from
        let query = r###"
            from e = employees
            join salaries side:left [salaries.emp_no == e.emp_no]
            group [e.emp_no] (
                aggregate [
                    emp_salary = average salary
                ]
            )
            select [e.emp_no, emp_salary]
        "###;

        assert_display_snapshot!((compile(query)?), @r###"
        SELECT
          e.emp_no,
          AVG(salary) AS emp_salary
        FROM
          employees AS e
          LEFT JOIN salaries ON salaries.emp_no = e.emp_no
        GROUP BY
          e.emp_no
        "###);
        Ok(())
    }

    #[test]
    fn test_dialects() -> Result<()> {
        // Generic
        let query = r###"
        prql dialect:generic
        from Employees
        select [FirstName, `last name`]
        take 3
        "###;

        assert_display_snapshot!((compile(query)?), @r###"
        SELECT
          "FirstName",
          "last name"
        FROM
          "Employees"
        LIMIT
          3
        "###);

        // SQL server
        let query = r###"
        prql dialect:mssql
        from Employees
        select [FirstName, `last name`]
        take 3
        "###;

        assert_display_snapshot!((compile(query)?), @r###"
        SELECT
          TOP (3) "FirstName",
          "last name"
        FROM
          "Employees"
        "###);

        // MySQL
        let query = r###"
        prql dialect:mysql
        from Employees
        select [FirstName, `last name`]
        take 3
        "###;

        assert_display_snapshot!((compile(query)?), @r###"
        SELECT
          `FirstName`,
          `last name`
        FROM
          `Employees`
        LIMIT
          3
        "###);

        Ok(())
    }

    #[test]
    fn test_ident_escaping() -> Result<()> {
        // Generic
        let query = r###"
        from `anim"ls`
        derive [`čebela` = BeeName, medved = `bear's_name`]
        "###;

        assert_display_snapshot!((compile(query)?), @r###"
        SELECT
          "anim""ls".*,
          "BeeName" AS "čebela",
          "bear's_name" AS medved
        FROM
          "anim""ls"
        "###);

        // MySQL
        let query = r###"
        prql dialect:mysql

        from `anim"ls`
        derive [`čebela` = BeeName, medved = `bear's_name`]
        "###;

        assert_display_snapshot!((compile(query)?), @r###"
        SELECT
          `anim"ls`.*,
          `BeeName` AS `čebela`,
          `bear's_name` AS medved
        FROM
          `anim"ls`
        "###);

        Ok(())
    }
    #[test]
    fn test_literal() {
        let query = r###"
        from employees
        derive [always_true = true]
        "###;

        let sql = compile(query).unwrap();
        assert_display_snapshot!(sql,
            @r###"
        SELECT
          employees.*,
          true AS always_true
        FROM
          employees
        "###
        );
    }
}<|MERGE_RESOLUTION|>--- conflicted
+++ resolved
@@ -339,11 +339,7 @@
         assert_display_snapshot!((compile(query)?), @r###"
         SELECT
           projects.*,
-<<<<<<< HEAD
-          start + INTERVAL '10' DAY AS first_check_in
-=======
           start + INTERVAL 10 DAY AS first_check_in
->>>>>>> 5b4cbd69
         FROM
           projects
         "###);
