--- conflicted
+++ resolved
@@ -95,11 +95,24 @@
     sql::compile(rq, options).map_err(error::downcast)
 }
 
-<<<<<<< HEAD
-/// Parse JSON as RQ AST
-pub fn json_to_rq(json: &str) -> Result<Query> {
-    Ok(serde_json::from_str(json)?)
+/// Generate PRQL code from PL AST
+pub fn pl_to_prql(pl: Vec<ast::pl::Stmt>) -> Result<String, ErrorMessages> {
+    Ok(format!("{}", ast::pl::Statements(pl)))
 }
+
+/// JSON serialization and deserialization functions
+pub mod json {
+    use super::*;
+
+    /// JSON serialization
+    pub fn from_pl(pl: Vec<ast::pl::Stmt>) -> Result<String, ErrorMessages> {
+        serde_json::to_string(&pl).map_err(|e| error::downcast(anyhow::anyhow!(e)))
+    }
+
+    /// JSON deserialization
+    pub fn to_pl(json: &str) -> Result<Vec<ast::pl::Stmt>, ErrorMessages> {
+        serde_json::from_str(json).map_err(|e| error::downcast(anyhow::anyhow!(e)))
+    }
 
 // TODO: possibly collapse this with other functions. Deliberately not `pub`
 // currently. Ref discussion at https://github.com/PRQL/prql/pull/1182. Note
@@ -112,23 +125,58 @@
         Ok(buf) => Ok(buf),
         Err(e) => Err(e.into_error_message("", prql, false)),
     }
-=======
-/// Generate PRQL code from PL AST
-pub fn pl_to_prql(pl: Vec<ast::pl::Stmt>) -> Result<String, ErrorMessages> {
-    Ok(format!("{}", ast::pl::Statements(pl)))
->>>>>>> 3c1ac723
 }
 
-/// JSON serialization and deserialization functions
-pub mod json {
-    use super::*;
-
-    /// JSON serialization
-    pub fn from_pl(pl: Vec<ast::pl::Stmt>) -> Result<String, ErrorMessages> {
-        serde_json::to_string(&pl).map_err(|e| error::downcast(anyhow::anyhow!(e)))
-    }
-
-<<<<<<< HEAD
+// Simple tests for "this PRQL creates this SQL" go here.
+#[cfg(test)]
+mod test {
+    use crate::{json_to_pl, parse, pl_to_json, semantic, translate};
+
+    use super::compile;
+    use super::compile_to_error_message;
+    use insta::{assert_display_snapshot, assert_snapshot};
+
+    #[test]
+    fn test_stdlib() {
+        assert_snapshot!(compile(r###"
+        from employees
+        aggregate (
+          [salary_usd = min salary]
+        )
+        "###).unwrap(),
+            @r###"
+        SELECT
+          MIN(salary) AS salary_usd
+        FROM
+          employees
+        "###
+        );
+
+        assert_snapshot!(compile(r###"
+        from employees
+        aggregate (
+          [salary_usd = (round 2 salary)]
+        )
+        "###).unwrap(),
+            @r###"
+        SELECT
+          ROUND(salary, 2) AS salary_usd
+        FROM
+          employees
+        "###
+        );
+    }
+
+    #[test]
+    fn test_to_json() {
+        let json = parse("from employees | take 10")
+            .and_then(pl_to_json)
+            .unwrap();
+        // Since the AST is so in flux right now just test that the brackets are present
+        assert_eq!(json.chars().next().unwrap(), '[');
+        assert_eq!(json.chars().nth(json.len() - 1).unwrap(), ']');
+    }
+
     #[test]
     fn test_precedence() {
         assert_display_snapshot!((compile(r###"
@@ -2150,20 +2198,62 @@
           x
         "###
         );
-=======
-    /// JSON deserialization
-    pub fn to_pl(json: &str) -> Result<Vec<ast::pl::Stmt>, ErrorMessages> {
-        serde_json::from_str(json).map_err(|e| error::downcast(anyhow::anyhow!(e)))
->>>>>>> 3c1ac723
-    }
-
-    /// JSON serialization
-    pub fn from_rq(rq: ast::rq::Query) -> Result<String, ErrorMessages> {
-        serde_json::to_string(&rq).map_err(|e| error::downcast(anyhow::anyhow!(e)))
-    }
-
-    /// JSON deserialization
-    pub fn to_rq(json: &str) -> Result<ast::rq::Query, ErrorMessages> {
-        serde_json::from_str(json).map_err(|e| error::downcast(anyhow::anyhow!(e)))
+    }
+
+    #[test]
+    fn test_group_all() {
+        assert_display_snapshot!(compile(
+            r###"
+        from e=employees
+        take 10
+        join salaries [==emp_no]
+        group [e.*] (aggregate sal = (sum salaries.salary))
+            "###).unwrap(),
+            @r###"
+        WITH table_1 AS (
+          SELECT
+            *
+          FROM
+            employees AS e
+          LIMIT
+            10
+        )
+        SELECT
+          table_1.*,
+          SUM(salaries.salary) AS sal
+        FROM
+          table_1
+          JOIN salaries ON table_1.emp_no = salaries.emp_no
+        GROUP BY
+          table_1.*
+        "###
+        );
+    }
+
+    #[test]
+    fn test_output_column_deduplication() {
+        // #1249
+        assert_display_snapshot!(compile(
+            r###"
+        from report
+        derive r = s"RANK() OVER ()"
+        filter r == 1
+            "###).unwrap(),
+            @r###"
+        WITH table_1 AS (
+          SELECT
+            *,
+            RANK() OVER () AS r
+          FROM
+            report
+        )
+        SELECT
+          *
+        FROM
+          table_1
+        WHERE
+          r = 1
+        "###
+        );
     }
 }