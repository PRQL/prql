--- conflicted
+++ resolved
@@ -112,22 +112,12 @@
     keyword("let")
         .ignore_then(ident_part())
         .then_ignore(ctrl('='))
-<<<<<<< HEAD
-        .then(expr_call().map(Box::new))
         // FIXME: add in type
-        .map(|(name, value)| VarDef {
-            name,
-            value,
-            ty_expr: None,
-        })
-        .map(StmtKind::VarDef)
-=======
         .then(
             expr_call()
                 .map(Box::new)
-                .map(|value| StmtKind::VarDef(VarDef { value })),
+                .map(|value| StmtKind::VarDef(VarDef { value, ty_expr: None, })),
         )
->>>>>>> 0f04b2eb
         .labelled("variable definition")
 }
 
@@ -144,14 +134,12 @@
         .labelled("type definition")
 }
 
-<<<<<<< HEAD
-// fn function_def() -> impl Parser<Token, StmtKind, Error = Simple<Token>> {
-//     keyword("let")
+// fn function_def() -> impl Parser<Token, (String, StmtKind), Error = Simple<Token>> {
+//     keyword("func")
 //         .ignore_then(
 //             // func name
 //             ident_part().then(type_expr().or_not()),
 //         )
-//         .then_ignore(ctrl('='))
 //         .then(
 //             // params
 //             ident_part()
@@ -172,55 +160,16 @@
 //                 })
 //                 .partition(|p| p.default_value.is_none());
 
-//             FuncDef {
-//                 name,
+//             let func_def = StmtKind::FuncDef(FuncDef {
 //                 positional_params: pos,
 //                 named_params: nam,
 //                 body,
 //                 return_ty,
-//             }
+//             });
+//             (name, func_def)
 //         })
-//         .map(StmtKind::FuncDef)
 //         .labelled("function definition")
 // }
-=======
-fn function_def() -> impl Parser<Token, (String, StmtKind), Error = Simple<Token>> {
-    keyword("func")
-        .ignore_then(
-            // func name
-            ident_part().then(type_expr().or_not()),
-        )
-        .then(
-            // params
-            ident_part()
-                .then(type_expr().or_not())
-                .then(ctrl(':').ignore_then(expr()).or_not())
-                .repeated(),
-        )
-        .then_ignore(just(Token::ArrowThin))
-        .then(expr_call().map(Box::new))
-        .then_ignore(new_line())
-        .map(|(((name, return_ty), params), body)| {
-            let (pos, nam) = params
-                .into_iter()
-                .map(|((name, ty_expr), default_value)| FuncParam {
-                    name,
-                    ty_expr,
-                    default_value,
-                })
-                .partition(|p| p.default_value.is_none());
-
-            let func_def = StmtKind::FuncDef(FuncDef {
-                positional_params: pos,
-                named_params: nam,
-                body,
-                return_ty,
-            });
-            (name, func_def)
-        })
-        .labelled("function definition")
-}
->>>>>>> 0f04b2eb
 
 pub fn type_expr() -> impl Parser<Token, Expr, Error = Simple<Token>> {
     let literal = select! { Token::Literal(lit) => ExprKind::Literal(lit) };
