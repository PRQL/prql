--- conflicted
+++ resolved
@@ -6,14 +6,11 @@
 like to ask? Pop by our [Discord](https://discord.com/invite/eQcfaCmsNc) and ask
 away!
 
-{{< faq "Cool story Hansel, but what can I actually do with PRQL _now_?" >}}
-
-PRQL builds powerful SQL queries today. In addition, we are focusing on
-several integrations. Here's how you can use PRQL:
-
-- **Do real work with PRQL** Type your PRQL query into the
-  [Playground](https://prql-lang.org/playground/) or the [VS Code extension](https://marketplace.visualstudio.com/items?itemName=PRQL-lang.prql-vscode)
-  and copy/paste the resulting SQL into your database. 
+{{< faq "Cool story Hansel, but what can I actually do with PRQL now?" >}}
+
+We're still early, and the opportunities for using PRQL are focused on two
+integrations:
+
 - **[dbt-prql](https://github.com/prql/dbt-prql)** allows writing PRQL in
   [dbt](https://www.getdbt.com/) models. It very simple to use — install
   `dbt-prql` with pip, and then any text between a `{% prql %}` &
@@ -24,8 +21,8 @@
   enables querying pandas dataframes, CSVs & Parquet files, and writing the
   output to a dataframe.
 
-It's also very easy to add PRQL to your own apps with our [bindings](/#bindings)
-for Rust, Python & JS.
+Beyond these two integrations, it's very easy to add PRQL to your own apps with
+our [bindings](/#bindings) for Rust, Python & JS.
 
 {{</ faq >}}
 
@@ -122,9 +119,7 @@
 
 {{</ faq >}}
 
-{{< faq "What's this `aggregate` function?" >}}
-
-**...and why not just use `SELECT` & `GROUP BY`?**
+{{< faq "What's going on with this `aggregate` function? What's wrong with `SELECT` & `GROUP BY`?" >}}
 
 SQL uses `SELECT` for all of these:
 
@@ -187,12 +182,14 @@
 [commented](https://news.ycombinator.com/item?id=30067406) in a discussion on
 PRQL:
 
-> FWIW the separate `group_by()` is one of my greatest design regrets with dplyr
-> — I wish I had made `by` a parameter of `summarise()`, `mutate()`, `filter()`
-> etc.
+<!-- TODO: the `>` doesn't seem to format on the website  -->
+
+> "FWIW the separate `group_by()` is one of my greatest design regrets with
+> dplyr — I wish I had made `by` a parameter of `summarise()`, `mutate()`,
+> `filter()` etc."
 
 For more detail, check out the docs in the
-[PRQL Book](https://prql-lang.org/book/transforms/aggregate.html).
+[PRQL Book](https://prql-lang.org/book).
 
 {{</ faq >}}
 
@@ -206,12 +203,8 @@
 
 {{< faq "Where can I find the logos?" >}}
 
-<<<<<<< HEAD
-See the [Press material](/press-material/) page.
-=======
 <!-- TODO: unsure why a relative link such as `/press-material` doesn't pass the markdownlinkcheck? Would be good to resolve -->
 
 See the [press material](https://prql-lang.org/press-material/).
->>>>>>> 5eaf6bcf
 
 {{</ faq >}}