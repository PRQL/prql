--- conflicted
+++ resolved
@@ -29,11 +29,7 @@
 strum_macros = "0.26.1"
 
 [target.'cfg(not(target_family="wasm"))'.dev-dependencies]
-<<<<<<< HEAD
 anstream = {version = "0.3.2"}
-=======
-anstream = {version = "0.6.11"}
->>>>>>> db7165c0
 globset = "0.4.14"
 insta = {version = "1.34", features = ["colors", "glob"]}
 log = "0.4.20"
