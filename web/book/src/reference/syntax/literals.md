--- conflicted
+++ resolved
@@ -50,12 +50,7 @@
 derive world = "\u0048\u0065\u006C\u006C\u006F"
 ```
 
-<<<<<<< HEAD
-To quote a string containing quotes, either use the "other" type of quote, or an
-odd number of quotes, and close with the same number.
-=======
 ### R-strings
->>>>>>> f6c40964
 
 To handle escapes as raw characters, use an r-string:
 
@@ -76,8 +71,7 @@
 ### Quoting quotations
 
 To quote a string containing quotes, escape the quotes, use the "other" type of
-quote, or an odd number{{footnote: currently up to 7}} of quotes, and close with
-the same number.
+quote, or use more quotes.
 
 ```prql
 from artists
