# Development

## Setting up an initial dev environment

We can set up a local development environment sufficient for navigating,
editing, and testing PRQL's compiler code in two minutes:

- Install
  [`rustup` & `cargo`](https://doc.rust-lang.org/cargo/getting-started/installation.html).
- [Optional but highly recommended] Install `cargo-insta`, our testing framework:

  ```sh
  cargo install cargo-insta
  ```

- That's it! Running the unit tests for the `prqlc` crate after cloning the repo
  should complete successfully:

  ```sh
  cargo test --package prqlc --lib
  ```

  ...or, to run tests and update the test snapshots:

  ```sh
  cargo insta test --accept --package prqlc --lib
  ```

  There's more context on our tests in [How we test](#how-we-test) below.

That's sufficient for making an initial contribution to the compiler.

---

## Setting up a full dev environment

```admonish info
We really care about this process being easy, both because the
project benefits from more contributors like you, and to reciprocate your
future contribution. If something isn't easy, please let us know in a GitHub
Issue. We'll enthusiastically help you, and use your feedback to improve the
scripts & instructions.
```

For more advanced development; for example compiling for wasm or previewing the
website, we have two options:

### Option 1: Use the project's `task`

```admonish note
This is tested on macOS, should work on amd64 Linux, but won't work on others (include Windows),
since it relies on `brew`.
```

- [Install Task](https://taskfile.dev/installation/).
- Then run the `setup-dev` task. This runs commands from our
<<<<<<< HEAD
  [Taskfile.yaml](https://github.com/PRQL/prql/blob/main/Taskfile.yml),
=======
  [Taskfile.yaml](https://github.com/PRQL/prql/blob/main/Taskfile.yaml),
>>>>>>> 16fd5b71
  installing dependencies with `cargo`, `brew`, `npm` & `pip`, and suggests some
  VS Code extensions.

  ```sh
  task setup-dev
  ```

### Option 2: Install tools individually

- We'll need `cargo-insta`, to update snapshot tests:

  ```sh
  cargo install cargo-insta
  ```

- We'll need Python, which most systems will have already. The easiest way to
  check is to try running the full tests:

  ```sh
  cargo test
  ```

  ...and if that doesn't complete successfully, ensure we have Python >= 3.7, to
  compile `prqlc-python`.

- For more involved contributions, such as building the website, playground,
  book, or some release artifacts, we'll need some additional tools. But we
  won't need those immediately, and the error messages on what's missing should
  be clear when we attempt those things. When we hit them, the
<<<<<<< HEAD
  [Taskfile.yaml](https://github.com/PRQL/prql/blob/main/Taskfile.yml) will be a
  good source to copy & paste instructions from.
=======
  [Taskfile.yaml](https://github.com/PRQL/prql/blob/main/Taskfile.yaml) will be
  a good source to copy & paste instructions from.
>>>>>>> 16fd5b71

### Option 3: Use a Dev Container

This project has a
[devcontainer.json file](https://github.com/PRQL/prql/blob/main/.devcontainer/devcontainer.json)
and a
[pre-built dev container base Docker image](https://github.com/PRQL/prql/pkgs/container/prql-devcontainer-base).
Learn more about Dev Containers at
[https://containers.dev/](https://containers.dev/)

Currently, the tools for Rust are already installed in the pre-built image, and,
Node.js, Python and others are configured to be installed when build the
container.

While there are a variety of tools that support Dev Containers, the focus here
is on developing with VS Code in a container by
[GitHub Codespaces](https://docs.github.com/en/codespaces/overview) or
[VS Code Dev Containers extension](https://marketplace.visualstudio.com/items?itemName=ms-vscode-remote.remote-containers).

To use a Dev Container on a local computer with VS Code, install the
[VS Code Dev Containers extension](https://marketplace.visualstudio.com/items?itemName=ms-vscode-remote.remote-containers)
and its system requirements. Then refer to the links above to get started.

### Option 4: Use nix development environment

```admonish note
This is used by a member of the core team on Linux, but doesn't currently work on Mac. We're open to
contributions to improve support.
```

A [nix](https://nixos.org/) flake `flake.nix` provides 3 development
environments:

- **default**, for building the compiler
- **web**, for the compiler and the website,
- **full**, for the compiler, the website and the compiler bindings.

To load the shell:

1. [Install nix (the package manager)](https://nixos.org/download). (only first
   time)

2. Enable flakes, which are a (pretty stable) experimental feature of nix. (only
   first time)

   For non-NixOS users:

   ```sh
   mkdir -p ~/.config/nix/
   tee 'experimental-features = nix-command flakes' >> ~/.config/nix/nix.conf
   ```

   For NixOS users, follow instructions [here](https://nixos.wiki/wiki/Flakes).

3. Run:

   ```sh
   nix develop
   ```

   To use the "web" or "full" shell, run:

   ```sh
   nix develop .#web
   ```

Optionally, you can install [direnv](https://direnv.net/), to automatically load
the shell when you enter this repo. The easiest way is to also install
[direnv-nix](https://github.com/nix-community/nix-direnv) and configure your
`.envrc` with:

```sh
# .envrc
use flake .#full
```

---

## Contribution workflow

We're similar to most projects on GitHub — open a Pull Request with a suggested
change!

### Commits

- If a change is user-facing, please add a line in
  [**`CHANGELOG.md`**](https://github.com/PRQL/prql/blob/main/CHANGELOG.md),
  with `{message}, ({@contributor, #X})` where `X` is the PR number.
  - If there's a missing entry, a follow-up PR containing just the changelog
    entry is welcome.
- We're using [Conventional Commits](https://www.conventionalcommits.org)
  message format, enforced through
  [action-semantic-pull-request](https://github.com/amannn/action-semantic-pull-request).

### Merges

- **We merge any code that makes PRQL better**
- A PR doesn't need to be perfect to be merged; it doesn't need to solve a big
  problem. It needs to:
  - be in the right direction,
  - make incremental progress,
  - be explicit on its current state, so others can continue the progress.
- That said, there are a few instances when we need to ensure we have some
  consensus before merging code — for example non-trivial changes to the
  language, or large refactorings to the library.
- If you have merge permissions, and are reasonably confident that a PR is
  suitable to merge (whether or not you're the author), feel free to merge.
  - If you don't have merge permissions and have authored a few PRs, ask and ye
    shall receive.
- The primary way we ratchet the code quality is through automated tests.
  - This means PRs almost always need a test to demonstrate incremental
    progress.
  - If a change breaks functionality without breaking tests, our tests were
    probably insufficient.
  - If a change breaks existing tests (for example, changing an external API),
    that indicates we should be careful about merging a change, including
    soliciting others' views.
- We use PR reviews to give general context, offer specific assistance, and
  collaborate on larger decisions.
  - Reviews around 'nits' like code formatting / idioms / etc are very welcome.
    But the norm is for them to be received as helpful advice, rather than as
    mandatory tasks to complete. Adding automated tests & lints to automate
    these suggestions is welcome.
  - If you have merge permissions and would like a PR to be reviewed before it
    merges, that's great — ask or assign a reviewer.
  - If a PR hasn't received attention after a day, please feel free to ping the
    pull request.
- People may review a PR after it's merged. As part of the understanding that we
  can merge quickly, contributors are expected to incorporate substantive
  feedback into a future PR.
- We should revert quickly if the impact of a PR turns out not to be consistent
  with our expectations, or there isn't as much consensus on a decision as we
  had hoped. It's very easy to revert code and then re-revert when we've
  resolved the issue; it's a sign of moving quickly. Other options which resolve
  issues immediately are also fine, such as commenting out an incorrect test or
  adding a quick fix for the underlying issue.

## Docs

We're very keen on contributions to improve our documentation.

This includes our docs in the book, on the website, in our code, or in a Readme.
We also appreciate issues pointing out that our documentation was confusing,
incorrect, or stale — if it's confusing for you, it's probably confusing for
others.

Some principles for ensuring our docs remain maintainable:

- Docs should be as close as possible to the code. Doctests are ideal on this
  dimension — they're literally very close to the code and they can't drift
  apart since they're tested on every commit. Or, for example, it's better to
  add text to a `--help` message, rather than write a paragraph in the Readme
  explaining the CLI.
- We should have some visualization of how to maintain docs when we add them.
  Docs have a habit of falling out of date — the folks reading them are often
  different from those writing them, they're sparse from the code, generally not
  possible to test, and are rarely the by-product of other contributions. Docs
  that are concise & specific are easier to maintain.
- Docs should be specifically relevant to PRQL; anything else we can instead
  link to.

If something doesn't fit into one of these categories, there are still lots of
ways of getting the word out there — a blog post / gist / etc. Let us know and
we're happy to link to it / tweet it.

## How we test

We use a pyramid of tests — we have fast, focused tests at the bottom of the
pyramid, which give us low latency feedback when developing, and then slower,
broader tests which ensure that we don't miss anything as PRQL
develops{{footnote: Our approach is very consistent with
**[@matklad](https://github.com/matklad)**'s advice, in his excellent blog
post [How to
Test](https://matklad.github.io//2021/05/31/how-to-test.html).}}.

<!-- markdownlint-disable MD053 -->

```admonish info
If you're making your first contribution, you don't need to engage with all
this — it's fine to just make a change and push the results; the tests that
run in GitHub will point you towards any errors, which can be then be run
locally if needed. We're always around to help out.
```

Our tests, from the bottom of the pyramid to the top:

- **[Static checks](https://github.com/PRQL/prql/blob/main/.pre-commit-config.yaml)**
  — we run a few static checks to ensure the code stays healthy and consistent.
  They're defined in
  [**`.pre-commit-config.yaml`**](https://github.com/PRQL/prql/blob/main/.pre-commit-config.yaml),
  using [pre-commit](https://pre-commit.com). They can be run locally with

  ```sh
  task test-lint
  # or
  pre-commit run -a
  ```

  The tests fix most of the issues they find themselves. Most of them also run
  on GitHub on every commit; any changes they make are added onto the branch
  automatically in an additional commit.

  - Checking by [MegaLinter](https://megalinter.io/latest/), which includes more
    Linters, is also done automatically on GitHub. (experimental)

- **Unit tests & inline insta snapshots** — we rely on unit tests to rapidly
  check that our code basically works. We extensively use
  [Insta](https://insta.rs/), a snapshot testing tool which writes out the
  values generated by our code, making it fast & simple to write and modify
  tests{{footnote:
  [Here's an example of an insta test](https://github.com/PRQL/prql/blob/0.2.2/prql-compiler/src/parser.rs#L580-L605)
  — note that only the initial line of each test is written by us; the
  remainder is filled in by insta.}}

  These are the fastest tests which run our code; they're designed to run on
  every save while you're developing. We include a `task` which does this:

  ```sh
  task test-rust-fast
  # or
  cargo insta test --accept --package prqlc --lib
  # or, to run on every change:
  task -w test-rust-fast
  ```

<!--
This is the previous doc. It has the advantage that it explains what it's doing, and is
easy to change (e.g. to run all packages). But because of
https://github.com/watchexec/watchexec/issues/371, the ignore behavior is unfortunately quite
inconsistent in watchexec. Let's revert back if it gets solved.

[^2]: For example, this is a command I frequently run:

    ```sh
    RUST_BACKTRACE=1 watchexec -e rs,toml,md -cr --ignore='target/**' -- cargo -q insta test --accept -p prqlc --lib
    ```

    Breaking this down:

    - `RUST_BACKTRACE=1` will print a full backtrace, including where an error
      value was created, for Rust tests which return `Result`s.
    - `watchexec -e rs,toml,md -cr --ignore='target/**' --` will run the
      subsequent command on any change to files with extensions which we are
      generally editing.
    - `cargo insta test --accept --` runs tests with `insta`, a snapshot
      library, and writes any results immediately. I rely on git to track
      changes, so I run with `--accept`, but YMMV.
    - `-p prqlc --lib` is passed to cargo by `insta`; `-p prqlc`
      tells it to only run the tests for `prqlc` rather than the other
      crates, and `--lib` to only run the unit tests rather than the integration
      tests, which are slower.
    - Note that we don't want to re-run on _any_ file changing, because we can
      get into a loop of writing snapshot files, triggering a change, writing a
      snapshot file, etc. -->

- **[Documentation](https://github.com/PRQL/prql/tree/main/web/book/tests/documentation)**
  — we compile all examples from our documentation in the Website, README, and
  PRQL Book, to test that they produce the SQL we expect, and that changes to
  our code don't cause any unexpected regressions. These are included in:

  ```sh
  cargo insta test --accept
  ```

- **[Database integration tests](https://github.com/PRQL/prql/tree/main/prqlc/prqlc/tests/integration/dbs)**
  — we run tests with example queries against databases with actual data to
  ensure we're producing correct SQL across our supported dialects. The
  in-process tests can be run locally with:

  ```sh
  task test-rust
  # or
  cargo insta test --accept --features=default,test-dbs
  ```

  More details on running with external databases are in the
  [Readme](https://github.com/PRQL/prql/tree/main/prqlc/prqlc/tests/integration/dbs).

```admonish note
Integration tests use DuckDB, and so require a clang compiler to compile
[`duckdb-rs`](https://github.com/wangfenjin/duckdb-rs). Most development
systems will have one, but if the test command fails, install a clang compiler with:

  - On macOS, install xcode with `xcode-select --install`
  - On Debian Linux, `apt-get update && apt-get install clang`
  - On Windows, `duckdb-rs` isn't supported, so these tests are excluded
```

- **[GitHub Actions on every commit](https://github.com/PRQL/prql/blob/main/.github/workflows/tests.yaml)**
  — we run tests relevant to a PR's changes in CI — for example changes to docs
  will attempt to build docs, changes to a binding will run that binding's
  tests. The vast majority of changes trigger tests which run in less than five
  minutes, and we should be reassessing their scope if they take longer than
  that. Once these pass, a pull request can be merged.

- **[GitHub Actions on merge](https://github.com/PRQL/prql/blob/c042eef48709e2c1af577161554fd09f14e67e0f/.github/workflows/pull-request.yaml#L124)**
  — we run a wider set tests on every merge to main. This includes testing
  across OSs, all our language bindings, a measure of test code coverage, and
  some performance benchmarks.

  If these tests fail after merging, we should revert the commit before fixing
  the test and then re-reverting.

  Most of these will run locally with:

  ```sh
  task test-all
  ```

- **[GitHub Actions nightly](https://github.com/PRQL/prql/blob/main/.github/workflows/nightly.yaml)**
  — every night, we run tests that take longer, are less likely to fail, or are
  unrelated to code changes — such as security checks, bindings' tests on
  multiple OSs, or expensive timing benchmarks.

  We can run these tests before a merge by adding a label `pr-nightly` to the
  PR.

The goal of our tests is to allow us to make changes quickly. If they're making
it more difficult to make changes, or there are missing tests that would offer
the confidence to make changes faster, please raise an issue.

---

## Website

The website is published together with the book and the playground, and is
automatically built and released on any push to the `web` branch.

The `web` branch points to the latest release plus any website-specific fixes.
That way, the compiler behavior in the playground matches the latest release
while allowing us to fix mistakes in the docs with a tighter loop than every
release.

Fixes to the playground, book, or website should have a `pr-backport-web` label
added to their PR — a bot will then open & merge another PR onto the `web`
branch once the initial branch merges.

The website components will run locally with:

```sh
# Run the main website
task web:run-website
# Run the PRQL online book
task web:run-book
# Run the PRQL playground
task web:run-playground
```

## Bindings

We have a number of language bindings, as documented at
<https://prql-lang.org/book/project/bindings/index.html>. Some of these are
within our monorepo, some are in separate repos. Here's a provisional framework
for when we use the main prql repo vs separate repos for bindings:

| Factor                                           | Rationale                                                                                  | Example                                                       |
| ------------------------------------------------ | ------------------------------------------------------------------------------------------ | ------------------------------------------------------------- |
| Does someone want to sign up to maintain a repo? | A different repo is harder for the core team to maintain                                   | `tree-sitter-prql` is well maintained                         |
| Can it change independently from the compiler?   | If it's in a different repo, it can't be changed in lockstep with the compiler             | `prql-vscode` is fine to change "behind" the language         |
| Would a separate repo invite new contributors?   | A monorepo with all the rust code can be less inviting for those familiar with other langs | `prql-vscode` had some JS-only contributors                   |
| Is there an convention for a stand-alone repo?   | A small number of ecosystems require a separate repo                                       | `homebrew-prql` needs to be named that way for a Homebrew tap |

---

## Releasing

Currently we release in a semi-automated way:

1. PR & merge an updated
   [Changelog](https://github.com/PRQL/prql/blob/main/CHANGELOG.md). GitHub will
   produce a draft version at <https://github.com/PRQL/prql/releases/new>,
   including "New Contributors".

   Use this script to generate a line introducing the enumerated changes:

   ```sh
   echo "It has $(git rev-list --count $(git rev-list --tags --max-count=1)..) commits from $(git shortlog --summary $(git rev-list --tags --max-count=1).. | wc -l | tr -d '[:space:]') contributors. Selected changes:"
   ```

2. If the current version is correct, then skip ahead. But if the version needs
   to be changed — for example, we had planned on a patch release, but instead
   require a minor release — then run
   `cargo release version $version -x && cargo release replace -x && task test-rust`
   to bump the version, and PR the resulting commit.

3. After merging, go to
   [Draft a new release](https://github.com/PRQL/prql/releases/new){{footnote: Only
       maintainers have access to this page.}},
   copy the changelog entry into the release
   description{{footnote: Unfortunately GitHub's markdown parser
        interprets linebreaks as newlines. I haven't found a better way of
        editing the markdown to look reasonable than manually editing the text
        or asking LLM to help.}}, enter the tag to be created, and hit
   "Publish".

4. From there, both the tag and release is created and all packages are
   published automatically based on our
   [release workflow](https://github.com/PRQL/prql/blob/main/.github/workflows/release.yaml).

5. Run
   `cargo release version patch -x --no-confirm && cargo release replace -x --no-confirm && task test-rust`
   to bump the versions and add a new Changelog section; then PR the resulting
   commit. Note this currently contains `task test-rust` to update snapshot
   tests which contain the version.

6. Check whether there are [milestones](https://github.com/PRQL/prql/milestones)
   that need to be pushed out.

7. Review the **Current Status** on the README.md to ensure it reflects the
   project state.

We may make this more automated in future; e.g. automatic changelog creation.<|MERGE_RESOLUTION|>--- conflicted
+++ resolved
@@ -54,11 +54,7 @@
 
 - [Install Task](https://taskfile.dev/installation/).
 - Then run the `setup-dev` task. This runs commands from our
-<<<<<<< HEAD
-  [Taskfile.yaml](https://github.com/PRQL/prql/blob/main/Taskfile.yml),
-=======
   [Taskfile.yaml](https://github.com/PRQL/prql/blob/main/Taskfile.yaml),
->>>>>>> 16fd5b71
   installing dependencies with `cargo`, `brew`, `npm` & `pip`, and suggests some
   VS Code extensions.
 
@@ -88,13 +84,8 @@
   book, or some release artifacts, we'll need some additional tools. But we
   won't need those immediately, and the error messages on what's missing should
   be clear when we attempt those things. When we hit them, the
-<<<<<<< HEAD
-  [Taskfile.yaml](https://github.com/PRQL/prql/blob/main/Taskfile.yml) will be a
-  good source to copy & paste instructions from.
-=======
   [Taskfile.yaml](https://github.com/PRQL/prql/blob/main/Taskfile.yaml) will be
   a good source to copy & paste instructions from.
->>>>>>> 16fd5b71
 
 ### Option 3: Use a Dev Container
 
