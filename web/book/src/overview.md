--- conflicted
+++ resolved
@@ -2,7 +2,6 @@
 
 PRQL project documentation.
 
-<<<<<<< HEAD
 ## [Tutorial](./tutorial/relations.md)
 
 A friendly & accessible guide for learning PRQL. It has a gradual increase of
@@ -10,10 +9,7 @@
 Knowledge of SQL is beneficial, because of many comparisons to SQL, but it is
 not required.
 
-## [Language reference](./reference/syntax/index.md)
-=======
 ## [Language reference](./reference/syntax/)
->>>>>>> 0bc1cf7c
 
 In-depth information about the PRQL language. Includes justifications for
 language design decisions and formal specifications for parts of the language.
