{
  "browserslist": {
    "development": [
      "last 1 chrome version",
      "last 1 firefox version",
      "last 1 safari version"
    ],
    "production": [
      ">0.2%",
      "not dead",
      "not op_mini all"
    ]
  },
  "dependencies": {
    "@duckdb/duckdb-wasm": "^1.30.0",
    "@monaco-editor/react": "^4.7.0",
<<<<<<< HEAD
    "@testing-library/jest-dom": "^6.6.0",
    "@testing-library/react": "^16.2.0",
=======
    "@testing-library/jest-dom": "^6.8.0",
    "@testing-library/react": "^16.3.0",
>>>>>>> 612e9c8d
    "@testing-library/user-event": "^14.6.0",
    "monaco-editor": "^0.53.0",
    "prqlc": "file:../../prqlc/bindings/js",
    "react": "^19.1.0",
    "react-dom": "^19.1.0",
    "react-syntax-highlighter": "^15.6.1",
    "web-vitals": "^5.1.0",
    "yaml": "^2.8.0"
  },
  "devDependencies": {
    "@vitejs/plugin-react": "^5.0.0",
    "vite": "^7.1.5",
    "vite-plugin-wasm": "^3.5.0"
  },
  "eslintConfig": {
    "extends": [
      "react-app",
      "react-app/jest"
    ]
  },
  "homepage": "https://prql-lang.org/playground/playground/",
  "name": "prql-playground",
  "type": "module",
  "private": true,
  "scripts": {
    "dev": "vite --host 0.0.0.0",
    "build": "vite build",
    "prepare": "rsync -ai --checksum --delete ../../prqlc/prqlc/tests/integration/data/ public/data/ && node generateBook.cjs",
    "preview": "vite preview"
  },
  "version": "0.13.5"
}<|MERGE_RESOLUTION|>--- conflicted
+++ resolved
@@ -14,13 +14,8 @@
   "dependencies": {
     "@duckdb/duckdb-wasm": "^1.30.0",
     "@monaco-editor/react": "^4.7.0",
-<<<<<<< HEAD
-    "@testing-library/jest-dom": "^6.6.0",
-    "@testing-library/react": "^16.2.0",
-=======
     "@testing-library/jest-dom": "^6.8.0",
     "@testing-library/react": "^16.3.0",
->>>>>>> 612e9c8d
     "@testing-library/user-event": "^14.6.0",
     "monaco-editor": "^0.53.0",
     "prqlc": "file:../../prqlc/bindings/js",
