--- conflicted
+++ resolved
@@ -11,20 +11,5 @@
 task run-playground
 ```
 
-<<<<<<< HEAD
-[^1]: ...which is equivalent to:
-
-    ```sh
-    cd playground
-    npm install --install-links=false --profile=dev
-    npm start
-    ```
-
-## Notes
-
-This currently uses `wasm-react-scripts` instead of `react-scripts`, until
-<https://github.com/facebook/create-react-app/pull/8303> is merged.
-=======
 ...or use the commands which that command calls from
-[our Taskfile](../../Taskfile.yml).
->>>>>>> 6b3c9515
+[our Taskfile](../../Taskfile.yml).