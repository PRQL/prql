--- conflicted
+++ resolved
@@ -17,15 +17,13 @@
         node-version: "18.x"
         registry-url: "https://registry.npmjs.org"
 
-<<<<<<< HEAD
+    - name: Run wasm-pack for node, bundler, & web
+      run: npm run build
+      shell: bash
+      working-directory: prql-js/
+
     # - name: Upgrade npm
     #   # FIXME: Failing immediately so testing with 8
     #   # run: npm i -g npm@9
     #   run: npm i -g npm@8
-    #   shell: bash
-=======
-    - name: Run wasm-pack for node, bundler, & web
-      run: npm run build
-      shell: bash
-      working-directory: prql-js/
->>>>>>> 090438a2
+    #   shell: bash