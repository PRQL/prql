--- conflicted
+++ resolved
@@ -25,11 +25,7 @@
       shell: bash
       run: rm -rf target/cargo-timings
     - name: 🏭 Compile
-<<<<<<< HEAD
-      uses: clechasseur/rs-cargo@v2
-=======
       uses: clechasseur/rs-cargo@v4
->>>>>>> 612e9c8d
       with:
         command: build
         args: --timings --all-targets
