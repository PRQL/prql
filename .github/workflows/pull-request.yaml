--- conflicted
+++ resolved
@@ -209,10 +209,6 @@
           #   target: aarch64-apple-darwin
           - os: macos-latest
             target: x86_64-apple-darwin
-<<<<<<< HEAD
-            # Match these features with the available caches from tests
-=======
->>>>>>> 0aed1922
             features: test-dbs
           - os: windows-latest
             target: x86_64-pc-windows-msvc
