# Currently this is separate from the `pull-request.yaml`, but potentially could
# be integrated eventually.
#
# TODO: Cache doesn't seem to work. So we only run on PRs when files in the
# `prql-python` path change so we avoid slowing down most builds.

name: python

on:
  push:
    branches:
      - main
  pull_request:
    types: [opened, reopened, synchronize, labeled]
    branches:
      - main
    paths:
      - "prql-python/**"
      - ".github/workflows/python.yml"

concurrency:
  group: ${{ github.workflow }}-${{ github.ref }}
  cancel-in-progress: true

jobs:
  build_python:
    runs-on: ${{ matrix.os }}
    strategy:
      matrix:
        os: [ ubuntu-latest, macos-latest, windows-latest ]
    steps:
      - name: Build Wheels
        uses: ./.github/actions/build
        with:
          OS: ${{ matrix.os }}
      - name: Setup Nox
        uses: ./.github/actions/setup_nox
        with:
          cache_number: 0
      - name: Run tests
        run: nox -s tests -f prql-python/noxfile.py
  release:
    name: Release
    runs-on: ubuntu-latest
<<<<<<< HEAD
    if: "startsWith(github.ref, 'refs/tags/')"
    needs: [ builds_python ]
=======
    # TODO: Upload PYPI_API_TOKEN, confirm how we release all crates together.
    # if: "startsWith(github.ref, 'refs/tags/')"
    if: false
    needs: [macos, windows, linux]
>>>>>>> a870ec91
    steps:
      - uses: actions/download-artifact@v2
        with:
          name: wheels
      - name: Publish to PyPI
        uses: messense/maturin-action@v1
        env:
          MATURIN_PYPI_TOKEN: ${{ secrets.PYPI_API_TOKEN }}
        with:
          command: upload
          args: --skip-existing *<|MERGE_RESOLUTION|>--- conflicted
+++ resolved
@@ -42,15 +42,8 @@
   release:
     name: Release
     runs-on: ubuntu-latest
-<<<<<<< HEAD
     if: "startsWith(github.ref, 'refs/tags/')"
-    needs: [ builds_python ]
-=======
-    # TODO: Upload PYPI_API_TOKEN, confirm how we release all crates together.
-    # if: "startsWith(github.ref, 'refs/tags/')"
-    if: false
-    needs: [macos, windows, linux]
->>>>>>> a870ec91
+    needs: [ build_python ]
     steps:
       - uses: actions/download-artifact@v2
         with:
@@ -58,6 +51,7 @@
       - name: Publish to PyPI
         uses: messense/maturin-action@v1
         env:
+          # TODO: Upload PYPI_API_TOKEN, confirm how we release all crates together.
           MATURIN_PYPI_TOKEN: ${{ secrets.PYPI_API_TOKEN }}
         with:
           command: upload
