--- conflicted
+++ resolved
@@ -478,7 +478,6 @@
           # We're currently including `nightly` because I'm not sure whether
           # it's always reliable; e.g. `cargo-audit`
           allowed-failures: check-links-markdown, nightly
-<<<<<<< HEAD
           # We skip jobs deliberately, so we are OK if any are skipped.
           #
           # Copy-pasted from `needs`, since it needs to be a json list, so `${{
@@ -502,11 +501,6 @@
               "test-rust",
               "test-rust-main"
             ]
-=======
-          # Easier than writing out every job — and it's our own rules deciding
-          # whether jobs are skipped or not.
-          allowed-skips: ${{ toJSON(needs) }}
->>>>>>> 66d4dff9
 
   build-prqlc:
     runs-on: ${{ matrix.os }}
