# This file has transitioning to run almost everything, with rules defined in
# this file rather than across lots of workflow files.
name: tests

on:
  pull_request:
    # Add `labeled`, so we can trigger a new run by adding a `pr-nightly`
    # label, which we then use to trigger a `nightly` run.
    types: [opened, reopened, synchronize, labeled]
    branches:
      - "*"
  push:
    branches:
      - main
  schedule:
    # Pick a random time, something that others won't pick, to be good citizens
    # and reduce GH's demand variance.
    - cron: "49 10 * * *"
  workflow_dispatch:
  workflow_call:

concurrency:
  group: ${{ github.workflow }}-${{ github.ref }}-${{ github.event_name }}
  cancel-in-progress: true

# We need consistent env vars across all workflows for the cache to work
env:
  CARGO_TERM_COLOR: always
  CLICOLOR_FORCE: 1
  RUSTFLAGS: "-C debuginfo=0"
  RUSTDOCFLAGS: "-Dwarnings"

jobs:
  # This assesses whether we need to run jobs. Some of them are defined only by
  # the changes in PR, others also define a set of other criteria, such as
  # whether a label has been added, or we're on `main` branch.
  rules:
    runs-on: ubuntu-22.04
    permissions:
      pull-requests: read
    outputs:
      book: ${{ steps.changes.outputs.book }}
      dotnet: ${{ steps.changes.outputs.dotnet }}
      devcontainer-push: ${{ steps.devcontainer-push.outputs.run }}
      devcontainer-build: ${{ steps.devcontainer-build.outputs.run }}
      elixir: ${{ steps.changes.outputs.elixir }}
      grammars: ${{ steps.changes.outputs.grammars }}
      java: ${{ steps.changes.outputs.java }}
      js: ${{ steps.changes.outputs.js }}
      prqlc-c: ${{ steps.changes.outputs.prqlc-c }}
      # Run tests such as rust tests for all-OSs, and bindings tests on ubuntu.
      # Somewhat a tradeoff between coverage and ensuring our CI queues stay
      # short.
      main: ${{ steps.main.outputs.run }}
      # Run all tests
      nightly: ${{ steps.nightly.outputs.run }}
      # For tasks which are very expensive or can only run on
      # the main repo, such as pushing devcontainer or creating issues
      nightly-upstream: ${{ steps.nightly-upstream.outputs.run }}
      php: ${{ steps.changes.outputs.php }}
      python: ${{ steps.changes.outputs.python }}
      rust: ${{ steps.changes.outputs.rust }}
      taskfile: ${{ steps.changes.outputs.taskfile }}
      web: ${{ steps.changes.outputs.web }}

    steps:
      - name: 📂 Checkout code
        uses: actions/checkout@v4
        with:
          fetch-tags: true
      - uses: dorny/paths-filter@v3
        id: changes
        with:
          filters: |
            book:
              - .github/workflows/check-links-book.yaml
              - web/book/**
            dotnet:
              - prqlc/bindings/prql-dotnet/**
              - prqlc/bindings/prqlc-c/**
              - .github/workflows/test-dotnet.yaml
            devcontainer-push:
              - .devcontainer/**/*Dockerfile
              - Taskfile.yaml
            devcontainer-build:
              - .devcontainer/**/*Dockerfile
              - .github/workflows/build-devcontainer.yaml
              - Taskfile.yaml
            grammars:
              - grammars/**
            elixir:
              - prqlc/bindings/elixir/**
              - prqlc/bindings/prqlc-c/**
              - .github/workflows/test-elixir.yaml
            java:
              - prqlc/bindings/java/**
              - prqlc/bindings/prqlc-c/**
              - .github/workflows/test-java.yaml
            js:
              - prqlc/bindings/js/**
              - .github/workflows/test-js.yaml
            prqlc-c:
              - prqlc/bindings/prqlc-c/**
              - .github/workflows/test-prqlc-c.yaml
            main:
              - "**/Cargo.*"
              - .github/**
              - .config/**
            nightly:
              - .github/workflows/nightly.yaml
              - .github/workflows/release.yaml
              - Cargo.lock
              - rust-toolchain.toml
              - .cargo/**
            php:
              - prqlc/bindings/php/**
              - prqlc/bindings/prqlc-c/**
              - .github/workflows/test-php.yaml
            python:
              - prqlc/bindings/prqlc-python/**
              - .github/workflows/test-python.yaml
            rust:
              - "**/*.rs"
              - prqlc/**
              - web/book/**
              - .github/workflows/test-rust.yaml
            taskfile:
              # Run taskfile test on any Taskfile change, since the tasks pull in tasks from
              # other taskfiles. (But we don't run the container rebuilds, since those are
              # much heavier)
              - "**/Taskfile.yaml"
            web:
              - "web/**"
              - ".github/workflows/build-web.yaml"
              - "**.md"

      # We put a few of the more complex rules as steps here, rather than having
      # them inline. There's no strict delineation between logic here vs. inline.

      - id: nightly
        # TODO: actionlint annoyingly blocks this — try and find a way of getting
        # it back without too much trouble...
        # contains(github.event.pull_request.title, '!') ||
        run:
          echo "run=${{ steps.changes.outputs.nightly == 'true' ||
          contains(github.event.pull_request.labels.*.name, 'pr-nightly') ||
          github.event_name == 'schedule' }}" >>"$GITHUB_OUTPUT"

      - id: nightly-upstream
        run:
          echo "run=${{ github.event_name == 'schedule' &&
          github.repository_owner == 'prql' }}" >>"$GITHUB_OUTPUT"

      - id: main
        run:
          echo "run=${{ steps.changes.outputs.main == 'true' || github.ref ==
          'refs/heads/main' || steps.nightly.outputs.run == 'true' }}" >>
          "$GITHUB_OUTPUT"

      - id: devcontainer-push
        # We push the devcontainer if the files have changed, and we've merged
        # to main.
        run:
          echo "run=${{ steps.changes.outputs.devcontainer-push == 'true' &&
          github.ref == 'refs/heads/main' && github.event_name == 'push' }}" >>
          "$GITHUB_OUTPUT"

      - id: devcontainer-build
        run:
          echo "run=${{ steps.devcontainer-push.outputs.run == 'true' ||
          steps.changes.outputs.devcontainer-build == 'true' ||
          steps.changes.outputs.nightly-upstream == 'true' }}" >>
          "$GITHUB_OUTPUT"

  test-rust:
    needs: rules
    if: needs.rules.outputs.rust == 'true' || needs.rules.outputs.main == 'true'
    uses: ./.github/workflows/test-rust.yaml
    strategy:
      matrix:
        include:
          - target: x86_64-unknown-linux-gnu
            os: ubuntu-22.04
            features: default,test-dbs-external
          # Only run wasm on ubuntu, given it's the same rust target. (There is
          # a possibility of having a failure on just one platform, but it's
          # quite unlikely. If we do observe this, we can add those tests them
          # to nightly.
          - target: wasm32-unknown-unknown
            os: ubuntu-22.04
            features: default
    with:
      os: ubuntu-22.04
      target: ${{ matrix.target }}
      features: ${{ matrix.features }}
      nightly: ${{ needs.rules.outputs.nightly == 'true' }}

  test-python:
    needs: rules
    if:
      needs.rules.outputs.python == 'true' || needs.rules.outputs.main == 'true'
    uses: ./.github/workflows/test-python.yaml
    with:
      # Only run on ubuntu unless there's a lang-specific change or we're
      # running nightly.
      #
      # An alternative to these somewhat horrible expressions would be
      # `test-python` & `test-python-more` workflows; though it would use up our
      # 20 workflow limit.
      oss:
        ${{ (needs.rules.outputs.python == 'true' || needs.rules.outputs.nightly
        == 'true') && '["ubuntu-22.04", "macos-14", "windows-latest"]' ||
        '["ubuntu-22.04"]' }}

  test-js:
    needs: rules
    if: needs.rules.outputs.js == 'true' || needs.rules.outputs.main == 'true'
    uses: ./.github/workflows/test-js.yaml
    with:
      # Only run on ubuntu unless there's a lang-specific change or we're running nightly.
      oss:
        ${{ (needs.rules.outputs.js == 'true' || needs.rules.outputs.nightly ==
        'true') && '["ubuntu-22.04", "macos-14", "windows-latest"]' ||
        '["ubuntu-22.04"]' }}

  test-dotnet:
    needs: rules
    if:
      needs.rules.outputs.dotnet == 'true' || needs.rules.outputs.main == 'true'
    uses: ./.github/workflows/test-dotnet.yaml

  test-php:
    needs: rules
    if: needs.rules.outputs.php == 'true' || needs.rules.outputs.main == 'true'
    uses: ./.github/workflows/test-php.yaml

  test-java:
    needs: rules
    if: needs.rules.outputs.java == 'true' || needs.rules.outputs.main == 'true'
    uses: ./.github/workflows/test-java.yaml
    with:
      # Currently we never run windows
      oss:
        ${{ (needs.rules.outputs.java == 'true' || needs.rules.outputs.nightly
        == 'true') && '["ubuntu-22.04", "macos-14"]' || '["ubuntu-22.04"]' }}

  test-elixir:
    needs: rules
    if:
      needs.rules.outputs.elixir == 'true' || needs.rules.outputs.main == 'true'
    uses: ./.github/workflows/test-elixir.yaml
    with:
      # Currently we never run Mac, see prql-elixir docs for details
      oss:
        ${{ (needs.rules.outputs.elixir == 'true' || needs.rules.outputs.nightly
        == 'true') && '["ubuntu-22.04", "windows-latest"]' || '["ubuntu-22.04"]'
        }}

  test-prqlc-c:
    needs: rules
    if:
      needs.rules.outputs.prqlc-c == 'true' || needs.rules.outputs.main ==
      'true'
    uses: ./.github/workflows/test-prqlc-c.yaml

  test-taskfile:
    needs: rules
    if:
      # We only run on nightly scheduled, since this is very expensive and we
      # don't want to have to run it on, for example, every dependency change.
      #
      # Disabling due to https://github.com/PRQL/prql/pull/4876
      false
      # needs.rules.outputs.taskfile == 'true' ||
      # needs.rules.outputs.nightly-upstream == 'true'
    runs-on: macos-14
    steps:
      - name: 📂 Checkout code
        uses: actions/checkout@v4
      - run: ./.github/workflows/scripts/set_version.sh
      - name: 💰 Cache
        uses: Swatinem/rust-cache@v2
        with:
          prefix-key: ${{ env.version }}-${{ hashFiles('Cargo.lock') }}
          # The mac rust cache key. It's not _that_ useful since this will build
          # much more, but it's better than nothing. This task can't have our own
          # cache, since we're out of cache space and this workflow takes 1.5GB.
          shared-key: rust-aarch64-apple-darwin
          save-if: false
      - uses: actions/setup-python@v5
        with:
          python-version: "3.10"
      - name: Install Task
        uses: arduino/setup-task@v2
        with:
          repo-token: ${{ secrets.GITHUB_TOKEN }}
      # Required because of https://github.com/cargo-bins/cargo-binstall/issues/1254
      - run: brew install bash
      - run: task install-brew-dependencies
      - run: task setup-dev
      # This also encompasses `build-all`
      - run: task test-all
      - run: task test-rust-fast
      - run: task test-lint

  test-rust-main:
    needs: rules
    if: needs.rules.outputs.main == 'true'
    strategy:
      matrix:
        include:
          - os: macos-14
            target: aarch64-apple-darwin
            features: default,test-dbs
          - os: windows-latest
            target: x86_64-pc-windows-msvc
            # We'd like to reenable integration tests on Windows, ref https://github.com/wangfenjin/duckdb-rs/issues/179.
            features: default
          - os: ubuntu-22.04
            target: x86_64-unknown-linux-gnu
            # One test with no features
            features: ""

          # TODO: potentially enable these
          # - os: ubuntu-22.04
          #   target: aarch64-unknown-linux-musl

    uses: ./.github/workflows/test-rust.yaml
    with:
      os: ${{ matrix.os }}
      target: ${{ matrix.target }}
      features: ${{ matrix.features }}

  build-web:
    needs: rules
    if: needs.rules.outputs.web == 'true' || needs.rules.outputs.main == 'true'
    uses: ./.github/workflows/build-web.yaml

  lint-megalinter:
    uses: ./.github/workflows/lint-megalinter.yaml

  publish-web:
    uses: ./.github/workflows/publish-web.yaml
    if: contains(github.event.pull_request.labels.*.name, 'pr-publish-web')

  nightly:
    needs: rules
    uses: ./.github/workflows/nightly.yaml
    if: needs.rules.outputs.nightly == 'true'
    secrets: inherit

  check-links-markdown:
    needs: rules
    # Another option is https://github.com/lycheeverse/lychee, but it was
    # weirdly difficult to exclude a directory, and I managed to get
    # rate-limited by GH because of it scanning node_modules.
    runs-on: ubuntu-22.04
    steps:
      - name: 📂 Checkout code
        uses: actions/checkout@v4
      - uses: gaurav-nelson/github-action-markdown-link-check@v1
        with:
          # Run on:
          # - All links on nightly schedule
          # - Links within files which have been changed PRs
          config-file:
            ${{ needs.rules.outputs.nightly-upstream == 'true' &&
            '.config/.markdown-link-check-all.json' ||
            '.config/.markdown-link-check-local.json' }}
          base-branch: main
          check-modified-files-only:
            ${{ needs.rules.outputs.nightly == 'true' && 'no' || 'yes' }}

  check-links-book:
    # We also have a check-links-markdown job, however it will not spot mdbook
    # mistakes such as forgetting to list an .md file in SUMMARY.md.
    # Running a link checker on the generated HTML is more reliable.
    needs: rules
    if:
      needs.rules.outputs.book == 'true' || needs.rules.outputs.nightly ==
      'true'

    runs-on: ubuntu-22.04

    steps:
      - name: 📂 Checkout code
        uses: actions/checkout@v4
      - uses: baptiste0928/cargo-install@v3
        with:
          crate: mdbook
      # the link checker
      - uses: baptiste0928/cargo-install@v3
        with:
          crate: hyperlink
      - run: ./.github/workflows/scripts/set_version.sh
      - name: Cache
        uses: Swatinem/rust-cache@v2
        with:
          prefix-key: ${{ env.version }}-${{ hashFiles('Cargo.lock') }}
          shared-key: web
          # Created by `build-web`
          save-if: false
      # Only build the book — rather than `build-web` which also builds the playground
      - name: Build the mdbook
        run: mdbook build web/book/
      - name: Check links
        run: hyperlink web/book/book/

  measure-code-cov:
    runs-on: ubuntu-22.04
    needs: rules
    steps:
      - name: 📂 Checkout code
        uses: actions/checkout@v4
      - run: ./.github/workflows/scripts/set_version.sh
      - uses: baptiste0928/cargo-install@v3
        with:
          crate: cargo-llvm-cov
      - name: 💰 Cache
        uses: Swatinem/rust-cache@v2
        with:
          prefix-key: ${{ env.version }}-${{ hashFiles('Cargo.lock') }}
          save-if: ${{ github.ref == 'refs/heads/main' }}
      # Ensure nothing remains from caching
      - run: cargo llvm-cov clean --workspace
      - run:
          # We considered moving to using `codecov.json` with
          # `--codecov --output-path=codecov.json` since that has branch & region
          # coverage. But the coverage is lower, in a way that doesn't represent
          # what is useful coverage
          cargo llvm-cov --cobertura --output-path=cobertura.xml
          --no-default-features --features=default,test-dbs
      - name: Upload code coverage results
        uses: actions/upload-artifact@v4
        with:
          name: code-coverage-report
          path: cobertura.xml
      - name: Upload to codecov.io
        if:
          # This action raises an error on forks. It allows running on PRs to
          # the main repo, which is important. Rarely do we need this uploading
          # from forks so while we can reenable running from forks if it works,
          # it's not that important.
          #
          # As of 2024-06, codecov was still working through how they handle
          # forks / tokens on PRs given rate limits, expect some failures for a
          # bit.
          #
          # As of 2024-06, we're also seeing that uploading on schedule can
          # measure very slightly different coverage, which can then cause PRs
          # based off that base to show reduced coverage, and show a failure. So
          # we disable it on schedule. Not sure that's a perfect solution — is
          # it giving different coverage _because_ it's on schedule, or is it
          # random such that limiting to running on main will sometimes show
          # reduced coverage? Because we're making comparisons, reproducible
          # accuracy is important.
          ${{ github.repository_owner == 'prql' && github.event_name !=
          'schedule' }}
        uses: codecov/codecov-action@v4
        with:
          files: cobertura.xml
          fail_ci_if_error: true
          # As discussed in
          # https://community.codecov.com/t/upload-issues-unable-to-locate-build-via-github-actions-api/3954,
          # without this the upload has a fairly high failure rate. The only
          # thing the token allows is uploading coverage, so there are
          # apparently no security risks.
          #
          # Edit: actually no luck, waiting on
          # https://github.com/codecov/codecov-action/issues/1469
          token: cab4ace5-4f10-4027-8b5c-d79722234571

  test-grammars:
    # Currently tests lezer grammars. We could split that out into a separate
    # job if we want when we add more.
    runs-on: ubuntu-22.04
    needs: rules
    if:
      needs.rules.outputs.grammars == 'true' || needs.rules.outputs.main ==
      'true'
    steps:
      - name: 📂 Checkout code
        uses: actions/checkout@v4
      - name: 🧅 Setup Bun
        uses: oven-sh/setup-bun@v2
        with:
          bun-version: latest
      - name: Install dependencies
        working-directory: grammars/prql-lezer/
        run: bun install
      - name: Build grammar
        working-directory: grammars/prql-lezer/
        run: bun run build
      - name: Test grammar
        working-directory: grammars/prql-lezer/
        run: bun run test

  build-devcontainer:
    needs: rules
    if: needs.rules.outputs.devcontainer-build == 'true'
    uses: ./.github/workflows/build-devcontainer.yaml
    # One problem with this setup is that if another commit is merged to main,
    # this workflow will cancel existing jobs, and so this won't get pushed. We
    # have another workflow which runs on each release, so the image should get
    # pushed eventually. The alternative is to have a separate workflow, but
    # then we can't use the nice logic of when to run the workflow that we've
    # built up here.
    with:
      # This needs to compare to the string `'true'`, because of GHA awkwardness
      push: ${{ needs.rules.outputs.devcontainer-push == 'true' }}

  test-msrv:
    runs-on: ubuntu-22.04
    needs: rules
    if: needs.rules.outputs.nightly == 'true'
    steps:
      - name: 📂 Checkout code
        uses: actions/checkout@v4
      - uses: baptiste0928/cargo-install@v3
        with:
          crate: cargo-msrv
<<<<<<< HEAD
=======
          # TODO: remove this version pinning
          # The latest 0.16 supports workspace inheritance, so the check will fail
          version: "0.15"
        # Note this currently uses a manually maintained key in
        # `prqlc/prqlc/Cargo.toml`, because of
        # https://github.com/foresterre/cargo-msrv/issues/590
>>>>>>> c246c635
      - name: Verify minimum rust version — prqlc
        run: cargo msrv verify

  test-deps-min-versions:
    runs-on: ubuntu-22.04
    needs: rules
    if: needs.rules.outputs.nightly == 'true'
    steps:
      - name: 📂 Checkout code
        uses: actions/checkout@v4
      - run: rustup override set nightly-2024-06-30
      - uses: baptiste0928/cargo-install@v3
        with:
          crate: cargo-hack
      - uses: baptiste0928/cargo-install@v3
        with:
          crate: cargo-minimal-versions
      - run: ./.github/workflows/scripts/set_version.sh
      - name: 💰 Cache
        uses: Swatinem/rust-cache@v2
        with:
          prefix-key: ${{ env.version }}-${{ hashFiles('Cargo.lock') }}
          save-if: ${{ github.ref == 'refs/heads/main' }}
      - name: Verify minimum rust version
        run: cargo minimal-versions test --direct

  check-ok-to-merge:
    # This indicates to GitHub whether everything in this workflow has passed
    # and (unlike if we included each task in the branch's GitHub required
    # tests) will pass when a task is skipped.
    if: always()
    needs:
      - build-devcontainer
      - build-web
      - check-links-book
      - check-links-markdown
      - lint-megalinter
      - nightly
      - publish-web
      - test-deps-min-versions
      - test-dotnet
      - test-elixir
      - test-grammars
      - test-java
      - test-js
      - test-msrv
      - test-php
      - test-prqlc-c
      - test-python
      - test-rust
      - test-rust-main
      - test-taskfile
    runs-on: ubuntu-22.04
    steps:
      - name: Decide whether the needed jobs succeeded or failed
        # https://github.com/re-actors/alls-green/issues/23
        uses: re-actors/alls-green@cf9edfcf932a0ed6b431433fa183829c68b30e3f
        with:
          jobs: ${{ toJSON(needs) }}
          # We don't include `check-links-markdown`, since occasionally we'll want to merge
          # something which temporarily fails that, such as if we're changing the
          # location of a file in this repo which is linked to.
          #
          # We're currently including `nightly` because I'm not sure whether
          # it's always reliable; e.g. `cargo-audit`
          allowed-failures: |
            [
              "check-links-markdown",
              "nightly"
            ]
          # We skip jobs deliberately, so we are OK if any are skipped.
          #
          # Copy-pasted from `needs`, since it needs to be a json list, so `${{
          # toJSON(needs) }}` (which is a map) doesn't work.
          # https://github.com/re-actors/alls-green/issues/23
          allowed-skips: |
            [
              "build-devcontainer",
              "build-web",
              "check-links-book",
              "check-links-markdown",
              "lint-megalinter",
              "measure-code-cov",
              "nightly",
              "publish-web",
              "test-deps-min-versions",
              "test-dotnet",
              "test-elixir",
              "test-grammars",
              "test-java",
              "test-js",
              "test-msrv",
              "test-php",
              "test-prqlc-c",
              "test-python",
              "test-rust",
              "test-rust-main",
              "test-taskfile",
              "time-compilation"
            ]

  build-prqlc:
    runs-on: ${{ matrix.os }}
    needs: rules
    if: needs.rules.outputs.rust == 'true' || needs.rules.outputs.main == 'true'
    strategy:
      fail-fast: false
      matrix:
        include:
          # Match the features with the available caches from tests
          - os: ubuntu-22.04
            target: x86_64-unknown-linux-musl
            features: default
          # TODO: Until we have tests for these, we don't have a cache for them.
          # If we can add tests, then re-enable them. They run on `release.yaml`
          # regardless.
          #
          # - os: ubuntu-22.04
          #   target: aarch64-unknown-linux-musl
          - os: macos-14
            target: aarch64-apple-darwin
            features: default,test-dbs
          - os: windows-latest
            target: x86_64-pc-windows-msvc
            features: default
    steps:
      - name: 📂 Checkout code
        uses: actions/checkout@v4
      - uses: ./.github/actions/build-prqlc
        with:
          target: ${{ matrix.target }}
          profile: dev
          features: ${{ matrix.features }}
    # We need consistent env vars across all workflows for the cache to work
    env:
      CARGO_TERM_COLOR: always
      CLICOLOR_FORCE: 1
      RUSTFLAGS: "-C debuginfo=0"
      RUSTDOCFLAGS: "-Dwarnings"

  build-prqlc-c:
    runs-on: ${{ matrix.os }}
    needs: rules
    if: needs.rules.outputs.main == 'true'
    strategy:
      fail-fast: false
      matrix:
        include:
          # Match the features with the available caches from tests
          - os: ubuntu-22.04
            target: x86_64-unknown-linux-musl
            features: default
          - os: macos-14
            target: aarch64-apple-darwin
            features: default,test-dbs
          - os: windows-latest
            target: x86_64-pc-windows-msvc
            features: default
    steps:
      - name: 📂 Checkout code
        uses: actions/checkout@v4
      - uses: ./.github/actions/build-prqlc-c
        with:
          target: ${{ matrix.target }}
          profile: dev
          features: ${{ matrix.features }}
    # We need consistent env vars across all workflows for the cache to work
    env:
      CARGO_TERM_COLOR: always
      CLICOLOR_FORCE: 1
      RUSTFLAGS: "-C debuginfo=0"
      RUSTDOCFLAGS: "-Dwarnings"

  create-issue-on-nightly-failure:
    runs-on: ubuntu-22.04
    needs:
      - check-ok-to-merge
      - rules
    if:
      ${{ always() && contains(needs.*.result, 'failure') &&
      needs.rules.outputs.nightly-upstream == 'true' }}
    permissions:
      contents: read
      issues: write
    steps:
      - name: 📂 Checkout code
        uses: actions/checkout@v4
      - uses: JasonEtco/create-an-issue@v2
        env:
          GITHUB_TOKEN: ${{ secrets.GITHUB_TOKEN }}
          LINK:
            ${{ github.server_url }}/${{ github.repository }}/actions/runs/${{
            github.run_id }}
        with:
          filename: .github/nightly-failure.md
          update_existing: true
          search_existing: open

  update-rust-toolchain:
    runs-on: ubuntu-22.04
    needs: rules
    if: ${{ needs.rules.outputs.nightly-upstream == 'true' }}
    # Note that this doesn't change the minimum supported version, only the
    # default toolchain to run on. The minimum is defined by Cargo.toml's
    # metadata.msrv and is updated manually based on when build environments
    # such as debian & winget are updated.
    steps:
      - name: 📂 Checkout code
        uses: actions/checkout@v4
      - uses: a-kenji/update-rust-toolchain@main
        with:
          # Discussion in #1561
          minor-version-delta: 1
          toolchain-path: "./rust-toolchain.toml"
          pr-title: "build: Update rust toolchain version"
          token: ${{ secrets.PRQL_BOT_GITHUB_TOKEN }}<|MERGE_RESOLUTION|>--- conflicted
+++ resolved
@@ -519,15 +519,6 @@
       - uses: baptiste0928/cargo-install@v3
         with:
           crate: cargo-msrv
-<<<<<<< HEAD
-=======
-          # TODO: remove this version pinning
-          # The latest 0.16 supports workspace inheritance, so the check will fail
-          version: "0.15"
-        # Note this currently uses a manually maintained key in
-        # `prqlc/prqlc/Cargo.toml`, because of
-        # https://github.com/foresterre/cargo-msrv/issues/590
->>>>>>> c246c635
       - name: Verify minimum rust version — prqlc
         run: cargo msrv verify
 
