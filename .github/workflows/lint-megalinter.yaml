# MegaLinter GitHub Action configuration file
# More info at https://megalinter.io
name: lint-megalinter

on:
  workflow_call:
  workflow_dispatch:

# Comment env block if you do not want to apply fixes
env:
  # Apply linter fixes configuration
  #
  # When active, APPLY_FIXES must also be defined as environment variable
  # (in github/workflows/mega-linter.yml or other CI tool)
  # PRQL-change — edited out
  # APPLY_FIXES: all

  # Decide which event triggers application of fixes in a commit or a PR
  # (pull_request, push, all)
  APPLY_FIXES_EVENT: pull_request

  # If APPLY_FIXES is used, defines if the fixes are directly committed (commit)
  # or posted in a PR (pull_request)
  APPLY_FIXES_MODE: commit

concurrency:
  group: ${{ github.ref }}-${{ github.workflow }}
  cancel-in-progress: true

jobs:
  megalinter:
    name: MegaLinter
    runs-on: ubuntu-24.04

    # Give the default GITHUB_TOKEN write permission to commit and push, comment
    # issues & post new PR; remove the ones you do not need
    permissions:
      contents: write
      issues: write
      pull-requests: write

    steps:
      # Git Checkout
      - name: Checkout Code
        uses: actions/checkout@v5
        with:
          token: ${{ secrets.PAT || secrets.GITHUB_TOKEN }}

          # If you use VALIDATE_ALL_CODEBASE = true, you can remove this line to
          # improve performance
          fetch-depth: 0

      # MegaLinter
      - name: MegaLinter

        # You can override MegaLinter flavor used to have faster performances
        # More info at https://megalinter.io/flavors/
<<<<<<< HEAD
        uses: oxsecurity/megalinter@v8.3.0
=======
        uses: oxsecurity/megalinter@v9.0.1
>>>>>>> 612e9c8d

        id: ml

        # All available variables are described in documentation
        # https://megalinter.io/configuration/
        env:
          VALIDATE_ALL_CODEBASE: true
          GITHUB_TOKEN: ${{ secrets.GITHUB_TOKEN }}

          # ADD YOUR CUSTOM ENV VARIABLES HERE OR DEFINE THEM IN A FILE
          # .mega-linter.yml AT THE ROOT OF YOUR REPOSITORY

          # Uncomment to disable copy-paste and spell checks
          # DISABLE: COPYPASTE,SPELL

      # Upload MegaLinter artifacts
      - name: Archive production artifacts
        uses: actions/upload-artifact@v4
        if: success() || failure()
        with:
          name: MegaLinter reports
          path: |
            megalinter-reports
            mega-linter.log

      # Set APPLY_FIXES_IF var for use in future steps
      - name: Set APPLY_FIXES_IF var
        run: |
          printf 'APPLY_FIXES_IF=%s\n' "${{
            steps.ml.outputs.has_updated_sources == 1 &&
            (
              env.APPLY_FIXES_EVENT == 'all' ||
              env.APPLY_FIXES_EVENT == github.event_name
            ) &&
            (
              github.event_name == 'push' ||
              github.event.pull_request.head.repo.full_name == github.repository
            )
          }}" >> "${GITHUB_ENV}"

      # Set APPLY_FIXES_IF_* vars for use in future steps
      - name: Set APPLY_FIXES_IF_* vars
        run: |
          printf 'APPLY_FIXES_IF_PR=%s\n' "${{
            env.APPLY_FIXES_IF == 'true' &&
            env.APPLY_FIXES_MODE == 'pull_request'
          }}" >> "${GITHUB_ENV}"
          printf 'APPLY_FIXES_IF_COMMIT=%s\n' "${{
            env.APPLY_FIXES_IF == 'true' &&
            env.APPLY_FIXES_MODE == 'commit' &&
            (!contains(fromJSON('["refs/heads/main", "refs/heads/master"]'), github.ref))
          }}" >> "${GITHUB_ENV}"

      # Create pull request if applicable
      # (for now works only on PR from same repository, not from forks)
      - name: Create Pull Request with applied fixes
        uses: peter-evans/create-pull-request@v7
        id: cpr
        if: env.APPLY_FIXES_IF_PR == 'true'
        with:
          token: ${{ secrets.PAT || secrets.GITHUB_TOKEN }}
          commit-message: "[MegaLinter] Apply linters automatic fixes"
          title: "[MegaLinter] Apply linters automatic fixes"
          labels: bot

      - name: Create PR output
        if: env.APPLY_FIXES_IF_PR == 'true'
        run: |
          echo "PR Number - ${{ steps.cpr.outputs.pull-request-number }}"
          echo "PR URL - ${{ steps.cpr.outputs.pull-request-url }}"

      # Push new commit if applicable
      # (for now works only on PR from same repository, not from forks)
      - name: Prepare commit
        if: env.APPLY_FIXES_IF_COMMIT == 'true'
        run: sudo chown -Rc $UID .git/

      - name: Commit and push applied linter fixes
        uses: stefanzweifel/git-auto-commit-action@v6
        if: env.APPLY_FIXES_IF_COMMIT == 'true'
        with:
          branch: >-
            ${{
              github.event.pull_request.head.ref ||
              github.head_ref ||
              github.ref
            }}
          commit_message: "[MegaLinter] Apply linters fixes"
          commit_user_name: megalinter-bot
          commit_user_email: nicolas.vuillamy@ox.security<|MERGE_RESOLUTION|>--- conflicted
+++ resolved
@@ -55,11 +55,7 @@
 
         # You can override MegaLinter flavor used to have faster performances
         # More info at https://megalinter.io/flavors/
-<<<<<<< HEAD
-        uses: oxsecurity/megalinter@v8.3.0
-=======
         uses: oxsecurity/megalinter@v9.0.1
->>>>>>> 612e9c8d
 
         id: ml
 
