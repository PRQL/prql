--- conflicted
+++ resolved
@@ -25,11 +25,7 @@
           save-if: ${{ github.ref == 'refs/heads/main' }}
           shared-key: lib
       - name: Build
-<<<<<<< HEAD
-        uses: clechasseur/rs-cargo@v2
-=======
         uses: clechasseur/rs-cargo@v4
->>>>>>> 612e9c8d
         with:
           command: build
           # Currently requires a release build; would be useful to allow a debug build.
