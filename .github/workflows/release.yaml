--- conflicted
+++ resolved
@@ -44,17 +44,11 @@
           package: prqlc
           package_root: .debpkg
           maintainer: The PRQL Project
-<<<<<<< HEAD
-          version: "${{ github.ref }}"
+          version: ${{ github.ref }}
           desc: |
             prqlc is the CLI for the PRQL compiler. It compiles PRQL to SQL, and offers various diagnostics.
 
             PRQL is a modern language for transforming data — a simple, powerful, pipelined SQL replacement.
-=======
-          version: ${{ github.ref }}
-          desc:
-            prqlc is the CLI for PRQL, a modern language for transforming data
->>>>>>> 16e6340a
 
   build-rpm-package:
     # TODO: This doesn't publish the rpm yet, that would be a welcome follow-up (even as a CI artifact)
